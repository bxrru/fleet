# Using Fleet FAQ

- [What do I need to do to switch from Kolide Fleet to FleetDM Fleet?](#waht-do-i-need-to-do-to-switch-from-kolide-fleet-to-fleetdm-fleet)
- [Has anyone stress tested Fleet? How many clients can the Fleet server handle?](#has-anyone-stress-tested-fleet-how-many-clients-can-the-fleet-server-handle)
- [Can I target my hosts using their enroll secrets?](#can-I-target-my-hosts-using-their-enroll-secrets)
- [How often do labels refresh? Is the refresh frequency configurable?](#how-often-do-labels-refresh-is-the-refresh-frequency-configurable)
- [How do I revoke the authorization tokens for a user?](#how-do-i-revoke-the-authorization-tokens-for-a-user)
- [How do I monitor the performance of my queries?](#how-do-i-monitor-the-performance-of-my-queries)
- [How do I monitor a Fleet server?](#how-do-i-monitor-a-fleet-server)
- [Why is the “Add User” button disabled?](#why-is-the-add-user-button-disabled)
- [Can I disable password-based authentication in the Fleet UI?](#can-i-disable-password-based-authentication-in-the-fleet-ui)
- [Where are my query results?](#where-are-my-query-results)
- [Why aren’t my live queries being logged?](#why-arent-my-live-queries-being-logged)
- [Can I use the Fleet API to fetch results from a scheduled query pack?](#can-i-use-the-fleet-api-to-fetch-results-from-a-scheduled-query-pack)
- [How do I automatically add hosts to packs when the hosts enroll to Fleet?](#how-do-i-automatically-add-hosts-to-packs-when-the-hosts-enroll-to-Fleet)
- [How do I resolve an "unknown column" error when upgrading Fleet?](#how-do-i-resolve-an-unknown-column-error-when-upgrading-fleet)

## What do I need to do to switch from Kolide Fleet to FleetDM Fleet?

The upgrade from kolide/fleet to fleetdm/fleet works the same as any minor version upgrade has in the past.

Minor version upgrades in Kolide Fleet often included database migrations and the recommendation to back up the database before migrating. The same goes for FleetDM Fleet versions.

To migrate from Kolide Fleet to FleetDM Fleet, please follow the steps outlined in the [Updating Fleet section](./8-Updating-Fleet.md) of the documentation.

## Has anyone stress tested Fleet? How many clients can the Fleet server handle?

Fleet has been stress tested to 150,000 online hosts and 400,000 total enrolled hosts. Production deployments exist with over 100,000 hosts and numerous production deployments manage tens of thousands of hosts.

It’s standard deployment practice to have multiple Fleet servers behind a load balancer. However, typically the MySQL database is the performance bottleneck and a single Fleet server can handle tens of thousands of hosts.

## Can I target my hosts using their enroll secrets?

No, currently, there’s no way to retrieve the name of the enroll secret with a query. This means that there's no way to create a label using your hosts' enroll secrets and then use this label as a target for queries or query packs.

Typically folks will use some other unique identifier to create labels that distinguish each type of device. As a workaround, [Fleet's manual labels](./2-fleetctl-CLI.md#host-labels) provide a way to create groups of hosts without a query. These manual labels can then be used as targets for queries or query packs.

In the coming months, Fleet will introduce the [Teams feature](https://github.com/fleetdm/fleet/issues/288) to Fleet Basic customers. Teams will allow users to group hosts into teams using their enroll secret. These teams can then be targeted with specific queries, query packs, and configuration.

## How often do labels refresh? Is the refresh frequency configurable?

<<<<<<< HEAD
The update frequency for labels is configurable with the [—osquery_label_update_interval](../3-Deployment/2-Configuration.md#osquery_label_update_interval) flag (default 1 hour).
=======
The update frequency for labels is configurable with the [—osquery_label_update_interval](../2-Deploying/2-Configuration.md#osquery_label_update_interval) flag (default 1 hour).
>>>>>>> 94698291

## How do I revoke the authorization tokens for a user?

Authorization tokens are revoked when the “require password reset” action is selected for that user. User-initiated password resets do not expire the existing tokens.

## How do I monitor the performance of my queries?

Fleet can live query the `osquery_schedule` table. Performing this live query allows you to get the performance data for your scheduled queries. Also consider scheduling a query to the `osquery_schedule` table to get these logs into your logging pipeline.

## How do I monitor a Fleet server?

Fleet provides standard interfaces for monitoring and alerting. See the [Monitoring Fleet](./6-Monitoring-Fleet.md) documentation for details.

## Why is the “Add User” button disabled?

The “Add User” button is disabled if SMTP (email) has not been configured for the Fleet server. Currently, there is no way to add new users without email capabilities.

One way to hack around this is to use a simulated mailserver like [Mailhog](https://github.com/mailhog/MailHog). You can retrieve the email that was “sent” in the Mailhog UI, and provide users with the invite URL manually.

## Can I disable password-based authentication in the Fleet UI?

Some folks like to enforce users with SAML SSO enabled to login only via the SSO and not via password.

There is no option in the Fleet UI for disabling password-based authentication.
However, users that have SSO enabled in Fleet will not be able to log in via password-based authentication.

If a user has SSO enabled, the Login page in the Fleet UI does displays the “Email” and “Password” fields but on attempted password-based login, this user will receive an “Authentication failed” message.

## Where are my query results?

### Live Queries

Live query results (executed in the web UI or `fleetctl query`) are pushed directly to the UI where the query is running. The results never go to a file unless you as the user manually save them.

### Scheduled Queries

Scheduled query results (queries that are scheduled to run in Packs) are typically sent to the Fleet server, and will be available on the filesystem of the server at the path configurable by [`--osquery_result_log_file`](../2-Deploying/2-Configuration.md#osquery_result_log_file). This defaults to `/tmp/osquery_result`.

It is possible to configure osqueryd to log query results outside of Fleet. For results to go to Fleet, the `--logger_plugin` flag must be set to `tls`.

### What are my options for storing the osquery logs?

Folks typically use Fleet to ship logs to data aggregation systems like Splunk, the ELK stack, and Graylog.

<<<<<<< HEAD
The [logger configuration options](../3-Deployment/2-Configuration.md#osquery_status_log_plugin) allow you to select the log output plugin. Using the log outputs you can route the logs to your chosen aggregation system.
=======
The [logger configuration options](../2-Deploying/2-Configuration.md#osquery_status_log_plugin) allow you to select the log output plugin. Using the log outputs you can route the logs to your chosen aggregation system.
>>>>>>> 94698291

### Troubleshooting

Expecting results, but not seeing anything in the logs?

- Try scheduling a query that always returns results (eg. `SELECT * FROM time`).
- Check whether the query is scheduled in differential mode. If so, new results will only be logged when the result set changes.
- Ensure that the query is scheduled to run on the intended platforms, and that the tables queried are supported by those platforms.
- Use live query to `SELECT * FROM osquery_schedule` to check whether the query has been scheduled on the host.
- Look at the status logs provided by osquery. In a standard configuration these are available on the filesystem of the Fleet server at the path configurable by [`--filesystem_status_log_file`](../2-Deploying/2-Configuration.md#filesystem_status_log_file). This defaults to `/tmp/osquery_status`. The host will output a status log each time it executes the query.

## Why aren’t my live queries being logged?

Live query results are never logged to the filesystem of the Fleet server. See [Where are my query results?](#where-are-my-query-results).

## Can I use the Fleet API to fetch results from a scheduled query pack?

You cannot. Scheduled query results are logged to whatever logging plugin you have configured and are not stored in the Fleet DB.

However, the Fleet API exposes a significant amount of host information via the [`api/v1/fleet/hosts`](./3-REST-API.md#list-hosts) and the [`api/v1/fleet/hosts/{id}`](./3-REST-API.md#get-host) API endpoints. The `api/v1/fleet/hosts` [can even be configured to return additional host information](https://github.com/fleetdm/fleet/blob/9fb9da31f5462fa7dda4819a114bbdbc0252c347/docs/1-Using-Fleet/2-fleetctl-CLI.md#fleet-configuration-options).

As an example, let's say you want to retrieve a host's OS version, installed software, and kernel version:

Each host’s OS version is available using the `api/v1/fleet/hosts` API endpoint. [Check out the API documentation for this endpoint](./3-REST-API.md#list-hosts).

The ability to view each host’s installed software was released behind a feature flag in Fleet 3.11.0 and called Software inventory. [Check out the feature flag documentation for instructions on turning on Software inventory in Fleet](../2-Deploying/2-Configuration.md#feature-flags).

Once the Software inventory feature is turned on, a list of a specific host’s installed software is available using the `api/v1/fleet/hosts/{id}` endpoint. [Check out the documentation for this endpoint](./3-REST-API.md#get-host).

It’s possible in Fleet to retrieve each host’s kernel version, using the Fleet API, through `additional_queries`. The Fleet configuration options yaml file includes an `additional_queries` property that allows you to append custom query results to the host details returned by the `api/v1/fleet/hosts` endpoint. [Check out an example configuration file with the additional_queries field](./2-fleetctl-CLI.md#fleet-configuration-options).

## How do I automatically add hosts to packs when the hosts enroll to Fleet?

You can accomplish this by adding specific labels as targets of your pack. First, identify an already existing label or create a new label that will include the hosts you intend to enroll to Fleet. Next, add this label as a target of the pack in the Fleet UI.

When your hosts enroll to Fleet, they will become a member of the label and, because the label is a target of your pack, these hosts will automatically become targets of the pack.

You can also do this by setting the `targets` field in the [YAML configuration file](./2-fleetctl-CLI.md#query-packs) that manages the packs that are added to your Fleet instance.

## How do I resolve an "unknown column" error when upgrading Fleet?

The `unknown column` error typically occurs when the database migrations haven't been run during the upgrade process.

Check out the [documentation on running database migrations](./8-Updating-Fleet.md#running-database-migrations) to resolve this issue.<|MERGE_RESOLUTION|>--- conflicted
+++ resolved
@@ -39,11 +39,7 @@
 
 ## How often do labels refresh? Is the refresh frequency configurable?
 
-<<<<<<< HEAD
-The update frequency for labels is configurable with the [—osquery_label_update_interval](../3-Deployment/2-Configuration.md#osquery_label_update_interval) flag (default 1 hour).
-=======
 The update frequency for labels is configurable with the [—osquery_label_update_interval](../2-Deploying/2-Configuration.md#osquery_label_update_interval) flag (default 1 hour).
->>>>>>> 94698291
 
 ## How do I revoke the authorization tokens for a user?
 
@@ -88,11 +84,7 @@
 
 Folks typically use Fleet to ship logs to data aggregation systems like Splunk, the ELK stack, and Graylog.
 
-<<<<<<< HEAD
-The [logger configuration options](../3-Deployment/2-Configuration.md#osquery_status_log_plugin) allow you to select the log output plugin. Using the log outputs you can route the logs to your chosen aggregation system.
-=======
 The [logger configuration options](../2-Deploying/2-Configuration.md#osquery_status_log_plugin) allow you to select the log output plugin. Using the log outputs you can route the logs to your chosen aggregation system.
->>>>>>> 94698291
 
 ### Troubleshooting
 
