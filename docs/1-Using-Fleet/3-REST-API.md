--- conflicted
+++ resolved
@@ -62,33 +62,9 @@
 - [Initiate SSO](#initiate-sso)
 - [SSO callback](#sso-callback)
 
-All API requests to the Fleet server require API token authentication unless noted in the documentation.  API tokens are tied to your Fleet user account.  
-
-<<<<<<< HEAD
-To get an API token, send a request to the [login endpoint](#log-in):
-
-```
-{
-  "token": "<your token>",
-  "user": {
-    "created_at": "2020-11-13T22:57:12Z",
-    "updated_at": "2020-11-13T22:57:12Z",
-    "id": 1,
-    "username": "jane",
-    "name": "",
-    "email": "janedoe@example.com",
-    "enabled": true,
-    "force_password_reset": false,
-    "gravatar_url": "",
-    "sso_enabled": false,
-    "global_role": "admin",
-    "teams: []
-  }
-}
-```
-=======
-To get an API token, retrieve it from the "Account settings" > "Get API token" in the Fleet UI (`/profile`).  Or, you can send a request to the [login API endpoint](#log-in) to get your token.
->>>>>>> 47b423ee
+All API requests to the Fleet server require API token authentication unless noted in the documentation. API tokens are tied to your Fleet user account.
+
+To get an API token, retrieve it from the "Account settings" > "Get API token" in the Fleet UI (`/profile`). Or, you can send a request to the [login API endpoint](#log-in) to get your token.
 
 Then, use that API token to authenticate all subsequent API requests by sending it in the "Authorization" request header, prefixed with "Bearer ":
 
@@ -96,10 +72,7 @@
 Authorization: Bearer <your token>
 ```
 
-<<<<<<< HEAD
 > For SSO users, username/password login is disabled. The API token can instead be retrieved from the "My account" page in the UI (/profile). On this page, choose "Get API token".
-=======
->>>>>>> 47b423ee
 
 ### Log in
 
@@ -107,7 +80,7 @@
 
 `POST /api/v1/fleet/login`
 
-> This API endpoint is not available to SSO users, since username/password login is disabled for SSO users.  To get an API token for an SSO user, you can use the Fleet UI.
+> This API endpoint is not available to SSO users, since username/password login is disabled for SSO users. To get an API token for an SSO user, you can use the Fleet UI.
 
 #### Parameters
 
