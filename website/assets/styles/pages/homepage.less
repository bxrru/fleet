--- conflicted
+++ resolved
@@ -359,7 +359,6 @@
   [purpose='testimonials'] {
     margin-bottom: 80px;
   }
-<<<<<<< HEAD
 
   [purpose='testimonial'] {
     border-radius: 12px;
@@ -489,137 +488,6 @@
 
   }
 
-=======
-
-  [purpose='testimonial'] {
-    border-radius: 12px;
-    border: 1px solid #E2E4EA;
-    background: #FFF;
-    cursor: pointer;
-    max-width: 550px;
-    [purpose='testimonial-text'] {
-      width: 320px;
-      padding: 40px;
-      p {
-        font-size: 12px;
-        font-style: normal;
-        font-weight: 400;
-        line-height: 18px;
-      }
-      [purpose='testimonial-quote'] {
-        font-size: 16px;
-        font-style: normal;
-        font-weight: 500;
-        line-height: 24px;
-      }
-    }
-    [purpose='testimonial-video'] {
-      width: 230px;
-      border-top-right-radius: 12px;
-      border-bottom-right-radius: 12px;
-      display: flex;
-      flex-direction: column;
-      align-items: center;
-      justify-content: center;
-      margin-bottom: 0px;
-    }
-    &:hover {
-      box-shadow: 0px 4px 16px 0px #E2E4EA;
-    }
-    &:first-of-type {
-      [purpose='testimonial-video'] {
-        background: url('/images/video-testimonial-austin-anderson-1440x810@2x.jpg');
-        background-position: center;
-        background-size: cover;
-      }
-      margin-right: 20px;
-      margin-left: 0px;
-    }
-    &:last-of-type {
-      [purpose='testimonial-video'] {
-        background: url('/images/video-testimonial-nick-fohs-1440x810@2x.jpg');
-        background-position: center;
-        background-size: cover;
-      }
-      margin-right: 0px;
-      margin-left: 20px;
-    }
-  }
-  [purpose='video-modal'] {
-    [purpose='modal-dialog'] {
-      width: 100%;
-      max-width: 100%;
-    }
-    [purpose='modal-content'] {
-      max-width: 1140px;
-      height: 641px;
-      background-color: transparent;
-      box-shadow: none;
-      border: none;
-      padding: 0px;
-      margin-top: 150px;
-      margin-left: auto;
-      margin-right: auto;
-      [purpose='modal-close-button'] {
-        top: -40px;
-        right: 0px;
-        border-radius: 50%;
-        width: 32px;
-        height: 32px;
-        padding: 0px 0px 4px 0px;
-        background-color: #192147;
-        color: #FFF;
-        opacity: 1;
-      }
-    }
-    iframe {
-      width: 1140px;
-      height: 641px;
-    }
-  }
-
-
-  @media (max-width: 1400px) {
-
-    [purpose='hero-logos'] {
-      margin-top: 32px;
-      margin-bottom: 120px;
-      padding-right: 60px;
-      padding-left: 60px;
-      [purpose='snowflake-logo'] {
-        height: 28px;
-      }
-      [purpose='wayfair-logo'] {
-        height: 24px;
-      }
-      [purpose='uber-logo'] {
-        height: 24px;
-      }
-      [purpose='fastly-logo'] {
-        height: 30px;
-      }
-      [purpose='atlassian-logo'] {
-        height: 18px;
-      }
-      [purpose='gusto-logo'] {
-        height: 24px;
-      }
-      [purpose='segment-logo'] {
-        height: 24px;
-      }
-    }
-
-    [purpose='logo-column'] {
-      width: 100%;
-      img {
-        margin-right: auto;
-        margin-left: auto;
-      }
-    }
-
-  }
-
->>>>>>> a6578edb
   @media (max-width: 1199px) {
 
     [purpose='hero-background-image'] {
