--- conflicted
+++ resolved
@@ -1560,7 +1560,6 @@
 			wantErr: true,
 		},
 		{
-<<<<<<< HEAD
 			name: "Windows Profile With Deprecated Labels",
 			profiles: []fleet.MDMProfileBatchPayload{
 				{Name: "windowsProfile", Labels: []string{"a"}, Contents: []byte("<replace><Target><LocURI>Custom/URI</LocURI></Target></replace>")},
@@ -1587,14 +1586,14 @@
 				{Name: "windowsProfile", Labels: []string{"z"}, LabelsIncludeAll: []string{"a"}, Contents: []byte("<replace><Target><LocURI>Custom/URI</LocURI></Target></replace>")},
 			},
 			wantErr: true,
-=======
+		},
+		{
 			name: "Too large profile",
 			profiles: []fleet.MDMProfileBatchPayload{
 				{Name: "hugeprofile", Contents: []byte(strings.Repeat("a", 1024*1024+1))},
 			},
 			wantErr: true,
 			errMsg:  "validation failed: mdm maximum configuration profile file size is 1 MB",
->>>>>>> 9a58f77b
 		},
 	}
 
