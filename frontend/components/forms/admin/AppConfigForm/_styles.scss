.app-config-form {
  &__enroll-secret-label {
    font-size: 15px;

    button {
      color: $core-fleet-purple;
      font-size: 15px;
      font-weight: $regular;
      float: right;
      height: 23px;
      text-transform: none;
    }

    input {
      color: $core-fleet-purple;
    }
  }

  .form-field {
    &__label {
      font-weight: $bold;
      margin-bottom: $pad-xsmall;
    }

    &__hint {
      font-size: $x-small;
      font-style: italic;
    }
  }

  &__section {
    @include clearfix;
    margin: 0 0 $pad-xlarge;

    h2 {
      a {
        color: $core-fleet-black;
        scroll-margin-top: 210px; // used to push down anchor to visible area when there are sticky headers
      }
    }

    .smtp-options {
      font-size: 15px;
      font-weight: $bold;
      color: $core-fleet-black;
      padding-left: 15px;

      em {
        font-style: normal;
      }

      &--configured {
        em {
          color: $ui-success;
        }
      }

      &--notconfigured {
        em {
          color: $ui-error;
        }
      }
    }
  }

  &__inputs {
    width: 60%;
    float: left;
    padding: 0 $pad-xxlarge 0 0;
    box-sizing: border-box;

    .input-field {
      width: 100%;
    }

    &--smtp {
      margin: 0 0 $pad-medium;

      .form-field {
        width: 18%;
        float: right;

        &:first-child {
          float: left;
          width: 78%;
        }

        &--checkbox {
          clear: both;
          width: 100%;
          float: none;
        }
      }
    }
  }

  &__details {
    float: right;
    width: 40%;

    .icon-tooltip {
      margin: $pad-xlarge 0;
    }

    .hint {
<<<<<<< HEAD
      color: $core-fleet-blue;
=======
      color: $core-fleet-black;
>>>>>>> 0f48eb85

      &--brand {
        color: $core-vibrant-blue;
      }
    }
  }

  &__avatar-preview {
    text-align: center;

    img {
      border-radius: 20%;
      height: 120px;
      width: 120px;
      border: 1px solid $ui-fleet-blue-15;
      background-color: $ui-light-grey;
      transform: translate(-100px, 20px);
    }

    p {
      color: $core-fleet-purple;
      font-size: 18px;
      font-weight: $bold;
      margin-top: 0;
    }
  }

  &__smtp-section {
    @include clearfix;

    .slide-wrapper {
      .slider-option {
        font-size: 18px;
        font-weight: $regular;
        text-align: left;
        vertical-align: text-bottom;

        &--off {
<<<<<<< HEAD
          color: $core-fleet-black;
=======
          color: $core-fleet-blue;
>>>>>>> 0f48eb85
        }

        &--on {
          color: $core-vibrant-blue;
        }
      }

      .button {
        margin: 0 10px;
      }
    }
  }
}<|MERGE_RESOLUTION|>--- conflicted
+++ resolved
@@ -103,11 +103,7 @@
     }
 
     .hint {
-<<<<<<< HEAD
-      color: $core-fleet-blue;
-=======
       color: $core-fleet-black;
->>>>>>> 0f48eb85
 
       &--brand {
         color: $core-vibrant-blue;
@@ -146,11 +142,7 @@
         vertical-align: text-bottom;
 
         &--off {
-<<<<<<< HEAD
-          color: $core-fleet-black;
-=======
           color: $core-fleet-blue;
->>>>>>> 0f48eb85
         }
 
         &--on {
