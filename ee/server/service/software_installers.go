package service

import (
	"context"
	"encoding/hex"
	"encoding/json"
	"errors"
	"fmt"
	"mime"
	"net/http"
	"net/url"
	"path/filepath"
	"regexp"
	"strings"
	"time"

	"github.com/fleetdm/fleet/v4/pkg/file"
	"github.com/fleetdm/fleet/v4/pkg/fleethttp"
	"github.com/fleetdm/fleet/v4/server/authz"
	authz_ctx "github.com/fleetdm/fleet/v4/server/contexts/authz"
	"github.com/fleetdm/fleet/v4/server/contexts/ctxerr"
	hostctx "github.com/fleetdm/fleet/v4/server/contexts/host"
	"github.com/fleetdm/fleet/v4/server/contexts/viewer"
	"github.com/fleetdm/fleet/v4/server/fleet"
	"github.com/fleetdm/fleet/v4/server/mdm/apple/vpp"
	"github.com/go-kit/log"
	kitlog "github.com/go-kit/log"
	"github.com/go-kit/log/level"
	"github.com/google/uuid"
	"golang.org/x/sync/errgroup"
)

const softwareInstallerTokenMaxLength = 36 // UUID length

func (svc *Service) UploadSoftwareInstaller(ctx context.Context, payload *fleet.UploadSoftwareInstallerPayload) error {
	if err := svc.authz.Authorize(ctx, &fleet.SoftwareInstaller{TeamID: payload.TeamID}, fleet.ActionWrite); err != nil {
		return err
	}

	// validate labels before we do anything else
	validatedLabels, err := ValidateSoftwareLabels(ctx, svc, payload.LabelsIncludeAny, payload.LabelsExcludeAny)
	if err != nil {
		return ctxerr.Wrap(ctx, err, "validating software labels")
	}
	payload.ValidatedLabels = validatedLabels

	vc, ok := viewer.FromContext(ctx)
	if !ok {
		return fleet.ErrNoContext
	}
	payload.UserID = vc.UserID()

	// make sure all scripts use unix-style newlines to prevent errors when
	// running them, browsers use windows-style newlines, which breaks the
	// shebang when the file is directly executed.
	payload.InstallScript = file.Dos2UnixNewlines(payload.InstallScript)
	payload.PostInstallScript = file.Dos2UnixNewlines(payload.PostInstallScript)
	payload.UninstallScript = file.Dos2UnixNewlines(payload.UninstallScript)

	if _, err := svc.addMetadataToSoftwarePayload(ctx, payload); err != nil {
		return ctxerr.Wrap(ctx, err, "adding metadata to payload")
	}

	if err := svc.storeSoftware(ctx, payload); err != nil {
		return ctxerr.Wrap(ctx, err, "storing software installer")
	}

	// TODO: basic validation of install and post-install script (e.g., supported interpreters)?
	// TODO: any validation of pre-install query?

	// Update $PACKAGE_ID in uninstall script
	preProcessUninstallScript(payload)

	if err := svc.ds.ValidateEmbeddedSecrets(ctx, []string{payload.InstallScript, payload.PostInstallScript, payload.UninstallScript}); err != nil {
		return ctxerr.Wrap(ctx, fleet.NewInvalidArgumentError("script", err.Error()))
	}

	installerID, titleID, err := svc.ds.MatchOrCreateSoftwareInstaller(ctx, payload)
	if err != nil {
		return ctxerr.Wrap(ctx, err, "matching or creating software installer")
	}
	level.Debug(svc.logger).Log("msg", "software installer uploaded", "installer_id", installerID)

	// TODO: QA what breaks when you have a software title with no versions?

	var teamName *string
	if payload.TeamID != nil && *payload.TeamID != 0 {
		t, err := svc.ds.Team(ctx, *payload.TeamID)
		if err != nil {
			return err
		}
		teamName = &t.Name
	}

	// Create activity
	actLabelsIncl, actLabelsExcl := activitySoftwareLabelsFromValidatedLabels(payload.ValidatedLabels)
	if err := svc.NewActivity(ctx, vc.User, fleet.ActivityTypeAddedSoftware{
		SoftwareTitle:    payload.Title,
		SoftwarePackage:  payload.Filename,
		TeamName:         teamName,
		TeamID:           payload.TeamID,
		SelfService:      payload.SelfService,
		SoftwareTitleID:  titleID,
		LabelsIncludeAny: actLabelsIncl,
		LabelsExcludeAny: actLabelsExcl,
	}); err != nil {
		return ctxerr.Wrap(ctx, err, "creating activity for added software")
	}

	return nil
}

func ValidateSoftwareLabels(ctx context.Context, svc fleet.Service, labelsIncludeAny, labelsExcludeAny []string) (*fleet.LabelIdentsWithScope, error) {
	if authctx, ok := authz_ctx.FromContext(ctx); !ok {
		return nil, fleet.NewAuthRequiredError("validate software labels: missing authorization context")
	} else if !authctx.Checked() {
		return nil, fleet.NewAuthRequiredError("validate software labels: method requires previous authorization")
	}

	var names []string
	var scope fleet.LabelScope
	switch {
	case len(labelsIncludeAny) > 0 && len(labelsExcludeAny) > 0:
		return nil, &fleet.BadRequestError{Message: `Only one of "labels_include_any" or "labels_exclude_any" can be included.`}
	case len(labelsIncludeAny) > 0:
		names = labelsIncludeAny
		scope = fleet.LabelScopeIncludeAny
	case len(labelsExcludeAny) > 0:
		names = labelsExcludeAny
		scope = fleet.LabelScopeExcludeAny
	}

	if len(names) == 0 {
		// nothing to validate, return empty result
		return &fleet.LabelIdentsWithScope{}, nil
	}

	byName, err := svc.BatchValidateLabels(ctx, names)
	if err != nil {
		return nil, err
	}

	return &fleet.LabelIdentsWithScope{
		LabelScope: scope,
		ByName:     byName,
	}, nil
}

var packageIDRegex = regexp.MustCompile(`((("\$PACKAGE_ID")|(\$PACKAGE_ID))(?P<suffix>\W|$))|(("\${PACKAGE_ID}")|(\${PACKAGE_ID}))`)

func preProcessUninstallScript(payload *fleet.UploadSoftwareInstallerPayload) {
	// We assume that we already validated that payload.PackageIDs is not empty.
	// Replace $PACKAGE_ID in the uninstall script with the package ID(s).
	var packageID string
	switch payload.Extension {
	case "dmg", "zip":
		return
	case "pkg":
		var sb strings.Builder
		_, _ = sb.WriteString("(\n")
		for _, pkgID := range payload.PackageIDs {
			_, _ = sb.WriteString(fmt.Sprintf("  \"%s\"\n", pkgID))
		}
		_, _ = sb.WriteString(")") // no ending newline
		packageID = sb.String()
	default:
		packageID = fmt.Sprintf("\"%s\"", payload.PackageIDs[0])
	}

	payload.UninstallScript = packageIDRegex.ReplaceAllString(payload.UninstallScript, fmt.Sprintf("%s${suffix}", packageID))
}

func (svc *Service) UpdateSoftwareInstaller(ctx context.Context, payload *fleet.UpdateSoftwareInstallerPayload) (*fleet.SoftwareInstaller, error) {
	if err := svc.authz.Authorize(ctx, &fleet.SoftwareInstaller{TeamID: payload.TeamID}, fleet.ActionWrite); err != nil {
		return nil, err
	}

	vc, ok := viewer.FromContext(ctx)
	if !ok {
		return nil, fleet.ErrNoContext
	}
	payload.UserID = vc.UserID()

	if payload.TeamID == nil {
		return nil, &fleet.BadRequestError{Message: "team_id is required; enter 0 for no team"}
	}

	var teamName *string
	if *payload.TeamID != 0 {
		t, err := svc.ds.TeamWithoutExtras(ctx, *payload.TeamID)
		if err != nil {
			return nil, err
		}
		teamName = &t.Name
	}

	var scripts []string

	if payload.InstallScript != nil {
		scripts = append(scripts, *payload.InstallScript)
	}
	if payload.PostInstallScript != nil {
		scripts = append(scripts, *payload.PostInstallScript)
	}
	if payload.UninstallScript != nil {
		scripts = append(scripts, *payload.UninstallScript)
	}

	if err := svc.ds.ValidateEmbeddedSecrets(ctx, scripts); err != nil {
		return nil, ctxerr.Wrap(ctx, fleet.NewInvalidArgumentError("script", err.Error()))
	}

	// get software by ID, fail if it does not exist or does not have an existing installer
	software, err := svc.ds.SoftwareTitleByID(ctx, payload.TitleID, payload.TeamID, fleet.TeamFilter{
		User:            vc.User,
		IncludeObserver: true,
	})
	if err != nil {
		return nil, ctxerr.Wrap(ctx, err, "getting software title by id")
	}

	// TODO when we start supporting multiple installers per title X team, need to rework how we determine installer to edit
	if software.SoftwareInstallersCount != 1 {
		return nil, &fleet.BadRequestError{
			Message: "There are no software installers defined yet for this title and team. Please add an installer instead of attempting to edit.",
		}
	}

	existingInstaller, err := svc.ds.GetSoftwareInstallerMetadataByTeamAndTitleID(ctx, payload.TeamID, payload.TitleID, true)
	if err != nil {
		return nil, ctxerr.Wrap(ctx, err, "getting existing installer")
	}

	if payload.SelfService == nil && payload.InstallerFile == nil && payload.PreInstallQuery == nil &&
		payload.InstallScript == nil && payload.PostInstallScript == nil && payload.UninstallScript == nil &&
		payload.LabelsIncludeAny == nil && payload.LabelsExcludeAny == nil {
		return existingInstaller, nil // no payload, noop
	}

	payload.InstallerID = existingInstaller.InstallerID
	dirty := make(map[string]bool)

	if payload.SelfService != nil && *payload.SelfService != existingInstaller.SelfService {
		dirty["SelfService"] = true
	}

	shouldUpdateLabels, validatedLabels, err := ValidateSoftwareLabelsForUpdate(ctx, svc, existingInstaller, payload.LabelsIncludeAny, payload.LabelsExcludeAny)
	if err != nil {
		return nil, ctxerr.Wrap(ctx, err, "validating software labels for update")
	}
	if shouldUpdateLabels {
		dirty["Labels"] = true
	}
	payload.ValidatedLabels = validatedLabels

	// activity team ID must be null if no team, not zero
	var actTeamID *uint
	if payload.TeamID != nil && *payload.TeamID != 0 {
		actTeamID = payload.TeamID
	}
	activity := fleet.ActivityTypeEditedSoftware{
		SoftwareTitle:   existingInstaller.SoftwareTitle,
		TeamName:        teamName,
		TeamID:          actTeamID,
		SelfService:     existingInstaller.SelfService,
		SoftwarePackage: &existingInstaller.Name,
	}

	var payloadForNewInstallerFile *fleet.UploadSoftwareInstallerPayload
	if payload.InstallerFile != nil {
		payloadForNewInstallerFile = &fleet.UploadSoftwareInstallerPayload{
			InstallerFile: payload.InstallerFile,
			Filename:      payload.Filename,
		}

		newInstallerExtension, err := svc.addMetadataToSoftwarePayload(ctx, payloadForNewInstallerFile)
		if err != nil {
			return nil, ctxerr.Wrap(ctx, err, "extracting updated installer metadata")
		}

		if newInstallerExtension != existingInstaller.Extension {
			return nil, &fleet.BadRequestError{
				Message:     "The selected package is for a different file type.",
				InternalErr: ctxerr.Wrap(ctx, err, "installer extension mismatch"),
			}
		}

		if payloadForNewInstallerFile.Title != software.Name {
			return nil, &fleet.BadRequestError{
				Message:     "The selected package is for different software.",
				InternalErr: ctxerr.Wrap(ctx, err, "installer software title mismatch"),
			}
		}

		if payloadForNewInstallerFile.StorageID != existingInstaller.StorageID {
			activity.SoftwarePackage = &payload.Filename
			payload.StorageID = payloadForNewInstallerFile.StorageID
			payload.Filename = payloadForNewInstallerFile.Filename
			payload.Version = payloadForNewInstallerFile.Version
			payload.PackageIDs = payloadForNewInstallerFile.PackageIDs

			dirty["Package"] = true
		} else { // noop if uploaded installer is identical to previous installer
			payloadForNewInstallerFile = nil
			payload.InstallerFile = nil
		}
	}

	if payload.InstallerFile == nil { // fill in existing existingInstaller data to payload
		payload.StorageID = existingInstaller.StorageID
		payload.Filename = existingInstaller.Name
		payload.Version = existingInstaller.Version
		payload.PackageIDs = existingInstaller.PackageIDs()
	}

	// default pre-install query is blank, so blanking out the query doesn't have a semantic meaning we have to take care of
	if payload.PreInstallQuery != nil && *payload.PreInstallQuery != existingInstaller.PreInstallQuery {
		dirty["PreInstallQuery"] = true
	}

	if payload.InstallScript != nil {
		installScript := file.Dos2UnixNewlines(*payload.InstallScript)
		if installScript == "" {
			installScript = file.GetInstallScript(existingInstaller.Extension)
		}

		if installScript != existingInstaller.InstallScript {
			dirty["InstallScript"] = true
		}
		payload.InstallScript = &installScript
	}

	if payload.PostInstallScript != nil {
		postInstallScript := file.Dos2UnixNewlines(*payload.PostInstallScript)
		if postInstallScript != existingInstaller.PostInstallScript {
			dirty["PostInstallScript"] = true
		}
		payload.PostInstallScript = &postInstallScript
	}

	if payload.UninstallScript != nil {
		uninstallScript := file.Dos2UnixNewlines(*payload.UninstallScript)
		if uninstallScript == "" { // extension can't change on an edit so we can generate off of the existing file
			uninstallScript = file.GetUninstallScript(existingInstaller.Extension)
		}

		payloadForUninstallScript := &fleet.UploadSoftwareInstallerPayload{
			Extension:       existingInstaller.Extension,
			UninstallScript: uninstallScript,
			PackageIDs:      existingInstaller.PackageIDs(),
		}
		if payloadForNewInstallerFile != nil {
			payloadForUninstallScript.PackageIDs = payloadForNewInstallerFile.PackageIDs
		}

		preProcessUninstallScript(payloadForUninstallScript)
		if payloadForUninstallScript.UninstallScript != existingInstaller.UninstallScript {
			dirty["UninstallScript"] = true
		}
		uninstallScript = payloadForUninstallScript.UninstallScript
		payload.UninstallScript = &uninstallScript
	}

	// persist changes starting here, now that we've done all the validation/diffing we can
	if len(dirty) > 0 {
		if len(dirty) == 1 && dirty["SelfService"] { // only self-service changed; use lighter update function
			if err := svc.ds.UpdateInstallerSelfServiceFlag(ctx, *payload.SelfService, existingInstaller.InstallerID); err != nil {
				return nil, ctxerr.Wrap(ctx, err, "updating installer self service flag")
			}
		} else {
			if payloadForNewInstallerFile != nil {
				if err := svc.storeSoftware(ctx, payloadForNewInstallerFile); err != nil {
					return nil, ctxerr.Wrap(ctx, err, "storing software installer")
				}
			}

			// fill in values from existing installer if they weren't supplied
			if payload.InstallScript == nil {
				payload.InstallScript = &existingInstaller.InstallScript
			}
			if payload.UninstallScript == nil {
				payload.UninstallScript = &existingInstaller.UninstallScript
			}
			if payload.PostInstallScript == nil && !dirty["PostInstallScript"] {
				payload.PostInstallScript = &existingInstaller.PostInstallScript
			}
			if payload.PreInstallQuery == nil {
				payload.PreInstallQuery = &existingInstaller.PreInstallQuery
			}
			if payload.SelfService == nil {
				payload.SelfService = &existingInstaller.SelfService
			}

			if err := svc.ds.SaveInstallerUpdates(ctx, payload); err != nil {
				return nil, ctxerr.Wrap(ctx, err, "saving installer updates")
			}

			// if we're updating anything other than self-service, we cancel pending installs/uninstalls,
			// and if we're updating the package we reset counts. This is run in its own transaction internally
			// for consistency, but independent of the installer update query as the main update should stick
			// even if side effects fail.
			if err := svc.ds.ProcessInstallerUpdateSideEffects(ctx, existingInstaller.InstallerID, true, dirty["Package"]); err != nil {
				return nil, err
			}
		}

		// now that the payload has been updated with any patches, we can set the
		// final fields of the activity
		actLabelsIncl, actLabelsExcl := activitySoftwareLabelsFromSoftwareScopeLabels(
			existingInstaller.LabelsIncludeAny, existingInstaller.LabelsExcludeAny)
		if payload.ValidatedLabels != nil {
			actLabelsIncl, actLabelsExcl = activitySoftwareLabelsFromValidatedLabels(payload.ValidatedLabels)
		}
		activity.LabelsIncludeAny = actLabelsIncl
		activity.LabelsExcludeAny = actLabelsExcl
		if payload.SelfService != nil {
			activity.SelfService = *payload.SelfService
		}
		if err := svc.NewActivity(ctx, vc.User, activity); err != nil {
			return nil, ctxerr.Wrap(ctx, err, "creating activity for edited software")
		}
	}

	// re-pull installer from database to ensure any side effects are accounted for; may be able to optimize this out later
	updatedInstaller, err := svc.ds.GetSoftwareInstallerMetadataByTeamAndTitleID(ctx, payload.TeamID, payload.TitleID, true)
	if err != nil {
		return nil, ctxerr.Wrap(ctx, err, "re-hydrating updated installer metadata")
	}

	statuses, err := svc.ds.GetSummaryHostSoftwareInstalls(ctx, updatedInstaller.InstallerID)
	if err != nil {
		return nil, ctxerr.Wrap(ctx, err, "getting updated installer statuses")
	}
	updatedInstaller.Status = statuses

	return updatedInstaller, nil
}

func ValidateSoftwareLabelsForUpdate(ctx context.Context, svc fleet.Service, existingInstaller *fleet.SoftwareInstaller, includeAny, excludeAny []string) (shouldUpdate bool, validatedLabels *fleet.LabelIdentsWithScope, err error) {
	if authctx, ok := authz_ctx.FromContext(ctx); !ok {
		return false, nil, fleet.NewAuthRequiredError("batch validate labels: missing authorization context")
	} else if !authctx.Checked() {
		return false, nil, fleet.NewAuthRequiredError("batch validate labels: method requires previous authorization")
	}

	if existingInstaller == nil {
		return false, nil, errors.New("existing installer must be provided")
	}

	if len(existingInstaller.LabelsIncludeAny) > 0 && len(existingInstaller.LabelsExcludeAny) > 0 {
		return false, nil, errors.New("existing installer must have only one label scope")
	}

	if includeAny == nil && excludeAny == nil {
		// nothing to do
		return false, nil, nil
	}

	incoming, err := ValidateSoftwareLabels(ctx, svc, includeAny, excludeAny)
	if err != nil {
		return false, nil, err
	}

	var prevScope fleet.LabelScope
	var prevLabels []fleet.SoftwareScopeLabel
	switch {
	case len(existingInstaller.LabelsIncludeAny) > 0:
		prevScope = fleet.LabelScopeIncludeAny
		prevLabels = existingInstaller.LabelsIncludeAny
	case len(existingInstaller.LabelsExcludeAny) > 0:
		prevScope = fleet.LabelScopeExcludeAny
		prevLabels = existingInstaller.LabelsExcludeAny
	}

	prevByName := make(map[string]fleet.LabelIdent, len(prevLabels))
	for _, pl := range prevLabels {
		prevByName[pl.LabelName] = fleet.LabelIdent{
			LabelID:   pl.LabelID,
			LabelName: pl.LabelName,
		}
	}

	if prevScope != incoming.LabelScope {
		return true, incoming, nil
	}

	if len(prevByName) != len(incoming.ByName) {
		return true, incoming, nil
	}

	// compare labels by name
	for n, il := range incoming.ByName {
		pl, ok := prevByName[n]
		if !ok || pl != il {
			return true, incoming, nil
		}
	}

	return false, nil, nil
}

func (svc *Service) DeleteSoftwareInstaller(ctx context.Context, titleID uint, teamID *uint) error {
	if teamID == nil {
		return fleet.NewInvalidArgumentError("team_id", "is required")
	}

	// we authorize with SoftwareInstaller here, but it uses the same AuthzType
	// as VPPApp, so this is correct for both software installers and VPP apps.
	if err := svc.authz.Authorize(ctx, &fleet.SoftwareInstaller{TeamID: teamID}, fleet.ActionWrite); err != nil {
		return err
	}

	// first, look for a software installer
	meta, err := svc.ds.GetSoftwareInstallerMetadataByTeamAndTitleID(ctx, teamID, titleID, false)
	if err != nil {
		if fleet.IsNotFound(err) {
			// no software installer, look for a VPP app
			meta, err := svc.ds.GetVPPAppMetadataByTeamAndTitleID(ctx, teamID, titleID)
			if err != nil {
				return ctxerr.Wrap(ctx, err, "getting software app metadata")
			}
			return svc.deleteVPPApp(ctx, teamID, meta)
		}
		return ctxerr.Wrap(ctx, err, "getting software installer metadata")
	}
	return svc.deleteSoftwareInstaller(ctx, meta)
}

func (svc *Service) deleteVPPApp(ctx context.Context, teamID *uint, meta *fleet.VPPAppStoreApp) error {
	vc, ok := viewer.FromContext(ctx)
	if !ok {
		return fleet.ErrNoContext
	}

	if err := svc.ds.DeleteVPPAppFromTeam(ctx, teamID, meta.VPPAppID); err != nil {
		return ctxerr.Wrap(ctx, err, "deleting VPP app")
	}

	var teamName *string
	if teamID != nil && *teamID != 0 {
		t, err := svc.ds.Team(ctx, *teamID)
		if err != nil {
			return ctxerr.Wrap(ctx, err, "getting team name for deleted VPP app")
		}
		teamName = &t.Name
	}

	if err := svc.NewActivity(ctx, vc.User, fleet.ActivityDeletedAppStoreApp{
		AppStoreID:    meta.AdamID,
		SoftwareTitle: meta.Name,
		TeamName:      teamName,
		TeamID:        teamID,
		Platform:      meta.Platform,
	}); err != nil {
		return ctxerr.Wrap(ctx, err, "creating activity for deleted VPP app")
	}

	return nil
}

func (svc *Service) deleteSoftwareInstaller(ctx context.Context, meta *fleet.SoftwareInstaller) error {
	vc, ok := viewer.FromContext(ctx)
	if !ok {
		return fleet.ErrNoContext
	}

	if err := svc.ds.DeleteSoftwareInstaller(ctx, meta.InstallerID); err != nil {
		return ctxerr.Wrap(ctx, err, "deleting software installer")
	}

	var teamName *string
	if meta.TeamID != nil {
		t, err := svc.ds.Team(ctx, *meta.TeamID)
		if err != nil {
			return ctxerr.Wrap(ctx, err, "getting team name for deleted software")
		}
		teamName = &t.Name
	}

	actLabelsIncl, actLabelsExcl := activitySoftwareLabelsFromSoftwareScopeLabels(meta.LabelsIncludeAny, meta.LabelsExcludeAny)
	if err := svc.NewActivity(ctx, vc.User, fleet.ActivityTypeDeletedSoftware{
		SoftwareTitle:    meta.SoftwareTitle,
		SoftwarePackage:  meta.Name,
		TeamName:         teamName,
		TeamID:           meta.TeamID,
		SelfService:      meta.SelfService,
		LabelsIncludeAny: actLabelsIncl,
		LabelsExcludeAny: actLabelsExcl,
	}); err != nil {
		return ctxerr.Wrap(ctx, err, "creating activity for deleted software")
	}

	return nil
}

func (svc *Service) GetSoftwareInstallerMetadata(ctx context.Context, skipAuthz bool, titleID uint, teamID *uint) (*fleet.SoftwareInstaller,
	error,
) {
	if !skipAuthz {
		if err := svc.authz.Authorize(ctx, &fleet.SoftwareInstaller{TeamID: teamID}, fleet.ActionRead); err != nil {
			return nil, err
		}
	}

	meta, err := svc.ds.GetSoftwareInstallerMetadataByTeamAndTitleID(ctx, teamID, titleID, true)
	if err != nil {
		return nil, ctxerr.Wrap(ctx, err, "getting software installer metadata")
	}

	return meta, nil
}

func (svc *Service) GenerateSoftwareInstallerToken(ctx context.Context, alt string, titleID uint, teamID *uint) (string, error) {
	downloadRequested := alt == "media"
	if !downloadRequested {
		svc.authz.SkipAuthorization(ctx)
		return "", fleet.NewInvalidArgumentError("alt", "only alt=media is supported")
	}

	if teamID == nil {
		svc.authz.SkipAuthorization(ctx)
		return "", fleet.NewInvalidArgumentError("team_id", "is required")
	}

	if err := svc.authz.Authorize(ctx, &fleet.SoftwareInstaller{TeamID: teamID}, fleet.ActionRead); err != nil {
		return "", err
	}

	meta := fleet.SoftwareInstallerTokenMetadata{
		TitleID: titleID,
		TeamID:  *teamID,
	}
	metaByte, err := json.Marshal(meta)
	if err != nil {
		return "", ctxerr.Wrap(ctx, err, "marshaling software installer metadata")
	}

	// Generate token and store in Redis
	token := uuid.NewString()
	const tokenExpirationMs = 10 * 60 * 1000 // 10 minutes
	ok, err := svc.distributedLock.SetIfNotExist(ctx, fmt.Sprintf("software_installer_token:%s", token), string(metaByte),
		tokenExpirationMs)
	if err != nil {
		return "", ctxerr.Wrap(ctx, err, "saving software installer token")
	}
	if !ok {
		// Should not happen since token is unique
		return "", ctxerr.Errorf(ctx, "failed to save software installer token")
	}

	return token, nil
}

func (svc *Service) GetSoftwareInstallerTokenMetadata(ctx context.Context, token string,
	titleID uint,
) (*fleet.SoftwareInstallerTokenMetadata, error) {
	// We will manually authorize this endpoint based on the token.
	svc.authz.SkipAuthorization(ctx)

	if len(token) > softwareInstallerTokenMaxLength {
		return nil, fleet.NewPermissionError("invalid token")
	}

	metaStr, err := svc.distributedLock.GetAndDelete(ctx, fmt.Sprintf("software_installer_token:%s", token))
	if err != nil {
		return nil, ctxerr.Wrap(ctx, err, "getting software installer token metadata")
	}
	if metaStr == nil {
		return nil, ctxerr.Wrap(ctx, fleet.NewPermissionError("invalid token"))
	}

	var meta fleet.SoftwareInstallerTokenMetadata
	if err := json.Unmarshal([]byte(*metaStr), &meta); err != nil {
		return nil, ctxerr.Wrap(ctx, err, "unmarshaling software installer token metadata")
	}

	if titleID != meta.TitleID {
		return nil, ctxerr.Wrap(ctx, fleet.NewPermissionError("invalid token"))
	}

	// The token is valid.
	return &meta, nil
}

func (svc *Service) DownloadSoftwareInstaller(ctx context.Context, skipAuthz bool, alt string, titleID uint,
	teamID *uint,
) (*fleet.DownloadSoftwareInstallerPayload, error) {
	downloadRequested := alt == "media"
	if !downloadRequested {
		svc.authz.SkipAuthorization(ctx)
		return nil, fleet.NewInvalidArgumentError("alt", "only alt=media is supported")
	}

	if teamID == nil {
		svc.authz.SkipAuthorization(ctx)
		return nil, fleet.NewInvalidArgumentError("team_id", "is required")
	}

	meta, err := svc.GetSoftwareInstallerMetadata(ctx, skipAuthz, titleID, teamID)
	if err != nil {
		return nil, err
	}

	return svc.getSoftwareInstallerBinary(ctx, meta.StorageID, meta.Name)
}

func (svc *Service) OrbitDownloadSoftwareInstaller(ctx context.Context, installerID uint) (*fleet.DownloadSoftwareInstallerPayload, error) {
	// this is not a user-authenticated endpoint
	svc.authz.SkipAuthorization(ctx)

	host, ok := hostctx.FromContext(ctx)
	if !ok {
		return nil, fleet.OrbitError{Message: "internal error: missing host from request context"}
	}

	access, err := svc.ds.ValidateOrbitSoftwareInstallerAccess(ctx, host.ID, installerID)
	if err != nil {
		return nil, ctxerr.Wrap(ctx, err, "check software installer access")
	}

	if !access {
		return nil, fleet.NewUserMessageError(errors.New("Host doesn't have access to this installer"), http.StatusForbidden)
	}

	// get the installer's metadata
	meta, err := svc.ds.GetSoftwareInstallerMetadataByID(ctx, installerID)
	if err != nil {
		return nil, ctxerr.Wrap(ctx, err, "getting software installer metadata")
	}

	// Note that we do allow downloading an installer that is on a different team
	// than the host's team, because the install request might have come while
	// the host was on that team, and then the host got moved to a different team
	// but the request is still pending execution.

	return svc.getSoftwareInstallerBinary(ctx, meta.StorageID, meta.Name)
}

func (svc *Service) getSoftwareInstallerBinary(ctx context.Context, storageID string, filename string) (*fleet.DownloadSoftwareInstallerPayload, error) {
	// check if the installer exists in the store
	exists, err := svc.softwareInstallStore.Exists(ctx, storageID)
	if err != nil {
		return nil, ctxerr.Wrap(ctx, err, "checking if installer exists")
	}
	if !exists {
		return nil, ctxerr.Wrap(ctx, notFoundError{}, "does not exist in software installer store")
	}

	// get the installer from the store
	installer, size, err := svc.softwareInstallStore.Get(ctx, storageID)
	if err != nil {
		return nil, ctxerr.Wrap(ctx, err, "getting installer from store")
	}

	return &fleet.DownloadSoftwareInstallerPayload{
		Filename:  filename,
		Installer: installer,
		Size:      size,
	}, nil
}

func (svc *Service) InstallSoftwareTitle(ctx context.Context, hostID uint, softwareTitleID uint) error {
	// we need to use ds.Host because ds.HostLite doesn't return the orbit
	// node key
	host, err := svc.ds.Host(ctx, hostID)
	if err != nil {
		// if error is because the host does not exist, check first if the user
		// had access to install software (to prevent leaking valid host ids).
		if fleet.IsNotFound(err) {
			if err := svc.authz.Authorize(ctx, &fleet.HostSoftwareInstallerResultAuthz{}, fleet.ActionWrite); err != nil {
				return err
			}
		}
		svc.authz.SkipAuthorization(ctx)
		return ctxerr.Wrap(ctx, err, "get host")
	}

	platform := host.FleetPlatform()
	mobileAppleDevice := fleet.AppleDevicePlatform(platform) == fleet.IOSPlatform || fleet.AppleDevicePlatform(platform) == fleet.IPadOSPlatform

	if !mobileAppleDevice && (host.OrbitNodeKey == nil || *host.OrbitNodeKey == "") {
		// fleetd is required to install software so if the host is
		// enrolled via plain osquery we return an error
		svc.authz.SkipAuthorization(ctx)
		return fleet.NewUserMessageError(errors.New("Host doesn't have fleetd installed"), http.StatusUnprocessableEntity)
	}

	// authorize with the host's team
	if err := svc.authz.Authorize(ctx, &fleet.HostSoftwareInstallerResultAuthz{HostTeamID: host.TeamID}, fleet.ActionWrite); err != nil {
		return err
	}

	if !mobileAppleDevice {
		installer, err := svc.ds.GetSoftwareInstallerMetadataByTeamAndTitleID(ctx, host.TeamID, softwareTitleID, false)
		if err != nil {
			if !fleet.IsNotFound(err) {
				return ctxerr.Wrap(ctx, err, "finding software installer for title")
			}
			installer = nil
		}

		// if we found an installer, use that
		if installer != nil {
			// check the label scoping for this installer and host
			scoped, err := svc.ds.IsSoftwareInstallerLabelScoped(ctx, installer.InstallerID, hostID)
			if err != nil {
				return ctxerr.Wrap(ctx, err, "checking label scoping during software install attempt")
			}

			if !scoped {
				return &fleet.BadRequestError{
					Message: "Couldn't install. Host isn't member of the labels defined for this software title.",
				}
			}

			lastInstallRequest, err := svc.ds.GetHostLastInstallData(ctx, host.ID, installer.InstallerID)
			if err != nil {
				return ctxerr.Wrapf(ctx, err, "getting last install data for host %d and installer %d", host.ID, installer.InstallerID)
			}
			if lastInstallRequest != nil && lastInstallRequest.Status != nil &&
				(*lastInstallRequest.Status == fleet.SoftwareInstallPending || *lastInstallRequest.Status == fleet.SoftwareUninstallPending) {
				return &fleet.BadRequestError{
					Message: "Couldn't install software. Host has a pending install/uninstall request.",
					InternalErr: ctxerr.WrapWithData(
						ctx, err, "host already has a pending install/uninstall for this installer",
						map[string]any{
							"host_id":               host.ID,
							"software_installer_id": installer.InstallerID,
							"team_id":               host.TeamID,
							"title_id":              softwareTitleID,
						},
					),
				}
			}
			return svc.installSoftwareTitleUsingInstaller(ctx, host, installer)
		}
	}

	vppApp, err := svc.ds.GetVPPAppByTeamAndTitleID(ctx, host.TeamID, softwareTitleID)
	if err != nil {
		// if we couldn't find an installer or a VPP app, return a bad
		// request error
		if fleet.IsNotFound(err) {
			return &fleet.BadRequestError{
				Message: "Couldn't install software. Software title is not available for install. Please add software package or App Store app to install.",
				InternalErr: ctxerr.WrapWithData(
					ctx, err, "couldn't find an installer or VPP app for software title",
					map[string]any{"host_id": host.ID, "team_id": host.TeamID, "title_id": softwareTitleID},
				),
			}
		}

		return ctxerr.Wrap(ctx, err, "finding VPP app for title")
	}

	_, err = svc.installSoftwareFromVPP(ctx, host, vppApp, mobileAppleDevice || fleet.AppleDevicePlatform(platform) == fleet.MacOSPlatform, false)
	return err
}

func (svc *Service) installSoftwareFromVPP(ctx context.Context, host *fleet.Host, vppApp *fleet.VPPApp, appleDevice bool, selfService bool) (string, error) {
	if !appleDevice {
		return "", &fleet.BadRequestError{
			Message: "VPP apps can only be installed only on Apple hosts.",
			InternalErr: ctxerr.NewWithData(
				ctx, "invalid host platform for requested installer",
				map[string]any{"host_id": host.ID, "team_id": host.TeamID, "title_id": vppApp.TitleID},
			),
		}
	}

	config, err := svc.ds.AppConfig(ctx)
	if err != nil {
		return "", ctxerr.Wrap(ctx, err, "fetching config to check MDM status")
	}

	if !config.MDM.EnabledAndConfigured {
		return "", fleet.NewUserMessageError(errors.New("Couldn't install. MDM is turned off. Please make sure that MDM is turned on to install App Store apps."), http.StatusUnprocessableEntity)
	}

	mdmConnected, err := svc.ds.IsHostConnectedToFleetMDM(ctx, host)
	if err != nil {
		return "", ctxerr.Wrapf(ctx, err, "checking MDM status for host %d", host.ID)
	}

	if !mdmConnected {
		return "", &fleet.BadRequestError{
			Message: "Error: Couldn't install. To install App Store app, turn on MDM for this host.",
			InternalErr: ctxerr.NewWithData(
				ctx, "VPP install attempted on non-MDM host",
				map[string]any{"host_id": host.ID, "team_id": host.TeamID, "title_id": vppApp.TitleID},
			),
		}
	}

	token, err := svc.getVPPToken(ctx, host.TeamID)
	if err != nil {
		return "", ctxerr.Wrap(ctx, err, "getting VPP token")
	}

	// at this moment, neither the UI or the back-end are prepared to
	// handle [asyncronous errors][1] on assignment, so before assigning a
	// device to a license, we need to:
	//
	// 1. Check if the app is already assigned to the serial number.
	// 2. If it's not assigned yet, check if we have enough licenses.
	//
	// A race still might happen, so async error checking needs to be
	// implemented anyways at some point.
	//
	// [1]: https://developer.apple.com/documentation/devicemanagement/app_and_book_management/handling_error_responses#3729433
	assignments, err := vpp.GetAssignments(token, &vpp.AssignmentFilter{AdamID: vppApp.AdamID, SerialNumber: host.HardwareSerial})
	if err != nil {
		return "", ctxerr.Wrap(ctx, err, "getting assignments from VPP API")
	}

	var eventID string

	// this app is not assigned to this device, check if we have licenses
	// left and assign it.
	if len(assignments) == 0 {
		assets, err := vpp.GetAssets(token, &vpp.AssetFilter{AdamID: vppApp.AdamID})
		if err != nil {
			return "", ctxerr.Wrap(ctx, err, "getting assets from VPP API")
		}

		if len(assets) == 0 {
			level.Debug(svc.logger).Log(
				"msg", "trying to assign VPP asset to host",
				"adam_id", vppApp.AdamID,
				"host_serial", host.HardwareSerial,
			)
			return "", &fleet.BadRequestError{
				Message:     "Couldn't add software. <app_store_id> isn't available in Apple Business Manager. Please purchase license in Apple Business Manager and try again.",
				InternalErr: ctxerr.Errorf(ctx, "VPP API didn't return any assets for adamID %s", vppApp.AdamID),
			}
		}

		if len(assets) > 1 {
			return "", ctxerr.Errorf(ctx, "VPP API returned more than one asset for adamID %s", vppApp.AdamID)
		}

		if assets[0].AvailableCount <= 0 {
			return "", &fleet.BadRequestError{
				Message: "Couldn't install. No available licenses. Please purchase license in Apple Business Manager and try again.",
				InternalErr: ctxerr.NewWithData(
					ctx, "license available count <= 0",
					map[string]any{
						"host_id": host.ID,
						"team_id": host.TeamID,
						"adam_id": vppApp.AdamID,
						"count":   assets[0].AvailableCount,
					},
				),
			}
		}

		eventID, err = vpp.AssociateAssets(token, &vpp.AssociateAssetsRequest{Assets: assets, SerialNumbers: []string{host.HardwareSerial}})
		if err != nil {
			return "", ctxerr.Wrapf(ctx, err, "associating asset with adamID %s to host %s", vppApp.AdamID, host.HardwareSerial)
		}

	}

	// add command to install
	cmdUUID := uuid.NewString()
	err = svc.mdmAppleCommander.InstallApplication(ctx, []string{host.UUID}, cmdUUID, vppApp.AdamID)
	if err != nil {
		return "", ctxerr.Wrapf(ctx, err, "sending command to install VPP %s application to host with serial %s", vppApp.AdamID, host.HardwareSerial)
	}

	err = svc.ds.InsertHostVPPSoftwareInstall(ctx, host.ID, vppApp.VPPAppID, cmdUUID, eventID, selfService)
	if err != nil {
		return "", ctxerr.Wrapf(ctx, err, "inserting host vpp software install for host with serial %s and app with adamID %s", host.HardwareSerial, vppApp.AdamID)
	}

	return cmdUUID, nil
}

func (svc *Service) installSoftwareTitleUsingInstaller(ctx context.Context, host *fleet.Host, installer *fleet.SoftwareInstaller) error {
	ext := filepath.Ext(installer.Name)
	requiredPlatform := packageExtensionToPlatform(ext)
	if requiredPlatform == "" {
		// this should never happen
		return ctxerr.Errorf(ctx, "software installer has unsupported type %s", ext)
	}

	if host.FleetPlatform() != requiredPlatform {
		return &fleet.BadRequestError{
			Message: fmt.Sprintf("Package (%s) can be installed only on %s hosts.", ext, requiredPlatform),
			InternalErr: ctxerr.NewWithData(
				ctx, "invalid host platform for requested installer",
				map[string]any{"host_id": host.ID, "team_id": host.TeamID, "title_id": installer.TitleID},
			),
		}
	}

	_, err := svc.ds.InsertSoftwareInstallRequest(ctx, host.ID, installer.InstallerID, false, nil)
	return ctxerr.Wrap(ctx, err, "inserting software install request")
}

func (svc *Service) UninstallSoftwareTitle(ctx context.Context, hostID uint, softwareTitleID uint) error {
	// First check if scripts are disabled globally. If so, no need for further processing.
	cfg, err := svc.ds.AppConfig(ctx)
	if err != nil {
		svc.authz.SkipAuthorization(ctx)
		return err
	}

	if cfg.ServerSettings.ScriptsDisabled {
		svc.authz.SkipAuthorization(ctx)
		return fleet.NewUserMessageError(errors.New(fleet.RunScriptScriptsDisabledGloballyErrMsg), http.StatusForbidden)
	}

	// we need to use ds.Host because ds.HostLite doesn't return the orbit node key
	host, err := svc.ds.Host(ctx, hostID)
	if err != nil {
		// if error is because the host does not exist, check first if the user
		// had access to install/uninstall software (to prevent leaking valid host ids).
		if fleet.IsNotFound(err) {
			if err := svc.authz.Authorize(ctx, &fleet.HostSoftwareInstallerResultAuthz{}, fleet.ActionWrite); err != nil {
				return err
			}
		}
		svc.authz.SkipAuthorization(ctx)
		return ctxerr.Wrap(ctx, err, "get host")
	}

	if host.OrbitNodeKey == nil || *host.OrbitNodeKey == "" {
		// fleetd is required to install software so if the host is enrolled via plain osquery we return an error
		svc.authz.SkipAuthorization(ctx)
		return fleet.NewUserMessageError(errors.New("host does not have fleetd installed"), http.StatusUnprocessableEntity)
	}

	// If scripts are disabled (according to the last detail query), we return an error.
	// host.ScriptsEnabled may be nil for older orbit versions.
	if host.ScriptsEnabled != nil && !*host.ScriptsEnabled {
		svc.authz.SkipAuthorization(ctx)
		return fleet.NewUserMessageError(errors.New(fleet.RunScriptsOrbitDisabledErrMsg), http.StatusUnprocessableEntity)
	}

	// authorize with the host's team
	if err := svc.authz.Authorize(ctx, &fleet.HostSoftwareInstallerResultAuthz{HostTeamID: host.TeamID}, fleet.ActionWrite); err != nil {
		return err
	}

	installer, err := svc.ds.GetSoftwareInstallerMetadataByTeamAndTitleID(ctx, host.TeamID, softwareTitleID, false)
	if err != nil {
		if fleet.IsNotFound(err) {
			return &fleet.BadRequestError{
				Message: "Couldn't uninstall software. Software title is not available for uninstall. Please add software package to install/uninstall.",
				InternalErr: ctxerr.WrapWithData(
					ctx, err, "couldn't find an installer for software title",
					map[string]any{"host_id": host.ID, "team_id": host.TeamID, "title_id": softwareTitleID},
				),
			}
		}
		return ctxerr.Wrap(ctx, err, "finding software installer for title")
	}

	lastInstallRequest, err := svc.ds.GetHostLastInstallData(ctx, host.ID, installer.InstallerID)
	if err != nil {
		return ctxerr.Wrapf(ctx, err, "getting last install data for host %d and installer %d", host.ID, installer.InstallerID)
	}
	if lastInstallRequest != nil && lastInstallRequest.Status != nil &&
		(*lastInstallRequest.Status == fleet.SoftwareInstallPending || *lastInstallRequest.Status == fleet.SoftwareUninstallPending) {
		return &fleet.BadRequestError{
			Message: "Couldn't uninstall software. Host has a pending install/uninstall request.",
			InternalErr: ctxerr.WrapWithData(
				ctx, err, "host already has a pending install/uninstall for this installer",
				map[string]any{
					"host_id":               host.ID,
					"software_installer_id": installer.InstallerID,
					"team_id":               host.TeamID,
					"title_id":              softwareTitleID,
					"status":                *lastInstallRequest.Status,
				},
			),
		}
	}

	// Validate platform
	ext := filepath.Ext(installer.Name)
	requiredPlatform := packageExtensionToPlatform(ext)
	if requiredPlatform == "" {
		// this should never happen
		return ctxerr.Errorf(ctx, "software installer has unsupported type %s", ext)
	}

	if host.FleetPlatform() != requiredPlatform {
		return &fleet.BadRequestError{
			Message: fmt.Sprintf("Package (%s) can be uninstalled only on %s hosts.", ext, requiredPlatform),
			InternalErr: ctxerr.NewWithData(
				ctx, "invalid host platform for requested uninstall",
				map[string]any{"host_id": host.ID, "team_id": host.TeamID, "title_id": installer.TitleID},
			),
		}
	}

	// Get the uninstall script and use the standard script infrastructure to run it.
	contents, err := svc.ds.GetAnyScriptContents(ctx, installer.UninstallScriptContentID)
	if err != nil {
		if fleet.IsNotFound(err) {
			return ctxerr.Wrap(ctx,
				fleet.NewInvalidArgumentError("software_title_id", `No uninstall script exists for the provided "software_title_id".`).
					WithStatus(http.StatusNotFound), "getting uninstall script contents")
		}
		return err
	}

	var teamID uint
	if host.TeamID != nil {
		teamID = *host.TeamID
	}
	// create the script execution request, the host will be notified of the
	// script execution request via the orbit config's Notifications mechanism.
	request := fleet.HostScriptRequestPayload{
		HostID:          host.ID,
		ScriptContents:  string(contents),
		ScriptContentID: installer.UninstallScriptContentID,
		TeamID:          teamID,
	}
	if ctxUser := authz.UserFromContext(ctx); ctxUser != nil {
		request.UserID = &ctxUser.ID
	}
	scriptResult, err := svc.ds.NewHostScriptExecutionRequest(ctx, &request)
	if err != nil {
		return ctxerr.Wrap(ctx, err, "create script execution request")
	}

	// Update the host software installs table with the uninstall request.
	// Pending uninstalls will automatically show up in the UI Host Details -> Activity -> Upcoming tab.
	if err = svc.insertSoftwareUninstallRequest(ctx, scriptResult.ExecutionID, host, installer); err != nil {
		return err
	}

	return nil
}

func (svc *Service) insertSoftwareUninstallRequest(ctx context.Context, executionID string, host *fleet.Host,
	installer *fleet.SoftwareInstaller,
) error {
	if err := svc.ds.InsertSoftwareUninstallRequest(ctx, executionID, host.ID, installer.InstallerID); err != nil {
		return ctxerr.Wrap(ctx, err, "inserting software uninstall request")
	}
	return nil
}

func (svc *Service) GetSoftwareInstallResults(ctx context.Context, resultUUID string) (*fleet.HostSoftwareInstallerResult, error) {
	// Basic auth check
	if err := svc.authz.Authorize(ctx, &fleet.Host{}, fleet.ActionList); err != nil {
		return nil, err
	}

	res, err := svc.ds.GetSoftwareInstallResults(ctx, resultUUID)
	if err != nil {
		if fleet.IsNotFound(err) {
			if err := svc.authz.Authorize(ctx, &fleet.HostSoftwareInstallerResultAuthz{}, fleet.ActionRead); err != nil {
				return nil, err
			}
		}
		svc.authz.SkipAuthorization(ctx)
		return nil, ctxerr.Wrap(ctx, err, "get software install result")
	}

	if res.HostDeletedAt == nil {
		// host is not deleted, get it and authorize for the host's team
		host, err := svc.ds.HostLite(ctx, res.HostID)
		// if error is because the host does not exist, check first if the user
		// had access to run a script (to prevent leaking valid host ids).
		if err != nil {
			if fleet.IsNotFound(err) {
				if err := svc.authz.Authorize(ctx, &fleet.HostSoftwareInstallerResultAuthz{}, fleet.ActionRead); err != nil {
					return nil, err
				}
			}
			svc.authz.SkipAuthorization(ctx)
			return nil, ctxerr.Wrap(ctx, err, "get host lite")
		}
		// Team specific auth check
		if err := svc.authz.Authorize(ctx, &fleet.HostSoftwareInstallerResultAuthz{HostTeamID: host.TeamID}, fleet.ActionRead); err != nil {
			return nil, err
		}
	} else {
		// host was deleted, authorize for no-team as a fallback
		if err := svc.authz.Authorize(ctx, &fleet.HostSoftwareInstallerResultAuthz{}, fleet.ActionRead); err != nil {
			return nil, err
		}
	}

	res.EnhanceOutputDetails()
	return res, nil
}

func (svc *Service) storeSoftware(ctx context.Context, payload *fleet.UploadSoftwareInstallerPayload) error {
	// check if exists in the installer store
	exists, err := svc.softwareInstallStore.Exists(ctx, payload.StorageID)
	if err != nil {
		return ctxerr.Wrap(ctx, err, "checking if installer exists")
	}
	if !exists {
		if err := svc.softwareInstallStore.Put(ctx, payload.StorageID, payload.InstallerFile); err != nil {
			return ctxerr.Wrap(ctx, err, "storing installer")
		}
	}

	return nil
}

func (svc *Service) addMetadataToSoftwarePayload(ctx context.Context, payload *fleet.UploadSoftwareInstallerPayload) (extension string, err error) {
	if payload == nil {
		return "", ctxerr.New(ctx, "payload is required")
	}

	if payload.InstallerFile == nil {
		return "", ctxerr.New(ctx, "installer file is required")
	}

	meta, err := file.ExtractInstallerMetadata(payload.InstallerFile)
	if err != nil {
		if errors.Is(err, file.ErrUnsupportedType) {
			return "", &fleet.BadRequestError{
				Message:     "Couldn't edit software. File type not supported. The file should be .pkg, .msi, .exe, .deb or .rpm.",
				InternalErr: ctxerr.Wrap(ctx, err, "extracting metadata from installer"),
			}
		}
		return "", ctxerr.Wrap(ctx, err, "extracting metadata from installer")
	}

	if meta.Version == "" {
		return "", &fleet.BadRequestError{
			Message:     fmt.Sprintf("Couldn't add. Fleet couldn't read the version from %s.", payload.Filename),
			InternalErr: ctxerr.New(ctx, "extracting version from installer metadata"),
		}
	}

	if len(meta.PackageIDs) == 0 {
		return "", &fleet.BadRequestError{
			Message:     fmt.Sprintf("Couldn't add. Fleet couldn't read the package IDs, product code, or name from %s.", payload.Filename),
			InternalErr: ctxerr.New(ctx, "extracting package IDs from installer metadata"),
		}
	}

	payload.Title = meta.Name
	if payload.Title == "" {
		// use the filename if no title from metadata
		payload.Title = payload.Filename
	}
	payload.Version = meta.Version
	payload.StorageID = hex.EncodeToString(meta.SHASum)
	payload.BundleIdentifier = meta.BundleIdentifier
	payload.PackageIDs = meta.PackageIDs
	payload.Extension = meta.Extension

	// reset the reader (it was consumed to extract metadata)
	if err := payload.InstallerFile.Rewind(); err != nil {
		return "", ctxerr.Wrap(ctx, err, "resetting installer file reader")
	}

	if payload.InstallScript == "" {
		payload.InstallScript = file.GetInstallScript(meta.Extension)
	}

	if payload.UninstallScript == "" {
		payload.UninstallScript = file.GetUninstallScript(meta.Extension)
	}

	source, err := fleet.SofwareInstallerSourceFromExtensionAndName(meta.Extension, meta.Name)
	if err != nil {
		return "", ctxerr.Wrap(ctx, err, "determining source from extension and name")
	}
	payload.Source = source

	platform, err := fleet.SofwareInstallerPlatformFromExtension(meta.Extension)
	if err != nil {
		return "", ctxerr.Wrap(ctx, err, "determining platform from extension")
	}
	payload.Platform = platform

	return meta.Extension, nil
}

const (
	batchSoftwarePrefix = "software_batch_"
)

func (svc *Service) BatchSetSoftwareInstallers(
	ctx context.Context, tmName string, payloads []*fleet.SoftwareInstallerPayload, dryRun bool,
) (string, error) {
	if err := svc.authz.Authorize(ctx, &fleet.Team{}, fleet.ActionRead); err != nil {
		return "", err
	}

	vc, ok := viewer.FromContext(ctx)
	if !ok {
		return "", fleet.ErrNoContext
	}

	var teamID *uint
	if tmName != "" {
		tm, err := svc.ds.TeamByName(ctx, tmName)
		if err != nil {
			// If this is a dry run, the team may not have been created yet
			if dryRun && fleet.IsNotFound(err) {
				return "", nil
			}
			return "", err
		}
		teamID = &tm.ID
	}

	if err := svc.authz.Authorize(ctx, &fleet.SoftwareInstaller{TeamID: teamID}, fleet.ActionWrite); err != nil {
		return "", ctxerr.Wrap(ctx, err, "validating authorization")
	}

	var allScripts []string

	// Verify payloads first, to prevent starting the download+upload process if the data is invalid.
	for _, payload := range payloads {
		if len(payload.URL) > fleet.SoftwareInstallerURLMaxLength {
			return "", fleet.NewInvalidArgumentError(
				"software.url",
				fmt.Sprintf("software URL is too long, must be %d characters or less", fleet.SoftwareInstallerURLMaxLength),
			)
		}
		if _, err := url.ParseRequestURI(payload.URL); err != nil {
			return "", fleet.NewInvalidArgumentError(
				"software.url",
				fmt.Sprintf("Couldn't edit software. URL (%q) is invalid", payload.URL),
			)
		}
<<<<<<< HEAD
		validatedLabels, err := ValidateSoftwareLabels(ctx, svc, payload.LabelsIncludeAny, payload.LabelsExcludeAny)
		if err != nil {
			return "", err
		}
		payload.ValidatedLabels = validatedLabels
=======
		allScripts = append(allScripts, payload.InstallScript, payload.PostInstallScript, payload.UninstallScript)
	}

	if err := svc.ds.ValidateEmbeddedSecrets(ctx, allScripts); err != nil {
		return "", ctxerr.Wrap(ctx, fleet.NewInvalidArgumentError("script", err.Error()))
>>>>>>> ad6d4731
	}

	// keyExpireTime is the current maximum time supported for retrieving
	// the result of a software by batch operation.
	const keyExpireTime = 24 * time.Hour

	requestUUID := uuid.NewString()
	if err := svc.keyValueStore.Set(ctx, batchSoftwarePrefix+requestUUID, batchSetProcessing, keyExpireTime); err != nil {
		return "", ctxerr.Wrapf(ctx, err, "failed to set key as %s", batchSetProcessing)
	}

	svc.logger.Log(
		"msg", "software batch start",
		"request_uuid", requestUUID,
		"team_id", teamID,
		"payloads", len(payloads),
	)

	go svc.softwareBatchUpload(
		requestUUID,
		teamID,
		vc.UserID(),
		payloads,
		dryRun,
	)

	return requestUUID, nil
}

const (
	batchSetProcessing   = "processing"
	batchSetCompleted    = "completed"
	batchSetFailedPrefix = "failed:"
)

func (svc *Service) softwareBatchUpload(
	requestUUID string,
	teamID *uint,
	userID uint,
	payloads []*fleet.SoftwareInstallerPayload,
	dryRun bool,
) {
	var batchErr error

	// We do not use the request ctx on purpose because this method runs in the background.
	ctx := context.Background()

	defer func(start time.Time) {
		status := batchSetCompleted
		if batchErr != nil {
			status = fmt.Sprintf("%s%s", batchSetFailedPrefix, batchErr)
		}
		logger := log.With(svc.logger,
			"request_uuid", requestUUID,
			"team_id", teamID,
			"payloads", len(payloads),
			"status", status,
			"took", time.Since(start),
		)
		logger.Log("msg", "software batch done")
		// Give 10m for the client to read the result (it overrides the previos expiration time).
		if err := svc.keyValueStore.Set(ctx, batchSoftwarePrefix+requestUUID, status, 10*time.Minute); err != nil {
			logger.Log("msg", "failed to set result", "err", err)
		}
	}(time.Now())

	downloadURLFn := func(ctx context.Context, url string) (http.Header, *fleet.TempFileReader, error) {
		client := fleethttp.NewClient()
		client.Transport = fleethttp.NewSizeLimitTransport(fleet.MaxSoftwareInstallerSize)

		req, err := http.NewRequestWithContext(ctx, http.MethodGet, url, nil)
		if err != nil {
			return nil, nil, fmt.Errorf("creating request for URL %q: %w", url, err)
		}

		resp, err := client.Do(req)
		if err != nil {
			var maxBytesErr *http.MaxBytesError
			if errors.Is(err, fleethttp.ErrMaxSizeExceeded) || errors.As(err, &maxBytesErr) {
				return nil, nil, fleet.NewInvalidArgumentError(
					"software.url",
					fmt.Sprintf("Couldn't edit software. URL (%q). The maximum file size is %d GB", url, fleet.MaxSoftwareInstallerSize/(1000*1024*1024)),
				)
			}

			return nil, nil, fmt.Errorf("performing request for URL %q: %w", url, err)
		}
		defer resp.Body.Close()

		if resp.StatusCode == http.StatusNotFound {
			return nil, nil, fleet.NewInvalidArgumentError(
				"software.url",
				fmt.Sprintf("Couldn't edit software. URL (%q) returned \"Not Found\". Please make sure that URLs are reachable from your Fleet server.", url),
			)
		}

		// Allow all 2xx and 3xx status codes in this pass.
		if resp.StatusCode >= 400 {
			return nil, nil, fleet.NewInvalidArgumentError(
				"software.url",
				fmt.Sprintf("Couldn't edit software. URL (%q) received response status code %d.", url, resp.StatusCode),
			)
		}

		tfr, err := fleet.NewTempFileReader(resp.Body, nil)
		if err != nil {
			// the max size error can be received either at client.Do or here when
			// reading the body if it's caught via a limited body reader.
			var maxBytesErr *http.MaxBytesError
			if errors.Is(err, fleethttp.ErrMaxSizeExceeded) || errors.As(err, &maxBytesErr) {
				return nil, nil, fleet.NewInvalidArgumentError(
					"software.url",
					fmt.Sprintf("Couldn't edit software. URL (%q). The maximum file size is %d GB", url, fleet.MaxSoftwareInstallerSize/(1000*1024*1024)),
				)
			}
			return nil, nil, fmt.Errorf("reading installer %q contents: %w", url, err)
		}

		return resp.Header, tfr, nil
	}

	var g errgroup.Group
	g.SetLimit(1) // TODO: consider whether we can increase this limit, see https://github.com/fleetdm/fleet/issues/22704#issuecomment-2397407837
	// critical to avoid data race, the slice is pre-allocated and each
	// goroutine only writes to its index.
	installers := make([]*fleet.UploadSoftwareInstallerPayload, len(payloads))

	for i, p := range payloads {
		i, p := i, p

		g.Go(func() error {
			headers, tfr, err := downloadURLFn(ctx, p.URL)
			if err != nil {
				return err
			}

			// NOTE: cannot defer tfr.Close() here because the reader needs to be
			// available after the goroutine completes. Instead, all temp file
			// readers will have their Close deferred after the join/wait of
			// goroutines.
			installer := &fleet.UploadSoftwareInstallerPayload{
				TeamID:             teamID,
				InstallScript:      p.InstallScript,
				PreInstallQuery:    p.PreInstallQuery,
				PostInstallScript:  p.PostInstallScript,
				UninstallScript:    p.UninstallScript,
				InstallerFile:      tfr,
				SelfService:        p.SelfService,
				UserID:             userID,
				URL:                p.URL,
				InstallDuringSetup: p.InstallDuringSetup,
				LabelsIncludeAny:   p.LabelsIncludeAny,
				LabelsExcludeAny:   p.LabelsExcludeAny,
				ValidatedLabels:    p.ValidatedLabels,
			}

			// set the filename before adding metadata, as it is used as fallback
			var filename string
			cdh, ok := headers["Content-Disposition"]
			if ok && len(cdh) > 0 {
				_, params, err := mime.ParseMediaType(cdh[0])
				if err == nil {
					filename = params["filename"]
				}
			}
			installer.Filename = filename

			ext, err := svc.addMetadataToSoftwarePayload(ctx, installer)
			if err != nil {
				_ = tfr.Close() // closing the temp file here since it will not be available after the goroutine completes
				return err
			}

			// Update $PACKAGE_ID in uninstall script
			preProcessUninstallScript(installer)

			// if filename was empty, try to extract it from the URL with the
			// now-known extension
			if filename == "" {
				filename = file.ExtractFilenameFromURLPath(p.URL, ext)
			}
			// if empty, resort to a default name
			if filename == "" {
				filename = fmt.Sprintf("package.%s", ext)
			}
			installer.Filename = filename
			if installer.Title == "" {
				installer.Title = filename
			}

			installers[i] = installer

			return nil
		})
	}

	waitErr := g.Wait()

	// defer close for any valid temp file reader
	for _, payload := range installers {
		if payload != nil && payload.InstallerFile != nil {
			defer payload.InstallerFile.Close()
		}
	}

	if waitErr != nil {
		// NOTE: intentionally not wrapping to avoid polluting user errors.
		batchErr = waitErr
		return
	}

	if dryRun {
		return
	}

	for _, payload := range installers {
		if err := svc.storeSoftware(ctx, payload); err != nil {
			batchErr = fmt.Errorf("storing software installer %q: %w", payload.Filename, err)
			return
		}
	}

	if err := svc.ds.BatchSetSoftwareInstallers(ctx, teamID, installers); err != nil {
		batchErr = fmt.Errorf("batch set software installers: %w", err)
		return
	}

	// Note: per @noahtalerman we don't want activity items for CLI actions
	// anymore, so that's intentionally skipped.
}

func (svc *Service) GetBatchSetSoftwareInstallersResult(ctx context.Context, tmName string, requestUUID string, dryRun bool) (string, string, []fleet.SoftwarePackageResponse, error) {
	// We've already authorized in the POST /api/latest/fleet/software/batch,
	// but adding it here so we don't need to worry about a special case endpoint.
	if err := svc.authz.Authorize(ctx, &fleet.Team{}, fleet.ActionRead); err != nil {
		return "", "", nil, err
	}

	result, err := svc.keyValueStore.Get(ctx, batchSoftwarePrefix+requestUUID)
	if err != nil {
		return "", "", nil, ctxerr.Wrap(ctx, err, "failed to get result")
	}
	if result == nil {
		return "", "", nil, ctxerr.Wrap(ctx, notFoundError{}, "request_uuid not found")
	}

	switch {
	case *result == batchSetCompleted:
		if dryRun {
			return fleet.BatchSetSoftwareInstallersStatusCompleted, "", nil, nil
		} // this will fall through to retrieving software packages if not a dry run.
	case *result == batchSetProcessing:
		return fleet.BatchSetSoftwareInstallersStatusProcessing, "", nil, nil
	case strings.HasPrefix(*result, batchSetFailedPrefix):
		message := strings.TrimPrefix(*result, batchSetFailedPrefix)
		return fleet.BatchSetSoftwareInstallersStatusFailed, message, nil, nil
	default:
		return "", "", nil, ctxerr.New(ctx, "invalid status")
	}

	var (
		teamID    uint  // GetSoftwareInstallers uses 0 for "No team"
		ptrTeamID *uint // Authorize uses *uint for "No team" teamID
	)
	if tmName != "" {
		team, err := svc.ds.TeamByName(ctx, tmName)
		if err != nil {
			return "", "", nil, ctxerr.Wrap(ctx, err, "load team by name")
		}
		teamID = team.ID
		ptrTeamID = &team.ID
	}

	// We've already authorized in the POST /api/latest/fleet/software/batch,
	// but adding it here so we don't need to worry about a special case endpoint.
	//
	// We use fleet.ActionWrite because this method is the counterpart of the POST
	// /api/latest/fleet/software/batch.
	if err := svc.authz.Authorize(ctx, &fleet.SoftwareInstaller{TeamID: ptrTeamID}, fleet.ActionWrite); err != nil {
		return "", "", nil, ctxerr.Wrap(ctx, err, "validating authorization")
	}

	softwarePackages, err := svc.ds.GetSoftwareInstallers(ctx, teamID)
	if err != nil {
		return "", "", nil, ctxerr.Wrap(ctx, err, "get software installers")
	}

	return fleet.BatchSetSoftwareInstallersStatusCompleted, "", softwarePackages, nil
}

func (svc *Service) SelfServiceInstallSoftwareTitle(ctx context.Context, host *fleet.Host, softwareTitleID uint) error {
	installer, err := svc.ds.GetSoftwareInstallerMetadataByTeamAndTitleID(ctx, host.TeamID, softwareTitleID, false)
	if err != nil {
		if !fleet.IsNotFound(err) {
			return ctxerr.Wrap(ctx, err, "finding software installer for title")
		}
		installer = nil
	}

	if installer != nil {
		if !installer.SelfService {
			return &fleet.BadRequestError{
				Message: "Software title is not available through self-service",
				InternalErr: ctxerr.NewWithData(
					ctx, "software title not available through self-service",
					map[string]any{"host_id": host.ID, "team_id": host.TeamID, "title_id": softwareTitleID},
				),
			}
		}

		scoped, err := svc.ds.IsSoftwareInstallerLabelScoped(ctx, installer.InstallerID, host.ID)
		if err != nil {
			return ctxerr.Wrap(ctx, err, "checking label scoping during software install attempt")
		}

		if !scoped {
			return &fleet.BadRequestError{
				Message: "Couldn't install. Host isn't member of the labels defined for this software title.",
			}
		}

		ext := filepath.Ext(installer.Name)
		requiredPlatform := packageExtensionToPlatform(ext)
		if requiredPlatform == "" {
			// this should never happen
			return ctxerr.Errorf(ctx, "software installer has unsupported type %s", ext)
		}

		if host.FleetPlatform() != requiredPlatform {
			return &fleet.BadRequestError{
				Message: fmt.Sprintf("Package (%s) can be installed only on %s hosts.", ext, requiredPlatform),
				InternalErr: ctxerr.WrapWithData(
					ctx, err, "invalid host platform for requested installer",
					map[string]any{"host_id": host.ID, "team_id": host.TeamID, "title_id": softwareTitleID},
				),
			}
		}

		_, err = svc.ds.InsertSoftwareInstallRequest(ctx, host.ID, installer.InstallerID, true, nil)
		return ctxerr.Wrap(ctx, err, "inserting self-service software install request")
	}

	vppApp, err := svc.ds.GetVPPAppByTeamAndTitleID(ctx, host.TeamID, softwareTitleID)
	if err != nil {
		// if we couldn't find an installer or a VPP app, return a bad
		// request error
		if fleet.IsNotFound(err) {
			return &fleet.BadRequestError{
				Message: "Couldn't install software. Software title is not available for install. Please add software package or App Store app to install.",
				InternalErr: ctxerr.WrapWithData(
					ctx, err, "couldn't find an installer or VPP app for software title",
					map[string]any{"host_id": host.ID, "team_id": host.TeamID, "title_id": softwareTitleID},
				),
			}
		}

		return ctxerr.Wrap(ctx, err, "finding VPP app for title")
	}

	if !vppApp.SelfService {
		return &fleet.BadRequestError{
			Message: "Software title is not available through self-service",
			InternalErr: ctxerr.NewWithData(
				ctx, "software title not available through self-service",
				map[string]any{"host_id": host.ID, "team_id": host.TeamID, "title_id": softwareTitleID},
			),
		}
	}

	platform := host.FleetPlatform()
	mobileAppleDevice := fleet.AppleDevicePlatform(platform) == fleet.IOSPlatform || fleet.AppleDevicePlatform(platform) == fleet.IPadOSPlatform

	_, err = svc.installSoftwareFromVPP(ctx, host, vppApp, mobileAppleDevice || fleet.AppleDevicePlatform(platform) == fleet.MacOSPlatform, true)
	return err
}

// packageExtensionToPlatform returns the platform name based on the
// package extension. Returns an empty string if there is no match.
func packageExtensionToPlatform(ext string) string {
	var requiredPlatform string
	switch ext {
	case ".msi", ".exe":
		requiredPlatform = "windows"
	case ".pkg", ".dmg", ".zip":
		requiredPlatform = "darwin"
	case ".deb", ".rpm":
		requiredPlatform = "linux"
	default:
		return ""
	}

	return requiredPlatform
}

func UninstallSoftwareMigration(
	ctx context.Context,
	ds fleet.Datastore,
	softwareInstallStore fleet.SoftwareInstallerStore,
	logger kitlog.Logger,
) error {
	// Find software installers without package_id
	idMap, err := ds.GetSoftwareInstallersWithoutPackageIDs(ctx)
	if err != nil {
		return ctxerr.Wrap(ctx, err, "getting software installers without package_id")
	}
	if len(idMap) == 0 {
		return nil
	}

	// Download each package and parse it
	for id, storageID := range idMap {
		// check if the installer exists in the store
		exists, err := softwareInstallStore.Exists(ctx, storageID)
		if err != nil {
			return ctxerr.Wrap(ctx, err, "checking if installer exists")
		}
		if !exists {
			level.Warn(logger).Log("msg", "software installer not found in store", "software_installer_id", id, "storage_id", storageID)
			continue
		}

		// get the installer from the store
		installer, _, err := softwareInstallStore.Get(ctx, storageID)
		if err != nil {
			return ctxerr.Wrap(ctx, err, "getting installer from store")
		}

		tfr, err := fleet.NewTempFileReader(installer, nil)
		_ = installer.Close()
		if err != nil {
			level.Warn(logger).Log("msg", "extracting metadata from installer", "software_installer_id", id, "storage_id", storageID, "err",
				err)
			continue
		}
		meta, err := file.ExtractInstallerMetadata(tfr)
		_ = tfr.Close() // best-effort closing and deleting of temp file
		if err != nil {
			level.Warn(logger).Log("msg", "extracting metadata from installer", "software_installer_id", id, "storage_id", storageID, "err",
				err)
			continue
		}
		if len(meta.PackageIDs) == 0 {
			level.Warn(logger).Log("msg", "no package_id found in metadata", "software_installer_id", id, "storage_id", storageID)
			continue
		}
		if meta.Extension == "" {
			level.Warn(logger).Log("msg", "no extension found in metadata", "software_installer_id", id, "storage_id", storageID)
			continue
		}
		payload := fleet.UploadSoftwareInstallerPayload{
			PackageIDs: meta.PackageIDs,
			Extension:  meta.Extension,
		}
		payload.UninstallScript = file.GetUninstallScript(payload.Extension)

		// Update $PACKAGE_ID in uninstall script
		preProcessUninstallScript(&payload)

		// Update the package_id and extension in the software installer and the uninstall script
		if err := ds.UpdateSoftwareInstallerWithoutPackageIDs(ctx, id, payload); err != nil {
			return ctxerr.Wrap(ctx, err, "updating package_id in software installer")
		}
	}

	return nil
}

func activitySoftwareLabelsFromValidatedLabels(validatedLabels *fleet.LabelIdentsWithScope) (include, exclude []fleet.ActivitySoftwareLabel) {
	if validatedLabels == nil || len(validatedLabels.ByName) == 0 {
		return nil, nil
	}

	excludeAny := validatedLabels.LabelScope == fleet.LabelScopeExcludeAny
	labels := make([]fleet.ActivitySoftwareLabel, 0, len(validatedLabels.ByName))
	for _, lbl := range validatedLabels.ByName {
		labels = append(labels, fleet.ActivitySoftwareLabel{
			ID:   lbl.LabelID,
			Name: lbl.LabelName,
		})
	}
	if excludeAny {
		exclude = labels
	} else {
		include = labels
	}
	return include, exclude
}

func activitySoftwareLabelsFromSoftwareScopeLabels(includeScopeLabels, excludeScopeLabels []fleet.SoftwareScopeLabel) (include, exclude []fleet.ActivitySoftwareLabel) {
	for _, label := range includeScopeLabels {
		include = append(include, fleet.ActivitySoftwareLabel{
			ID:   label.LabelID,
			Name: label.LabelName,
		})
	}
	for _, label := range excludeScopeLabels {
		exclude = append(exclude, fleet.ActivitySoftwareLabel{
			ID:   label.LabelID,
			Name: label.LabelName,
		})
	}
	return include, exclude
}<|MERGE_RESOLUTION|>--- conflicted
+++ resolved
@@ -1328,19 +1328,17 @@
 				fmt.Sprintf("Couldn't edit software. URL (%q) is invalid", payload.URL),
 			)
 		}
-<<<<<<< HEAD
 		validatedLabels, err := ValidateSoftwareLabels(ctx, svc, payload.LabelsIncludeAny, payload.LabelsExcludeAny)
 		if err != nil {
 			return "", err
 		}
 		payload.ValidatedLabels = validatedLabels
-=======
+
 		allScripts = append(allScripts, payload.InstallScript, payload.PostInstallScript, payload.UninstallScript)
 	}
 
 	if err := svc.ds.ValidateEmbeddedSecrets(ctx, allScripts); err != nil {
 		return "", ctxerr.Wrap(ctx, fleet.NewInvalidArgumentError("script", err.Error()))
->>>>>>> ad6d4731
 	}
 
 	// keyExpireTime is the current maximum time supported for retrieving
