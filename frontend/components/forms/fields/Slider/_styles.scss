.kolide-slider {
  transition: background-color 150ms ease-in-out;
  background-color: $core-fleet-black;
  border-radius: 12px;
  border: 1px solid #eaeaea;
  cursor: pointer;
  display: inline-block;
  height: 22px;
  min-width: 40px;
  position: relative;
  width: 40px;
  box-shadow: inset 0 1px 6px 0 rgba(0, 0, 0, 0.2);

  &:hover {
    background-color: $core-fleet-black;
    box-shadow: inset 0 1px 6px 0 rgba(0, 0, 0, 0.2);
  }

  &--active {
    background-color: $core-vibrant-blue;

    &:hover {
      background-color: $core-vibrant-blue;
    }
  }

  &__wrapper {
    display: flex;
    align-items: center;
    height: 40px;
  }

  &__dot {
    @include size(14px);
    @include position(absolute, 0 null null 5px);
    transition: left 150ms ease-in-out;
    margin-top: 3px;
    border-radius: 50%;
    background-color: $core-white;
    box-shadow: 0 2px 3px 0 rgba(0, 0, 0, 0.25);

    &--active {
      left: 21px;
    }
  }

  &__label {
    font-size: $small;
    font-weight: $regular;
    text-align: left;
    vertical-align: text-bottom;
    margin-right: 10px;
<<<<<<< HEAD
    color: $core-fleet-black;
=======
    color: $core-fleet-blue;
>>>>>>> 0f48eb85

    &--active {
      color: $core-vibrant-blue;
      margin-right: 0;
      margin-left: 10px;
    }
  }
}<|MERGE_RESOLUTION|>--- conflicted
+++ resolved
@@ -50,11 +50,7 @@
     text-align: left;
     vertical-align: text-bottom;
     margin-right: 10px;
-<<<<<<< HEAD
-    color: $core-fleet-black;
-=======
     color: $core-fleet-blue;
->>>>>>> 0f48eb85
 
     &--active {
       color: $core-vibrant-blue;
