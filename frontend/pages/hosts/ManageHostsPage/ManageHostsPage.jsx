import React, { PureComponent } from "react";
import PropTypes from "prop-types";
import AceEditor from "react-ace";
import { connect } from "react-redux";
import { push } from "react-router-redux";

import AddHostModal from "components/hosts/AddHostModal";
import Button from "components/buttons/Button";
import configInterface from "interfaces/config";
import HostSidePanel from "components/side_panels/HostSidePanel";
import LabelForm from "components/forms/LabelForm";
import Modal from "components/modals/Modal";
import QuerySidePanel from "components/side_panels/QuerySidePanel";
import TableContainer from "components/TableContainer";
import labelInterface from "interfaces/label";
import hostInterface from "interfaces/host";
import osqueryTableInterface from "interfaces/osquery_table";
import statusLabelsInterface from "interfaces/status_labels";
import enrollSecretInterface from "interfaces/enroll_secret";
import { selectOsqueryTable } from "redux/nodes/components/QueryPages/actions";
import labelActions from "redux/nodes/entities/labels/actions";
import entityGetter from "redux/utilities/entityGetter";
import {
  getLabels,
  getHosts,
} from "redux/nodes/components/ManageHostsPage/actions";
import PATHS from "router/paths";
import deepDifference from "utilities/deep_difference";

import {
  defaultHiddenColumns,
  hostTableHeaders,
  generateVisibleHostColumns,
} from "./HostTableConfig";
import NoHosts from "./components/NoHosts";
import EmptyHosts from "./components/EmptyHosts";
import EditColumnsModal from "./components/EditColumnsModal/EditColumnsModal";

const NEW_LABEL_HASH = "#new_label";
const EDIT_LABEL_HASH = "#edit_label";
const baseClass = "manage-hosts";

export class ManageHostsPage extends PureComponent {
  static propTypes = {
    config: configInterface,
    dispatch: PropTypes.func,
    isAddLabel: PropTypes.bool,
    isEditLabel: PropTypes.bool,
    labelErrors: PropTypes.shape({
      base: PropTypes.string,
    }),
    labels: PropTypes.arrayOf(labelInterface),
    loadingLabels: PropTypes.bool.isRequired,
    enrollSecret: enrollSecretInterface,
    selectedFilter: PropTypes.string,
    selectedLabel: labelInterface,
    selectedOsqueryTable: osqueryTableInterface,
    statusLabels: statusLabelsInterface,
    hosts: PropTypes.arrayOf(hostInterface),
    loadingHosts: PropTypes.bool,
  };

  static defaultProps = {
    loadingLabels: false,
    hosts: [],
  };

  constructor(props) {
    super(props);

    // For now we persist using localstorage. May do server side persistence later.
    const storedHiddenColumns = JSON.parse(
      localStorage.getItem("hostHiddenColumns")
    );

    this.state = {
      labelQueryText: "",
      showAddHostModal: false,
      selectedHost: null,
      showDeleteLabelModal: false,
      showEditColumnsModal: false,
      hiddenColumns:
        storedHiddenColumns !== null
          ? storedHiddenColumns
          : defaultHiddenColumns,
    };
  }

  componentDidMount() {
    const { dispatch } = this.props;
    dispatch(getLabels());
  }

  componentWillUnmount() {
    this.clearHostUpdates();
    return false;
  }

  onAddLabelClick = (evt) => {
    evt.preventDefault();

    const { dispatch, selectedFilter } = this.props;
    dispatch(push(`${PATHS.MANAGE_HOSTS}/${selectedFilter}${NEW_LABEL_HASH}`));

    return false;
  };

  onEditLabelClick = (evt) => {
    evt.preventDefault();

    const { dispatch, selectedFilter } = this.props;
    console.log(selectedFilter);
    dispatch(push(`${PATHS.MANAGE_HOSTS}/${selectedFilter}${EDIT_LABEL_HASH}`));

    return false;
  };

  onEditColumnsClick = () => {
    this.setState({
      showEditColumnsModal: true,
    });
  };

  onCancelColumns = () => {
    this.setState({
      showEditColumnsModal: false,
    });
  };

  onSaveColumns = (newHiddenColumns) => {
    localStorage.setItem("hostHiddenColumns", JSON.stringify(newHiddenColumns));
    this.setState({
      hiddenColumns: newHiddenColumns,
      showEditColumnsModal: false,
    });
  };

  onCancelAddLabel = () => {
    const { dispatch, selectedFilter } = this.props;

    dispatch(push(`${PATHS.MANAGE_HOSTS}/${selectedFilter}`));

    return false;
  };

  onCancelEditLabel = () => {
    const { dispatch, selectedFilter } = this.props;

    dispatch(push(`${PATHS.MANAGE_HOSTS}/${selectedFilter}`));

    return false;
  };

  onAddHostClick = (evt) => {
    evt.preventDefault();

    const { toggleAddHostModal } = this;
    toggleAddHostModal();

    return false;
  };

  // NOTE: this is called once on the initial rendering. The initial render of
  // the TableContainer child component.
  onTableQueryChange = (queryData) => {
    const { selectedFilter, dispatch } = this.props;
    const {
      pageIndex,
      pageSize,
      searchQuery,
      sortHeader,
      sortDirection,
    } = queryData;
    let sortBy = [];
    if (sortHeader !== "") {
      sortBy = [{ id: sortHeader, direction: sortDirection }];
    }
    dispatch(
      getHosts(pageIndex, pageSize, selectedFilter, searchQuery, sortBy)
    );
  };

  onEditLabel = (formData) => {
    const { dispatch, selectedLabel, selectedFilter } = this.props;
    const updateAttrs = deepDifference(formData, selectedLabel);

    return dispatch(labelActions.update(selectedLabel, updateAttrs))
      .then(() => {
        dispatch(push(`${PATHS.MANAGE_HOSTS}/${selectedFilter}`));

        return false;
      })
      .catch(() => false);
  };

  onLabelClick = (selectedLabel) => {
    return (evt) => {
      evt.preventDefault();
      const { dispatch } = this.props;
      const { MANAGE_HOSTS } = PATHS;
      const { slug, type } = selectedLabel;
      const nextLocation =
        type === "all" ? MANAGE_HOSTS : `${MANAGE_HOSTS}/${slug}`;
      dispatch(push(nextLocation));
    };
  };

  onOsqueryTableSelect = (tableName) => {
    const { dispatch } = this.props;

    dispatch(selectOsqueryTable(tableName));

    return false;
  };

  onSaveAddLabel = (formData) => {
    const { dispatch } = this.props;

    return dispatch(labelActions.create(formData)).then(() => {
      dispatch(push(PATHS.MANAGE_HOSTS));

      return false;
    });
  };

  onDeleteLabel = () => {
    const { toggleDeleteLabelModal } = this;
    const { dispatch, selectedLabel } = this.props;
    const { MANAGE_HOSTS } = PATHS;

    return dispatch(labelActions.destroy(selectedLabel)).then(() => {
      toggleDeleteLabelModal();
      dispatch(push(MANAGE_HOSTS));
      return false;
    });
  };

  clearHostUpdates() {
    if (this.timeout) {
      global.window.clearTimeout(this.timeout);
      this.timeout = null;
    }
  }

  toggleAddHostModal = () => {
    const { showAddHostModal } = this.state;
    this.setState({ showAddHostModal: !showAddHostModal });
    return false;
  };

  toggleDeleteLabelModal = () => {
    const { showDeleteLabelModal } = this.state;

    this.setState({ showDeleteLabelModal: !showDeleteLabelModal });
    return false;
  };

<<<<<<< HEAD
  toggleEditLabel = () => {
    const { isEditLabel } = this.state;

    this.setState({ isEditLabel: !isEditLabel });

    return false;
  };

  renderEditColumnsModal = () => {
    const { showEditColumnsModal, hiddenColumns } = this.state;

    if (!showEditColumnsModal) return null;

    return (
      <Modal
        title="Edit Columns"
        onExit={() => this.setState({ showEditColumnsModal: false })}
        className={`${baseClass}__invite-modal`}
      >
        <EditColumnsModal
          columns={hostTableHeaders}
          hiddenColumns={hiddenColumns}
          onSaveColumns={this.onSaveColumns}
          onCancelColumns={this.onCancelColumns}
        />
      </Modal>
    );
  };

=======
>>>>>>> 03765556
  renderAddHostModal = () => {
    const { toggleAddHostModal } = this;
    const { showAddHostModal } = this.state;
    const { enrollSecret, config } = this.props;

    if (!showAddHostModal) {
      return false;
    }

    return (
      <Modal
        title="New host"
        onExit={toggleAddHostModal}
        className={`${baseClass}__invite-modal`}
      >
        <AddHostModal
          onReturnToApp={toggleAddHostModal}
          enrollSecret={enrollSecret}
          config={config}
        />
      </Modal>
    );
  };

  renderDeleteLabelModal = () => {
    const { showDeleteLabelModal } = this.state;
    const { toggleDeleteLabelModal, onDeleteLabel } = this;

    if (!showDeleteLabelModal) {
      return false;
    }

    return (
      <Modal
        title="Delete label"
        onExit={toggleDeleteLabelModal}
        className={`${baseClass}_delete-label__modal`}
      >
        <p>Are you sure you wish to delete this label?</p>
        <div className={`${baseClass}__modal-buttons`}>
          <Button onClick={toggleDeleteLabelModal} variant="inverse">
            Cancel
          </Button>
          <Button onClick={onDeleteLabel} variant="alert">
            Delete
          </Button>
        </div>
      </Modal>
    );
  };

  renderDeleteButton = () => {
    const { toggleDeleteLabelModal, onEditLabelClick } = this;
    const {
      selectedLabel: { type },
    } = this.props;

    if (type !== "custom") {
      return false;
    }

    return (
      <div className={`${baseClass}__label-actions`}>
        <Button onClick={onEditLabelClick} variant="inverse">
          Edit
        </Button>
        <Button onClick={toggleDeleteLabelModal} variant="inverse">
          Delete
        </Button>
      </div>
    );
  };

  renderQuery = () => {
    const { selectedLabel } = this.props;
    const {
      slug,
      label_type: labelType,
      label_membership_type: membershipType,
      query,
    } = selectedLabel;

    if (membershipType === "manual" && labelType !== "builtin") {
      return (
        <h4 title="Manage manual labels with fleetctl">Manually managed</h4>
      );
    }

    if (!query || slug === "all-hosts") {
      return false;
    }

    return (
      <AceEditor
        editorProps={{ $blockScrolling: Infinity }}
        mode="kolide"
        minLines={1}
        maxLines={20}
        name="label-header"
        readOnly
        setOptions={{ wrap: true }}
        showGutter={false}
        showPrintMargin={false}
        theme="kolide"
        value={query}
        width="100%"
        fontSize={14}
      />
    );
  };

  renderHeader = () => {
    const { renderDeleteButton } = this;
    const { isAddLabel, selectedLabel } = this.props;

    if (!selectedLabel || isAddLabel) {
      return false;
    }

    const { description, display_text: displayText } = selectedLabel;

    const defaultDescription = "No description available.";

    return (
      <div className={`${baseClass}__header`}>
        <div className={`${baseClass}__text`}>
          <h1 className={`${baseClass}__title`}>
            <span>{displayText}</span>
          </h1>
          <div className={`${baseClass}__description`}>
            <p>{description || <em>{defaultDescription}</em>}</p>
          </div>
        </div>
        {renderDeleteButton()}
      </div>
    );
  };

  renderForm = () => {
    const { isAddLabel, isEditLabel, labelErrors, selectedLabel } = this.props;
    const {
      onCancelAddLabel,
      onCancelEditLabel,
      onEditLabel,
      onOsqueryTableSelect,
      onSaveAddLabel,
    } = this;

    if (isAddLabel) {
      return (
        <div className="body-wrap">
          <LabelForm
            onCancel={onCancelAddLabel}
            onOsqueryTableSelect={onOsqueryTableSelect}
            handleSubmit={onSaveAddLabel}
            serverErrors={labelErrors}
          />
        </div>
      );
    }

    if (isEditLabel) {
      return (
        <div className="body-wrap">
          <LabelForm
            formData={selectedLabel}
            onCancel={onCancelEditLabel}
            onOsqueryTableSelect={onOsqueryTableSelect}
            handleSubmit={onEditLabel}
            isEdit
            serverErrors={labelErrors}
          />
        </div>
      );
    }

    return false;
  };

  renderSidePanel = () => {
    let SidePanel;
    const {
      isAddLabel,
      labels,
      selectedFilter,
      selectedOsqueryTable,
      statusLabels,
    } = this.props;
    const { onAddLabelClick, onLabelClick, onOsqueryTableSelect } = this;

    if (isAddLabel) {
      SidePanel = (
        <QuerySidePanel
          key="query-side-panel"
          onOsqueryTableSelect={onOsqueryTableSelect}
          selectedOsqueryTable={selectedOsqueryTable}
        />
      );
    } else {
      SidePanel = (
        <HostSidePanel
          key="hosts-side-panel"
          labels={labels}
          onAddLabelClick={onAddLabelClick}
          onLabelClick={onLabelClick}
          selectedFilter={selectedFilter}
          statusLabels={statusLabels}
        />
      );
    }

    return SidePanel;
  };

  renderTable = () => {
    const { selectedFilter, selectedLabel, hosts, loadingHosts } = this.props;
    const { hiddenColumns } = this.state;
    const { onTableQueryChange, onEditColumnsClick } = this;

    // The data has not been fetched yet.
    if (selectedFilter === undefined || selectedLabel === undefined)
      return null;

    // Hosts have not been set up for this instance yet.
    if (selectedFilter === "all-hosts" && selectedLabel.count === 0) {
      return <NoHosts />;
    }

    return (
      <TableContainer
        columns={generateVisibleHostColumns(hiddenColumns)}
        data={hosts}
        isLoading={loadingHosts}
        defaultSortHeader={"hostname"}
        defaultSortDirection={"desc"}
        actionButtonText={"Edit columns"}
        additionalQueries={JSON.stringify([selectedFilter])}
        inputPlaceHolder={"Search hostname, UUID, serial number, or IPv4"}
        onActionButtonClick={onEditColumnsClick}
        onQueryChange={onTableQueryChange}
        resultsTitle={"hosts"}
        emptyComponent={EmptyHosts}
      />
    );
  };

  render() {
    const {
      renderForm,
      renderHeader,
      renderSidePanel,
      renderAddHostModal,
      renderDeleteLabelModal,
      renderQuery,
      renderTable,
      renderEditColumnsModal,
      onAddHostClick,
    } = this;
<<<<<<< HEAD
    const { isAddLabel, loadingLabels, selectedLabel } = this.props;
    const { isEditLabel } = this.state;
=======
    const {
      isAddLabel,
      isEditLabel,
      loadingLabels,
      selectedLabel,
      selectedFilter,
    } = this.props;
>>>>>>> 03765556

    return (
      <div className="has-sidebar">
        {renderForm()}

        {!isAddLabel && !isEditLabel && (
          <div className={`${baseClass} body-wrap`}>
            <div className="header-wrap">
              {renderHeader()}
              <Button
                onClick={onAddHostClick}
                className={`${baseClass}__add-hosts button button--brand`}
              >
                <span>Add new host</span>
              </Button>
            </div>
            {selectedLabel && renderQuery()}
            {renderTable()}
          </div>
        )}
        {!loadingLabels && renderSidePanel()}
        {renderAddHostModal()}
        {renderEditColumnsModal()}
        {renderDeleteLabelModal()}
      </div>
    );
  }
}

const mapStateToProps = (state, { location, params }) => {
  const { active_label: activeLabel, label_id: labelID } = params;
  const activeLabelSlug = activeLabel || "all-hosts";
  const selectedFilter = labelID ? `labels/${labelID}` : activeLabelSlug;

  const { status_labels: statusLabels } = state.components.ManageHostsPage;
  const labelEntities = entityGetter(state).get("labels");
  const { entities: labels } = labelEntities;
  const isAddLabel = location.hash === NEW_LABEL_HASH;
  const isEditLabel = location.hash === EDIT_LABEL_HASH;
  const selectedLabel = labelEntities.findBy(
    { slug: selectedFilter },
    { ignoreCase: true }
  );
  const { selectedOsqueryTable } = state.components.QueryPages;
  const { errors: labelErrors, loading: loadingLabels } = state.entities.labels;
  const enrollSecret = state.app.enrollSecret;
  const config = state.app.config;

  // NOTE: good opportunity for performance optimisation here later. This currently
  // always generates a new array of hosts, when it could memoized version of the list.
  const { entities: hosts } = entityGetter(state).get("hosts");

  const { loading: loadingHosts } = state.entities.hosts;

  return {
    selectedFilter,
    isAddLabel,
    isEditLabel,
    labelErrors,
    labels,
    loadingLabels,
    enrollSecret,
    selectedLabel,
    selectedOsqueryTable,
    statusLabels,
    config,
    hosts,
    loadingHosts,
  };
};

export default connect(mapStateToProps)(ManageHostsPage);<|MERGE_RESOLUTION|>--- conflicted
+++ resolved
@@ -255,15 +255,6 @@
     return false;
   };
 
-<<<<<<< HEAD
-  toggleEditLabel = () => {
-    const { isEditLabel } = this.state;
-
-    this.setState({ isEditLabel: !isEditLabel });
-
-    return false;
-  };
-
   renderEditColumnsModal = () => {
     const { showEditColumnsModal, hiddenColumns } = this.state;
 
@@ -285,8 +276,6 @@
     );
   };
 
-=======
->>>>>>> 03765556
   renderAddHostModal = () => {
     const { toggleAddHostModal } = this;
     const { showAddHostModal } = this.state;
@@ -545,10 +534,6 @@
       renderEditColumnsModal,
       onAddHostClick,
     } = this;
-<<<<<<< HEAD
-    const { isAddLabel, loadingLabels, selectedLabel } = this.props;
-    const { isEditLabel } = this.state;
-=======
     const {
       isAddLabel,
       isEditLabel,
@@ -556,7 +541,6 @@
       selectedLabel,
       selectedFilter,
     } = this.props;
->>>>>>> 03765556
 
     return (
       <div className="has-sidebar">
