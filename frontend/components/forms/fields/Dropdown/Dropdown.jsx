--- conflicted
+++ resolved
@@ -79,9 +79,6 @@
 
   render() {
     const { handleChange, renderOption } = this;
-<<<<<<< HEAD
-    const { error, className, clearable, disabled, multi, name, options, placeholder, value, wrapperClassName, searchable } = this.props;
-=======
     const {
       error,
       className,
@@ -93,8 +90,8 @@
       placeholder,
       value,
       wrapperClassName,
+      searchable,
     } = this.props;
->>>>>>> 7e85d71d
 
     const formFieldProps = pick(this.props, ["hint", "label", "error", "name"]);
     const selectClasses = classnames(className, `${baseClass}__select`, {
