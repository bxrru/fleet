--- conflicted
+++ resolved
@@ -133,25 +133,31 @@
     <%/* End Google Tag Manager (noscript) */%>
     <div style="padding-bottom: <%= optimizeForAppleWebview  ?  '0px' : '60px' %>; background-color: #FFF;" purpose="page-wrap">
       <div class="header <%= optimizeForAppleWebview  ?  'd-none' : '' %>" purpose="header-container" data-nosnippet>
-        <div purpose="header-background">
-          <%// Page header%>
-          <div purpose="page-header" class="container-fluid d-flex justify-content-between align-items-center pt-3 pb-3 px-3 px-md-4">
-            <a purpose="header-logo" href="/">
-              <img alt="Fleet logo" src="/images/logo-blue-118x41@2x.png"/>
-            </a>
-            <%/* Mobile Navigation menu */%>
-            <div class="d-flex d-lg-none">
-              <button purpose="mobile-nav-toggle-btn" class="btn btn-link d-flex align-items-center" data-toggle="collapse" data-target="#navbarToggleExternalContent">
-                <span class="mr-2">Menu</span>
-                <img alt="An icon indicating that interacting with this button will open the navigation menu." src="/images/icon-hamburger-blue-16x14@2x.png"/>
+        <%// Page header%>
+        <div purpose="page-header" class="container-fluid d-flex justify-content-between align-items-center pt-3 pb-3 px-3 px-md-4">
+          <a purpose="header-logo" href="/">
+            <img alt="Fleet logo" src="/images/logo-blue-118x41@2x.png"/>
+          </a>
+          <%/* Mobile Navigation menu */%>
+          <div class="d-flex d-lg-none">
+            <button purpose="mobile-nav-toggle-btn" class="btn btn-link d-flex align-items-center" data-toggle="collapse" data-target="#navbarToggleExternalContent">
+              <span class="mr-2">Menu</span>
+              <img alt="An icon indicating that interacting with this button will open the navigation menu." src="/images/icon-hamburger-blue-16x14@2x.png"/>
+            </button>
+          </div>
+          <div purpose="mobile-nav" class="collapse px-4 px-sm-5" id="navbarToggleExternalContent">
+            <div class="d-flex justify-content-between">
+              <a purpose="mobile-header-logo" href="/">
+                <img alt="Fleet logo" src="/images/logo-blue-162x92@2x.png" style="" class="mt-3"/>
+              </a>
+              <button purpose="mobile-nav-close-btn" class="btn btn-link d-flex align-items-center" data-toggle="collapse" data-target="#navbarToggleExternalContent">
+                <img alt="An 'X' icon indicating that this can be interacted with to close the navigation menu." src="/images/icon-close-16x16@2x.png"/>
               </button>
             </div>
-<<<<<<< HEAD
             <div id="mobileDropdowns" class="py-2">
               <a purpose="mobile-dropdown-toggle" class="d-flex align-items-center collapsed" data-toggle="collapse" data-target="#mobileNavbarToggleUseCases" aria-haspopup="true" aria-expanded="false">Platform</a>
               <div class="d-block">
                 <div id="mobileNavbarToggleUseCases" purpose="mobile-dropdown" class="collapse align-items-start" data-parent="#mobileDropdowns">
-                  <a href="/integrations">Integrations</a>
                   <a href="/vulnerability-management">Vulnerability management</a>
                   <a href="/osquery-management">Endpoint operations</a>
                   <a href="/device-management">Device management (MDM)</a>
@@ -164,50 +170,35 @@
                 <div id="mobileNavbarToggleDocumentation" purpose="mobile-dropdown" class="collapse" data-parent="#mobileDropdowns">
                   <a href="/docs">Docs</a>
                   <a href="/releases">Releases</a>
-                  <a href="/queries">Device health</a>
+                  <a href="/queries">Health checks &amp; queries</a>
                   <a href="/tables">Explore data</a>
                   <a href="/support">Support</a>
                   <span>GUIDES</span>
                   <a class="pl-3" href="/deploy">Deployment guides</a>
                   <a class="pl-3" href="/guides">How-to guides</a>
-=======
-            <div purpose="mobile-nav" class="collapse px-4 px-sm-5" id="navbarToggleExternalContent">
-              <div class="d-flex justify-content-between">
-                <a purpose="mobile-header-logo" href="/">
-                  <img alt="Fleet logo" src="/images/logo-blue-162x92@2x.png" style="" class="mt-3"/>
-                </a>
-                <button purpose="mobile-nav-close-btn" class="btn btn-link d-flex align-items-center" data-toggle="collapse" data-target="#navbarToggleExternalContent">
-                  <img alt="An 'X' icon indicating that this can be interacted with to close the navigation menu." src="/images/icon-close-16x16@2x.png"/>
-                </button>
-              </div>
-              <div id="mobileDropdowns" class="py-2">
-                <a purpose="mobile-dropdown-toggle" class="d-flex align-items-center collapsed" data-toggle="collapse" data-target="#mobileNavbarToggleUseCases" aria-haspopup="true" aria-expanded="false">Platform</a>
-                <div class="d-block">
-                  <div id="mobileNavbarToggleUseCases" purpose="mobile-dropdown" class="collapse align-items-start" data-parent="#mobileDropdowns">
-                    <a href="/integrations">Integrations</a>
-                    <a href="/vulnerability-management">Vulnerability management</a>
-                    <a href="/osquery-management">Endpoint operations</a>
-                    <a href="/device-management">Device management (MDM)</a>
-                    <a href="/compliance">Reporting and automation</a>
-                  </div>
->>>>>>> a6578edb
                 </div>
+              </div>
+              <hr>
+              <a purpose="mobile-dropdown-toggle" class="d-flex align-items-center mr-4 collapsed" data-toggle="collapse" data-target="#mobileNavbarToggleCommunity">Community</a>
+              <div class="d-block">
+                <div id="mobileNavbarToggleCommunity" purpose="mobile-dropdown" class="collapse" data-parent="#mobileDropdowns">
+                  <a href="/announcements">Announcements</a>
+                  <a href="/securing">Security</a>
+                  <a href="/engineering">Engineering</a>
+                  <a href="/podcasts">Podcasts</a>
+                  <a href="/reports/state-of-device-management">Reports</a>
+                  <span>RESOURCES</span>
+                  <a href="/slack" target="_blank">Join the conversation</a>
+                  <a href="/contribute">Contribute to Fleet</a>
+                  <span>RESOURCES</span>
+                  <a href="/handbook">Handbook</a>
+                  <a href="/logos">Logos & artwork</a>
+                </div>
+              </div>
+              <hr>
+              <a purpose="mobile-nav-btn" href="/pricing" class="d-flex align-items-center">Pricing</a>
+              <% if(_.has(me, 'id')) {%>
                 <hr>
-                <a purpose="mobile-dropdown-toggle" class="d-flex align-items-center mr-4 collapsed"  data-toggle="collapse" data-target="#mobileNavbarToggleDocumentation" aria-haspopup="true" aria-expanded="false">Documentation</a>
-                <div class="d-block">
-                  <div id="mobileNavbarToggleDocumentation" purpose="mobile-dropdown" class="collapse" data-parent="#mobileDropdowns">
-                    <a href="/docs">Docs</a>
-                    <a href="/releases">Releases</a>
-                    <a href="/queries">Device health</a>
-                    <a href="/tables">Explore data</a>
-                    <a href="/support">Support</a>
-                    <span>GUIDES</span>
-                    <a class="pl-3" href="/deploy">Deployment guides</a>
-                    <a class="pl-3" href="/guides">How-to guides</a>
-                  </div>
-                </div>
-                <hr>
-<<<<<<< HEAD
                 <a purpose="mobile-nav-btn"  href="/logout" class="d-flex mt-2 text-decoration-none">Log out</a>
               <% }%>
                 <a purpose="glass-header-btn" style="padding: 4px 16px; line-height: 24px; width: 100px" class="btn btn-sm btn-primary align-items-center d-flex mt-4" href="/try-fleet/register?tryitnow">Try it out</a>
@@ -218,7 +209,6 @@
             <div purpose="dropdown-button" class="btn-group">
               <a purpose="header-nav-btn" button-text="Platform" class="dropdown-toggle d-inline-block align-items-center py-2 px-3 <%= typeof currentSection !== 'undefined' && currentSection === 'platform' ? 'current-section' : '' %>" data-toggle="dropdown" aria-haspopup="true" aria-expanded="false">Platform</a>
               <div purpose="header-dropdown" class="dropdown-menu">
-                <a class="dropdown-item mb-1" href="/integrations">Integrations</a>
                 <a class="dropdown-item mb-1" href="/vulnerability-management">Vulnerability management</a>
                 <a class="dropdown-item mb-1" href="/osquery-management">Endpoint operations</a>
                 <a class="dropdown-item mb-1" href="/device-management">Device management (MDM)</a>
@@ -230,96 +220,45 @@
               <div purpose="header-dropdown" class="dropdown-menu">
                 <a class="dropdown-item mb-1" href="/docs">Docs</a>
                 <a class="dropdown-item mb-1" href="/releases">Releases</a>
-                <a class="dropdown-item mb-1" href="/queries">Device health</a>
+                <a class="dropdown-item mb-1" href="/queries">Health checks &amp; queries</a>
                 <a class="dropdown-item mb-1" href="/tables">Explore data</a>
                 <a class="dropdown-item mb-1" href="/support">Support</a>
                 <div class="dropdown-divider"></div>
                 <span class="muted dropdown-header">GUIDES</span>
                 <a class="dropdown-item" href="/deploy">Deployment guides</a>
                 <a class="dropdown-item" href="/guides">How-to guides</a>
-=======
-                <a purpose="mobile-dropdown-toggle" class="d-flex align-items-center mr-4 collapsed" data-toggle="collapse" data-target="#mobileNavbarToggleCommunity">Community</a>
-                <div class="d-block">
-                  <div id="mobileNavbarToggleCommunity" purpose="mobile-dropdown" class="collapse" data-parent="#mobileDropdowns">
-                    <a href="/announcements">Announcements</a>
-                    <a href="/securing">Security</a>
-                    <a href="/engineering">Engineering</a>
-                    <a href="/podcasts">Podcasts</a>
-                    <a href="/reports/state-of-device-management">Reports</a>
-                    <span>RESOURCES</span>
-                    <a href="/slack" target="_blank">Join the conversation</a>
-                    <a href="/contribute">Contribute to Fleet</a>
-                    <span>RESOURCES</span>
-                    <a href="/handbook">Handbook</a>
-                    <a href="/logos">Logos & artwork</a>
-                  </div>
-                </div>
-                <hr>
-                <a purpose="mobile-nav-btn" href="/pricing" class="d-flex align-items-center">Pricing</a>
-                <% if(_.has(me, 'id')) {%>
-                  <hr>
-                  <a purpose="mobile-nav-btn"  href="/logout" class="d-flex mt-2 text-decoration-none">Log out</a>
-                <% }%>
-                  <a purpose="glass-header-btn" style="padding: 4px 16px; line-height: 24px; width: 100px" class="btn btn-sm btn-primary align-items-center d-flex mt-4" href="/try-fleet/register?tryitnow">Try it out</a>
-              </div>
-            </div>
-            <%/* Desktop Navigation bar */%>
-            <div purpose="header-nav" class="d-none d-lg-flex align-items-center justify-content-around">
-              <div purpose="dropdown-button" class="btn-group">
-                <a purpose="header-nav-btn" button-text="Platform" class="dropdown-toggle d-inline-block align-items-center py-2 px-3 <%= typeof currentSection !== 'undefined' && currentSection === 'platform' ? 'current-section' : '' %>" data-toggle="dropdown" aria-haspopup="true" aria-expanded="false">Platform</a>
-                <div purpose="header-dropdown" class="dropdown-menu">
-                  <a class="dropdown-item mb-1" href="/integrations">Integrations</a>
-                  <a class="dropdown-item mb-1" href="/vulnerability-management">Vulnerability management</a>
-                  <a class="dropdown-item mb-1" href="/osquery-management">Endpoint operations</a>
-                  <a class="dropdown-item mb-1" href="/device-management">Device management (MDM)</a>
-                  <a class="dropdown-item mb-1" href="/compliance">Reporting and automation</a>
-                </div>
->>>>>>> a6578edb
-              </div>
-              <div purpose="dropdown-button" class="btn-group">
-                <a purpose="header-nav-btn" button-text="Documentation" class="dropdown-toggle d-inline-block align-items-center py-2 px-3 <%= typeof currentSection !== 'undefined' && currentSection === 'documentation' ? 'current-section' : '' %>" data-toggle="dropdown" aria-haspopup="true" aria-expanded="false">Documentation</a>
-                <div purpose="header-dropdown" class="dropdown-menu">
-                  <a class="dropdown-item mb-1" href="/docs">Docs</a>
-                  <a class="dropdown-item mb-1" href="/releases">Releases</a>
-                  <a class="dropdown-item mb-1" href="/queries">Device health</a>
-                  <a class="dropdown-item mb-1" href="/tables">Explore data</a>
-                  <a class="dropdown-item mb-1" href="/support">Support</a>
-                  <div class="dropdown-divider"></div>
-                  <span class="muted dropdown-header">GUIDES</span>
-                  <a class="dropdown-item" href="/deploy">Deployment guides</a>
-                  <a class="dropdown-item" href="/guides">How-to guides</a>
-                </div>
-              </div>
-              <div purpose="dropdown-button" class="btn-group">
-                <a purpose="header-nav-btn" button-text="Community" class="dropdown-toggle d-inline-block align-items-center py-2 px-3 <%= typeof currentSection !== 'undefined' && currentSection === 'community' ? 'current-section' : '' %>" data-toggle="dropdown">Community</a>
-                <div purpose="header-dropdown" class="dropdown-menu">
-                  <a class="dropdown-item mb-1" href="/announcements">Announcements</a>
-                  <a class="dropdown-item mb-1" href="/securing">Security</a>
-                  <a class="dropdown-item mb-1" href="/engineering">Engineering</a>
-                  <a class="dropdown-item mb-1" href="/podcasts">Podcasts</a>
-                  <a class="dropdown-item mb-1" href="/reports/state-of-device-management">Reports</a>
-                  <div class="dropdown-divider"></div>
-                  <span class="muted dropdown-header">CONTRIBUTE</span>
-                  <a class="dropdown-item mb-1" href="/slack" target="_blank">Join the conversation</a>
-                  <a class="dropdown-item mb-1" href="/contribute">Contribute to Fleet</a>
-                  <div class="dropdown-divider"></div>
-                  <span class="muted dropdown-header">RESOURCES</span>
-                  <a class="dropdown-item mb-1" href="/handbook">Handbook</a>
-                  <a class="dropdown-item" href="/logos">Logos & artwork</a>
-                </div>
-              </div>
-              <a purpose="header-nav-btn" button-text="Pricing" href="/pricing" class="d-inline-block align-items-center py-2 px-3 <%= typeof currentSection !== 'undefined' && currentSection === 'pricing' ? 'current-section' : '' %>" style="text-decoration: none; line-height: 23px;">Pricing</a>
-              <span class="d-flex align-items-center px-3">
-                <iframe src="//ghbtns.com/github-btn.html?user=fleetdm&amp;repo=fleet&amp;type=watch&amp;count=true"
-                allowtransparency="true" frameborder="0" scrolling="0" width="100" height="20"></iframe>
-              </span>
-              <a purpose="glass-header-btn" class="align-items-center d-flex" href="/try-fleet/register?tryitnow" >Try it out</a>
-              <% if(_.has(me, 'id')) {%>
-              <a purpose="logout-btn" href="/logout" class="justify-content-end pl-4 py-2 text-decoration-none">Log out</a>
-              <% }%>
-            </div>
+              </div>
+            </div>
+            <div purpose="dropdown-button" class="btn-group">
+              <a purpose="header-nav-btn" button-text="Community" class="dropdown-toggle d-inline-block align-items-center py-2 px-3 <%= typeof currentSection !== 'undefined' && currentSection === 'community' ? 'current-section' : '' %>" data-toggle="dropdown">Community</a>
+              <div purpose="header-dropdown" class="dropdown-menu">
+                <a class="dropdown-item mb-1" href="/announcements">Announcements</a>
+                <a class="dropdown-item mb-1" href="/securing">Security</a>
+                <a class="dropdown-item mb-1" href="/engineering">Engineering</a>
+                <a class="dropdown-item mb-1" href="/podcasts">Podcasts</a>
+                <a class="dropdown-item mb-1" href="/reports/state-of-device-management">Reports</a>
+                <div class="dropdown-divider"></div>
+                <span class="muted dropdown-header">CONTRIBUTE</span>
+                <a class="dropdown-item mb-1" href="/slack" target="_blank">Join the conversation</a>
+                <a class="dropdown-item mb-1" href="/contribute">Contribute to Fleet</a>
+                <div class="dropdown-divider"></div>
+                <span class="muted dropdown-header">RESOURCES</span>
+                <a class="dropdown-item mb-1" href="/handbook">Handbook</a>
+                <a class="dropdown-item" href="/logos">Logos & artwork</a>
+              </div>
+            </div>
+            <a purpose="header-nav-btn" button-text="Pricing" href="/pricing" class="d-inline-block align-items-center py-2 px-3 <%= typeof currentSection !== 'undefined' && currentSection === 'pricing' ? 'current-section' : '' %>" style="text-decoration: none; line-height: 23px;">Pricing</a>
+            <span class="d-flex align-items-center px-3">
+              <iframe src="//ghbtns.com/github-btn.html?user=fleetdm&amp;repo=fleet&amp;type=watch&amp;count=true"
+              allowtransparency="true" frameborder="0" scrolling="0" width="100" height="20"></iframe>
+            </span>
+            <a purpose="glass-header-btn" class="align-items-center d-flex" href="/try-fleet/register?tryitnow" >Try it out</a>
+            <% if(_.has(me, 'id')) {%>
+            <a purpose="logout-btn" href="/logout" class="justify-content-end pl-4 py-2 text-decoration-none">Log out</a>
+            <% }%>
           </div>
         </div>
+
       </div>
 
       <%- body %>
