--- conflicted
+++ resolved
@@ -94,14 +94,9 @@
 			h.hostname, h.computer_name, h.hardware_model, h.hardware_serial
 			FROM query_results qr
 			LEFT JOIN hosts h ON (qr.host_id=h.id)
-<<<<<<< HEAD
-			WHERE query_id = ? AND data IS NOT NULL
-		`
-=======
-			WHERE query_id = ? AND %s
+			WHERE query_id = ? AND data IS NOT NULL AND %s
 		`, ds.whereFilterHostsByTeams(filter, "h"))
 
->>>>>>> 2db26cd4
 	results := []*fleet.ScheduledQueryResultRow{}
 	err := sqlx.SelectContext(ctx, ds.reader(ctx), &results, selectStmt, queryID)
 	if err != nil {
