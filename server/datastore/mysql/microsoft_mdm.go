package mysql

import (
	"context"
	"database/sql"
	"encoding/xml"
	"errors"
	"fmt"
	"strings"

	"github.com/fleetdm/fleet/v4/server/contexts/ctxerr"
	"github.com/fleetdm/fleet/v4/server/fleet"
	"github.com/fleetdm/fleet/v4/server/mdm"
	microsoft_mdm "github.com/fleetdm/fleet/v4/server/mdm/microsoft"
	"github.com/go-kit/log/level"
	"github.com/google/uuid"
	"github.com/jmoiron/sqlx"
)

// MDMWindowsGetEnrolledDeviceWithDeviceID receives a Windows MDM device id and
// returns the device information.
func (ds *Datastore) MDMWindowsGetEnrolledDeviceWithDeviceID(ctx context.Context, mdmDeviceID string) (*fleet.MDMWindowsEnrolledDevice, error) {
	stmt := `SELECT
		id,
		mdm_device_id,
		mdm_hardware_id,
		device_state,
		device_type,
		device_name,
		enroll_type,
		enroll_user_id,
		enroll_proto_version,
		enroll_client_version,
		not_in_oobe,
		created_at,
		updated_at,
		host_uuid
		FROM mdm_windows_enrollments WHERE mdm_device_id = ?`

	var winMDMDevice fleet.MDMWindowsEnrolledDevice
	if err := sqlx.GetContext(ctx, ds.reader(ctx), &winMDMDevice, stmt, mdmDeviceID); err != nil {
		if err == sql.ErrNoRows {
			return nil, ctxerr.Wrap(ctx, notFound("MDMWindowsEnrolledDevice").WithMessage(mdmDeviceID))
		}
		return nil, ctxerr.Wrap(ctx, err, "get MDMWindowsGetEnrolledDeviceWithDeviceID")
	}
	return &winMDMDevice, nil
}

// MDMWindowsInsertEnrolledDevice inserts a new MDMWindowsEnrolledDevice in the
// database.
func (ds *Datastore) MDMWindowsInsertEnrolledDevice(ctx context.Context, device *fleet.MDMWindowsEnrolledDevice) error {
	stmt := `
		INSERT INTO mdm_windows_enrollments (
			mdm_device_id,
			mdm_hardware_id,
			device_state,
			device_type,
			device_name,
			enroll_type,
			enroll_user_id,
			enroll_proto_version,
			enroll_client_version,
			not_in_oobe,
			host_uuid)
		VALUES
			(?, ?, ?, ?, ?, ?, ?, ?, ?, ?, ?)
		ON DUPLICATE KEY UPDATE
			mdm_device_id         = VALUES(mdm_device_id),
			device_state          = VALUES(device_state),
			device_type           = VALUES(device_type),
			device_name           = VALUES(device_name),
			enroll_type           = VALUES(enroll_type),
			enroll_user_id        = VALUES(enroll_user_id),
			enroll_proto_version  = VALUES(enroll_proto_version),
			enroll_client_version = VALUES(enroll_client_version),
			not_in_oobe           = VALUES(not_in_oobe),
			host_uuid             = VALUES(host_uuid)
	`
	_, err := ds.writer(ctx).ExecContext(
		ctx,
		stmt,
		device.MDMDeviceID,
		device.MDMHardwareID,
		device.MDMDeviceState,
		device.MDMDeviceType,
		device.MDMDeviceName,
		device.MDMEnrollType,
		device.MDMEnrollUserID,
		device.MDMEnrollProtoVersion,
		device.MDMEnrollClientVersion,
		device.MDMNotInOOBE,
		device.HostUUID)
	if err != nil {
		if IsDuplicate(err) {
			return ctxerr.Wrap(ctx, alreadyExists("MDMWindowsEnrolledDevice", device.MDMHardwareID))
		}
		return ctxerr.Wrap(ctx, err, "inserting MDMWindowsEnrolledDevice")
	}

	return nil
}

// MDMWindowsDeleteEnrolledDevice deletes an MDMWindowsEnrolledDevice entry
// from the database using the device's hardware ID.
func (ds *Datastore) MDMWindowsDeleteEnrolledDevice(ctx context.Context, mdmDeviceHWID string) error {
	stmt := "DELETE FROM mdm_windows_enrollments WHERE mdm_hardware_id = ?"

	res, err := ds.writer(ctx).ExecContext(ctx, stmt, mdmDeviceHWID)
	if err != nil {
		return ctxerr.Wrap(ctx, err, "delete MDMWindowsEnrolledDevice")
	}

	deleted, _ := res.RowsAffected()
	if deleted == 1 {
		return nil
	}

	return ctxerr.Wrap(ctx, notFound("MDMWindowsEnrolledDevice"))
}

// MDMWindowsDeleteEnrolledDeviceWithDeviceID deletes a given
// MDMWindowsEnrolledDevice entry from the database using the device id.
func (ds *Datastore) MDMWindowsDeleteEnrolledDeviceWithDeviceID(ctx context.Context, mdmDeviceID string) error {
	stmt := "DELETE FROM mdm_windows_enrollments WHERE mdm_device_id = ?"

	res, err := ds.writer(ctx).ExecContext(ctx, stmt, mdmDeviceID)
	if err != nil {
		return ctxerr.Wrap(ctx, err, "delete MDMWindowsDeleteEnrolledDeviceWithDeviceID")
	}

	deleted, _ := res.RowsAffected()
	if deleted == 1 {
		return nil
	}

	return ctxerr.Wrap(ctx, notFound("MDMWindowsDeleteEnrolledDeviceWithDeviceID"))
}

func (ds *Datastore) MDMWindowsInsertCommandForHosts(ctx context.Context, hostUUIDsOrDeviceIDs []string, cmd *fleet.MDMWindowsCommand) error {
	if len(hostUUIDsOrDeviceIDs) == 0 {
		return nil
	}

	return ds.withRetryTxx(ctx, func(tx sqlx.ExtContext) error {
		return ds.mdmWindowsInsertCommandForHostsDB(ctx, tx, hostUUIDsOrDeviceIDs, cmd)
	})
}

func (ds *Datastore) mdmWindowsInsertCommandForHostsDB(ctx context.Context, tx sqlx.ExecerContext, hostUUIDsOrDeviceIDs []string, cmd *fleet.MDMWindowsCommand) error {
	// first, create the command entry
	stmt := `
		INSERT INTO windows_mdm_commands (command_uuid, raw_command, target_loc_uri)
		VALUES (?, ?, ?)
  `
	if _, err := tx.ExecContext(ctx, stmt, cmd.CommandUUID, cmd.RawCommand, cmd.TargetLocURI); err != nil {
		if IsDuplicate(err) {
			return ctxerr.Wrap(ctx, alreadyExists("MDMWindowsCommand", cmd.CommandUUID))
		}
		return ctxerr.Wrap(ctx, err, "inserting MDMWindowsCommand")
	}

	// create the command execution queue entries, one per host
	for _, hostUUIDOrDeviceID := range hostUUIDsOrDeviceIDs {
		if err := ds.mdmWindowsInsertHostCommandDB(ctx, tx, hostUUIDOrDeviceID, cmd.CommandUUID); err != nil {
			return err
		}
	}
	return nil
}

func (ds *Datastore) mdmWindowsInsertHostCommandDB(ctx context.Context, tx sqlx.ExecerContext, hostUUIDOrDeviceID, commandUUID string) error {
	stmt := `
INSERT INTO windows_mdm_command_queue (enrollment_id, command_uuid)
VALUES ((SELECT id FROM mdm_windows_enrollments WHERE host_uuid = ? OR mdm_device_id = ? ORDER BY created_at DESC LIMIT 1), ?)
`

	if _, err := tx.ExecContext(ctx, stmt, hostUUIDOrDeviceID, hostUUIDOrDeviceID, commandUUID); err != nil {
		if IsDuplicate(err) {
			return ctxerr.Wrap(ctx, alreadyExists("MDMWindowsCommandQueue", commandUUID))
		}
		return ctxerr.Wrap(ctx, err, "inserting MDMWindowsCommandQueue")
	}

	return nil
}

// MDMWindowsGetPendingCommands retrieves all commands awaiting execution for a
// given device ID.
func (ds *Datastore) MDMWindowsGetPendingCommands(ctx context.Context, deviceID string) ([]*fleet.MDMWindowsCommand, error) {
	var commands []*fleet.MDMWindowsCommand

	query := `
SELECT
	wmc.command_uuid,
	wmc.raw_command,
	wmc.target_loc_uri,
	wmc.created_at,
	wmc.updated_at
FROM
	windows_mdm_command_queue wmcq
INNER JOIN
	mdm_windows_enrollments mwe
ON
	mwe.id = wmcq.enrollment_id
INNER JOIN
	windows_mdm_commands wmc
ON
	wmc.command_uuid = wmcq.command_uuid
WHERE
	mwe.mdm_device_id = ? AND
	NOT EXISTS (
		SELECT 1
		FROM
			windows_mdm_command_results wmcr
		WHERE
			wmcr.enrollment_id = wmcq.enrollment_id AND
			wmcr.command_uuid = wmcq.command_uuid
	)
`

	if err := sqlx.SelectContext(ctx, ds.reader(ctx), &commands, query, deviceID); err != nil {
		return nil, ctxerr.Wrap(ctx, err, "get pending Windows MDM commands by device id")
	}

	return commands, nil
}

// TODO(roberto): much of this logic should be living in the service layer,
// would be nice to get the time to properly plan and implement.
func (ds *Datastore) MDMWindowsSaveResponse(ctx context.Context, deviceID string, fullResponse *fleet.SyncML) error {
	if len(fullResponse.Raw) == 0 {
		return ctxerr.New(ctx, "empty raw response")
	}

	const (
		findCommandsStmt    = `SELECT command_uuid, raw_command, target_loc_uri FROM windows_mdm_commands WHERE command_uuid IN (?)`
		saveFullRespStmt    = `INSERT INTO windows_mdm_responses (enrollment_id, raw_response) VALUES (?, ?)`
		dequeueCommandsStmt = `DELETE FROM windows_mdm_command_queue WHERE command_uuid IN (?)`

		insertResultsStmt = `
INSERT INTO windows_mdm_command_results
    (enrollment_id, command_uuid, raw_result, response_id, status_code)
VALUES %s
ON DUPLICATE KEY UPDATE
    raw_result = COALESCE(VALUES(raw_result), raw_result),
    status_code = COALESCE(VALUES(status_code), status_code)
`
	)

	enrollment, err := ds.MDMWindowsGetEnrolledDeviceWithDeviceID(ctx, deviceID)
	if err != nil {
		return ctxerr.Wrap(ctx, err, "getting enrollment with device ID")
	}

	return ds.withRetryTxx(ctx, func(tx sqlx.ExtContext) error {
		// grab all the incoming UUIDs
		var cmdUUIDs []string
		uuidsToStatus := make(map[string]fleet.SyncMLCmd)
		uuidsToResults := make(map[string]fleet.SyncMLCmd)
		for _, protoOp := range fullResponse.GetOrderedCmds() {
			// results and status should contain a command they're
			// referencing
			cmdRef := protoOp.Cmd.CmdRef
			if !protoOp.Cmd.ShouldBeTracked(protoOp.Verb) || cmdRef == nil {
				continue
			}

			switch protoOp.Verb {
			case fleet.CmdStatus:
				uuidsToStatus[*cmdRef] = protoOp.Cmd
				cmdUUIDs = append(cmdUUIDs, *cmdRef)
			case fleet.CmdResults:
				uuidsToResults[*cmdRef] = protoOp.Cmd
				cmdUUIDs = append(cmdUUIDs, *cmdRef)
			}
		}

		// no relevant commands to tracks is a noop
		if len(cmdUUIDs) == 0 {
			return nil
		}

		// store the full response
		sqlResult, err := tx.ExecContext(ctx, saveFullRespStmt, enrollment.ID, fullResponse.Raw)
		if err != nil {
			return ctxerr.Wrap(ctx, err, "saving full response")
		}
		responseID, _ := sqlResult.LastInsertId()

		// find commands we sent that match the UUID responses we've got
		stmt, params, err := sqlx.In(findCommandsStmt, cmdUUIDs)
		if err != nil {
			return ctxerr.Wrap(ctx, err, "building IN to search matching commands")
		}
		var matchingCmds []fleet.MDMWindowsCommand
		err = sqlx.SelectContext(ctx, tx, &matchingCmds, stmt, params...)
		if err != nil {
			return ctxerr.Wrap(ctx, err, "selecting matching commands")
		}

		if len(matchingCmds) == 0 {
			ds.logger.Log("warn", "unmatched commands", "uuids", cmdUUIDs)
			return nil
		}

		// for all the matching UUIDs, try to find any <Status> or
		// <Result> entries to track them as responses.
		var (
			args                     []any
			sb                       strings.Builder
			potentialProfilePayloads []*fleet.MDMWindowsProfilePayload

			wipeCmdUUID   string
			wipeCmdStatus string
		)

		for _, cmd := range matchingCmds {
			statusCode := ""
			if status, ok := uuidsToStatus[cmd.CommandUUID]; ok && status.Data != nil {
				statusCode = *status.Data
				if status.Cmd != nil && *status.Cmd == fleet.CmdAtomic {
					pp, err := fleet.BuildMDMWindowsProfilePayloadFromMDMResponse(cmd, uuidsToStatus, enrollment.HostUUID)
					if err != nil {
						return err
					}
					potentialProfilePayloads = append(potentialProfilePayloads, pp)
				}
			}

			rawResult := []byte{}
			if result, ok := uuidsToResults[cmd.CommandUUID]; ok && result.Data != nil {
				var err error
				rawResult, err = xml.Marshal(result)
				if err != nil {
					ds.logger.Log("err", err, "marshaling command result", "cmd_uuid", cmd.CommandUUID)
				}
			}
			args = append(args, enrollment.ID, cmd.CommandUUID, rawResult, responseID, statusCode)
			sb.WriteString("(?, ?, ?, ?, ?),")

			// if the command is a Wipe, keep track of it so we can update
			// host_mdm_actions accordingly.
			if strings.Contains(cmd.TargetLocURI, "/Device/Vendor/MSFT/RemoteWipe/") {
				wipeCmdUUID = cmd.CommandUUID
				wipeCmdStatus = statusCode
			}
		}

		if err := updateMDMWindowsHostProfileStatusFromResponseDB(ctx, tx, potentialProfilePayloads); err != nil {
			return ctxerr.Wrap(ctx, err, "updating host profile status")
		}

		// store the command results
		stmt = fmt.Sprintf(insertResultsStmt, strings.TrimSuffix(sb.String(), ","))
		if _, err = tx.ExecContext(ctx, stmt, args...); err != nil {
			return ctxerr.Wrap(ctx, err, "inserting command results")
		}

		// if we received a Wipe command result, update the host's status
		if wipeCmdUUID != "" {
			if err := updateHostLockWipeStatusFromResultAndHostUUID(ctx, tx, enrollment.HostUUID,
				"wipe_ref", wipeCmdUUID, strings.HasPrefix(wipeCmdStatus, "2"), false,
			); err != nil {
				return ctxerr.Wrap(ctx, err, "updating wipe command result in host_mdm_actions")
			}
		}

		// dequeue the commands
		var matchingUUIDs []string
		for _, cmd := range matchingCmds {
			matchingUUIDs = append(matchingUUIDs, cmd.CommandUUID)
		}
		stmt, params, err = sqlx.In(dequeueCommandsStmt, matchingUUIDs)
		if err != nil {
			return ctxerr.Wrap(ctx, err, "building IN to dequeue commands")
		}
		if _, err = tx.ExecContext(ctx, stmt, params...); err != nil {
			return ctxerr.Wrap(ctx, err, "dequeuing commands")
		}

		return nil
	})
}

// updateMDMWindowsHostProfileStatusFromResponseDB takes a slice of potential
// profile payloads and updates the corresponding `status` and `detail` columns
// in `host_mdm_windows_profiles`
// TODO(roberto): much of this logic should be living in the service layer,
// would be nice to get the time to properly plan and implement.
func updateMDMWindowsHostProfileStatusFromResponseDB(
	ctx context.Context,
	tx sqlx.ExtContext,
	payloads []*fleet.MDMWindowsProfilePayload,
) error {
	if len(payloads) == 0 {
		return nil
	}

	// this statement will act as a batch-update, no new host profiles
	// should be inserted from a device MDM response, so we first check for
	// matching entries and then perform the INSERT ... ON DUPLICATE KEY to
	// update their detail and status.
	const updateHostProfilesStmt = `
		INSERT INTO host_mdm_windows_profiles
			(host_uuid, profile_uuid, detail, status, retries, command_uuid)
		VALUES %s
		ON DUPLICATE KEY UPDATE
			detail = VALUES(detail),
			status = VALUES(status),
			retries = VALUES(retries)`

	// MySQL will use the `host_uuid` part of the primary key as a first
	// pass, and then filter that subset by `command_uuid`.
	const getMatchingHostProfilesStmt = `
		SELECT host_uuid, profile_uuid, command_uuid, retries
		FROM host_mdm_windows_profiles
		WHERE host_uuid = ? AND command_uuid IN (?)`

	// grab command UUIDs to find matching entries using `getMatchingHostProfilesStmt`
	commandUUIDs := make([]string, 0, len(payloads))
	// also grab the payloads keyed by the command uuid, so we can easily
	// grab the corresponding `Detail` and `Status` from the matching
	// command later on.
	uuidsToPayloads := make(map[string]*fleet.MDMWindowsProfilePayload, len(payloads))
	hostUUID := payloads[0].HostUUID
	for _, payload := range payloads {
		if payload.HostUUID != hostUUID {
			return errors.New("all payloads must be for the same host uuid")
		}
		commandUUIDs = append(commandUUIDs, payload.CommandUUID)
		uuidsToPayloads[payload.CommandUUID] = payload
	}

	// find the matching entries for the given host_uuid, command_uuid combinations.
	stmt, args, err := sqlx.In(getMatchingHostProfilesStmt, hostUUID, commandUUIDs)
	if err != nil {
		return ctxerr.Wrap(ctx, err, "building sqlx.In query")
	}
	var matchingHostProfiles []fleet.MDMWindowsProfilePayload
	if err := sqlx.SelectContext(ctx, tx, &matchingHostProfiles, stmt, args...); err != nil {
		return ctxerr.Wrap(ctx, err, "running query to get matching profiles")
	}

	// batch-update the matching entries with the desired detail and status
	var sb strings.Builder
	args = args[:0]
	for _, hp := range matchingHostProfiles {
		payload := uuidsToPayloads[hp.CommandUUID]
		if payload.Status != nil && *payload.Status == fleet.MDMDeliveryFailed {
			if hp.Retries < mdm.MaxProfileRetries {
				// if we haven't hit the max retries, we set
				// the host profile status to nil (which causes
				// an install profile command to be enqueued
				// the next time the profile manager cron runs)
				// and increment the retry count
				payload.Status = nil
				hp.Retries++
			}
		}
		args = append(args, hp.HostUUID, hp.ProfileUUID, payload.Detail, payload.Status, hp.Retries)
		sb.WriteString("(?, ?, ?, ?, ?, command_uuid),")
	}

	stmt = fmt.Sprintf(updateHostProfilesStmt, strings.TrimSuffix(sb.String(), ","))
	_, err = tx.ExecContext(ctx, stmt, args...)
	return ctxerr.Wrap(ctx, err, "updating host profiles")
}

func (ds *Datastore) GetMDMWindowsCommandResults(ctx context.Context, commandUUID string) ([]*fleet.MDMCommandResult, error) {
	query := `
SELECT
    mwe.host_uuid,
    wmcr.command_uuid,
    wmcr.status_code as status,
    wmcr.updated_at,
    wmc.target_loc_uri as request_type,
    wmr.raw_response as result,
    wmc.raw_command as payload
FROM
    windows_mdm_command_results wmcr
INNER JOIN
    windows_mdm_commands wmc
ON
    wmcr.command_uuid = wmc.command_uuid
INNER JOIN
    mdm_windows_enrollments mwe
ON
    wmcr.enrollment_id = mwe.id
INNER JOIN
    windows_mdm_responses wmr
ON
    wmr.id = wmcr.response_id
WHERE
    wmcr.command_uuid = ?
`

	var results []*fleet.MDMCommandResult
	err := sqlx.SelectContext(
		ctx,
		ds.reader(ctx),
		&results,
		query,
		commandUUID,
	)
	if err != nil {
		return nil, ctxerr.Wrap(ctx, err, "get command results")
	}

	return results, nil
}

func (ds *Datastore) UpdateMDMWindowsEnrollmentsHostUUID(ctx context.Context, hostUUID string, mdmDeviceID string) error {
	stmt := `UPDATE mdm_windows_enrollments SET host_uuid = ? WHERE mdm_device_id = ?`
	if _, err := ds.writer(ctx).Exec(stmt, hostUUID, mdmDeviceID); err != nil {
		return ctxerr.Wrap(ctx, err, "setting host_uuid for windows enrollment")
	}
	return nil
}

// whereBitLockerStatus returns a string suitable for inclusion within a SQL WHERE clause to filter by
// the given status. The caller is responsible for ensuring the status is valid. In the case of an invalid
// status, the function will return the string "FALSE". The caller should also ensure that the query in
// which this is used joins the following tables with the specified aliases:
// - host_disk_encryption_keys: hdek
// - host_mdm: hmdm
// - host_disks: hd
func (ds *Datastore) whereBitLockerStatus(status fleet.DiskEncryptionStatus) string {
	const (
		whereNotServer        = `(hmdm.is_server IS NOT NULL AND hmdm.is_server = 0)`
		whereKeyAvailable     = `(hdek.base64_encrypted IS NOT NULL AND hdek.base64_encrypted != '' AND hdek.decryptable IS NOT NULL AND hdek.decryptable = 1)`
		whereEncrypted        = `(hd.encrypted IS NOT NULL AND hd.encrypted = 1)`
		whereHostDisksUpdated = `(hd.updated_at IS NOT NULL AND hdek.updated_at IS NOT NULL AND hd.updated_at >= hdek.updated_at)`
		whereClientError      = `(hdek.client_error IS NOT NULL AND hdek.client_error != '')`
		withinGracePeriod     = `(hdek.updated_at IS NOT NULL AND hdek.updated_at >= DATE_SUB(NOW(), INTERVAL 1 HOUR))`
	)

	// TODO: what if windows sends us a key for an already encrypted volumne? could it get stuck
	// in pending or verifying? should we modify SetOrUpdateHostDiskEncryption to ensure that we
	// increment the updated_at timestamp on the host_disks table for all encrypted volumes
	// host_disks if the hdek timestamp is newer? What about SetOrUpdateHostDiskEncryptionKey?

	switch status {
	case fleet.DiskEncryptionVerified:
		return whereNotServer + `
AND NOT ` + whereClientError + `
AND ` + whereKeyAvailable + `
AND ` + whereEncrypted + `
AND ` + whereHostDisksUpdated

	case fleet.DiskEncryptionVerifying:
		// Possible verifying scenarios:
		// - we have the key and host_disks already encrypted before the key but hasn't been updated yet
		// - we have the key and host_disks reported unencrypted during the 1-hour grace period after key was updated
		return whereNotServer + `
AND NOT ` + whereClientError + `
AND ` + whereKeyAvailable + `
AND (
    (` + whereEncrypted + ` AND NOT ` + whereHostDisksUpdated + `)
    OR (NOT ` + whereEncrypted + ` AND ` + whereHostDisksUpdated + ` AND ` + withinGracePeriod + `)
)`

	case fleet.DiskEncryptionEnforcing:
		// Possible enforcing scenarios:
		// - we don't have the key
		// - we have the key and host_disks reported unencrypted before the key was updated or outside the 1-hour grace period after key was updated
		return whereNotServer + `
AND NOT ` + whereClientError + `
AND (
    NOT ` + whereKeyAvailable + `
    OR (` + whereKeyAvailable + `
        AND (NOT ` + whereEncrypted + `
            AND (NOT ` + whereHostDisksUpdated + ` OR NOT ` + withinGracePeriod + `)
		)
	)
)`

	case fleet.DiskEncryptionFailed:
		return whereNotServer + ` AND ` + whereClientError

	default:
		level.Debug(ds.logger).Log("msg", "unknown bitlocker status", "status", status)
		return "FALSE"
	}
}

func (ds *Datastore) GetMDMWindowsBitLockerSummary(ctx context.Context, teamID *uint) (*fleet.MDMWindowsBitLockerSummary, error) {
	enabled, err := ds.getConfigEnableDiskEncryption(ctx, teamID)
	if err != nil {
		return nil, err
	}
	if !enabled {
		return &fleet.MDMWindowsBitLockerSummary{}, nil
	}

	// Note action_required and removing_enforcement are not applicable to Windows hosts
	sqlFmt := `
SELECT
    COUNT(if((%s), 1, NULL)) AS verified,
    COUNT(if((%s), 1, NULL)) AS verifying,
    0 AS action_required,
    COUNT(if((%s), 1, NULL)) AS enforcing,
    COUNT(if((%s), 1, NULL)) AS failed,
    0 AS removing_enforcement
FROM
    hosts h
    LEFT JOIN host_disk_encryption_keys hdek ON h.id = hdek.host_id
	LEFT JOIN host_mdm hmdm ON h.id = hmdm.host_id
	LEFT JOIN host_disks hd ON h.id = hd.host_id
WHERE
    h.platform = 'windows' AND hmdm.is_server = 0 AND %s`

	var args []interface{}
	teamFilter := "h.team_id IS NULL"
	if teamID != nil && *teamID > 0 {
		teamFilter = "h.team_id = ?"
		args = append(args, *teamID)
	}

	var res fleet.MDMWindowsBitLockerSummary
	stmt := fmt.Sprintf(
		sqlFmt,
		ds.whereBitLockerStatus(fleet.DiskEncryptionVerified),
		ds.whereBitLockerStatus(fleet.DiskEncryptionVerifying),
		ds.whereBitLockerStatus(fleet.DiskEncryptionEnforcing),
		ds.whereBitLockerStatus(fleet.DiskEncryptionFailed),
		teamFilter,
	)
	if err := sqlx.GetContext(ctx, ds.reader(ctx), &res, stmt, args...); err != nil {
		return nil, err
	}

	return &res, nil
}

func (ds *Datastore) GetMDMWindowsBitLockerStatus(ctx context.Context, host *fleet.Host) (*fleet.HostMDMDiskEncryption, error) {
	if host == nil {
		return nil, ctxerr.New(ctx, "cannot get bitlocker status for nil host")
	}

	if host.Platform != "windows" {
		// the caller should have already checked this
		return nil, ctxerr.Errorf(ctx, "cannot get bitlocker status for non-windows host %d", host.ID)
	}

	mdmInfo, err := ds.GetHostMDM(ctx, host.ID)
	if err != nil && !errors.Is(err, sql.ErrNoRows) {
		return nil, ctxerr.Wrap(ctx, err, "cannot get bitlocker status because mdm info lookup failed")
	}

	if mdmInfo.IsServer {
		// It is currently expected that server hosts do not have a bitlocker status so we can skip
		// the query and return nil. We log for potential debugging in case this changes in the future.
		level.Debug(ds.logger).Log("msg", "no bitlocker status for server host", "host_id", host.ID)
		return nil, nil
	}

	enabled, err := ds.getConfigEnableDiskEncryption(ctx, host.TeamID)
	if err != nil {
		return nil, err
	}
	if !enabled {
		return nil, nil
	}

	// Note action_required and removing_enforcement are not applicable to Windows hosts
	stmt := fmt.Sprintf(`
SELECT
	CASE
		WHEN (%s) THEN '%s'
		WHEN (%s) THEN '%s'
		WHEN (%s) THEN '%s'
		WHEN (%s) THEN '%s'
		ELSE ''
	END AS status,
	COALESCE(client_error, '') as detail
FROM
	host_mdm hmdm
	LEFT JOIN host_disk_encryption_keys hdek ON hmdm.host_id = hdek.host_id
	LEFT JOIN host_disks hd ON hmdm.host_id = hd.host_id
WHERE
	hmdm.host_id = ?`,
		ds.whereBitLockerStatus(fleet.DiskEncryptionVerified),
		fleet.DiskEncryptionVerified,
		ds.whereBitLockerStatus(fleet.DiskEncryptionVerifying),
		fleet.DiskEncryptionVerifying,
		ds.whereBitLockerStatus(fleet.DiskEncryptionEnforcing),
		fleet.DiskEncryptionEnforcing,
		ds.whereBitLockerStatus(fleet.DiskEncryptionFailed),
		fleet.DiskEncryptionFailed,
	)

	var dest struct {
		Status fleet.DiskEncryptionStatus `db:"status"`
		Detail string                     `db:"detail"`
	}
	if err := sqlx.GetContext(ctx, ds.reader(ctx), &dest, stmt, host.ID); err != nil {
		if err != sql.ErrNoRows {
			return &fleet.HostMDMDiskEncryption{}, err
		}
		// At this point we know disk encryption is enabled so if there are no rows for the
		// host then we treat it as enforcing and log for potential debugging
		level.Debug(ds.logger).Log("msg", "no bitlocker status found for host", "host_id", host.ID)
		dest.Status = fleet.DiskEncryptionEnforcing
	}

	if dest.Status == "" {
		// This is unexpected. We know that disk encryption is enabled so we treat it failed to draw
		// attention to the issue and log potential debugging
		level.Debug(ds.logger).Log("msg", "no bitlocker status found for host", "host_id", host.ID, "mdm_info")
		dest.Status = fleet.DiskEncryptionFailed
	}

	return &fleet.HostMDMDiskEncryption{
		Status: &dest.Status,
		Detail: dest.Detail,
	}, nil
}

func (ds *Datastore) GetMDMWindowsConfigProfile(ctx context.Context, profileUUID string) (*fleet.MDMWindowsConfigProfile, error) {
	stmt := `
SELECT
	profile_uuid,
	team_id,
	name,
	syncml,
	created_at,
	uploaded_at
FROM
	mdm_windows_configuration_profiles
WHERE
	profile_uuid=?`

	var res fleet.MDMWindowsConfigProfile
	err := sqlx.GetContext(ctx, ds.reader(ctx), &res, stmt, profileUUID)
	if err != nil {
		if err == sql.ErrNoRows {
			return nil, ctxerr.Wrap(ctx, notFound("MDMWindowsProfile").WithName(profileUUID))
		}
		return nil, ctxerr.Wrap(ctx, err, "get mdm windows config profile")
	}

	labels, err := ds.listProfileLabelsForProfiles(ctx, []string{res.ProfileUUID}, nil, nil)
	if err != nil {
		return nil, err
	}
	for _, lbl := range labels {
		if lbl.Exclude {
			res.LabelsExcludeAny = append(res.LabelsExcludeAny, lbl)
		} else {
			res.LabelsIncludeAll = append(res.LabelsIncludeAll, lbl)
		}
	}

	return &res, nil
}

func (ds *Datastore) DeleteMDMWindowsConfigProfile(ctx context.Context, profileUUID string) error {
	res, err := ds.writer(ctx).ExecContext(ctx, `DELETE FROM mdm_windows_configuration_profiles WHERE profile_uuid=?`, profileUUID)
	if err != nil {
		return ctxerr.Wrap(ctx, err)
	}

	deleted, _ := res.RowsAffected() // cannot fail for mysql
	if deleted != 1 {
		return ctxerr.Wrap(ctx, notFound("MDMWindowsProfile").WithName(profileUUID))
	}
	return nil
}

func (ds *Datastore) DeleteMDMWindowsConfigProfileByTeamAndName(ctx context.Context, teamID *uint, profileName string) error {
	var globalOrTeamID uint
	if teamID != nil {
		globalOrTeamID = *teamID
	}
	_, err := ds.writer(ctx).ExecContext(ctx, `DELETE FROM mdm_windows_configuration_profiles WHERE team_id=? AND name=?`, globalOrTeamID, profileName)
	if err != nil {
		return ctxerr.Wrap(ctx, err)
	}
	return nil
}

func subqueryHostsMDMWindowsOSSettingsStatusFailed() (string, []interface{}, error) {
	sql := `
            SELECT
                1 FROM host_mdm_windows_profiles hmwp
            WHERE
                h.uuid = hmwp.host_uuid
                AND hmwp.status = ?
                AND hmwp.profile_name NOT IN(?)`
	args := []interface{}{
		fleet.MDMDeliveryFailed,
		mdm.ListFleetReservedWindowsProfileNames(),
	}

	return sqlx.In(sql, args...)
}

func subqueryHostsMDMWindowsOSSettingsStatusPending() (string, []interface{}, error) {
	sql := `
            SELECT
                1 FROM host_mdm_windows_profiles hmwp
            WHERE
                h.uuid = hmwp.host_uuid
                AND (hmwp.status IS NULL OR hmwp.status = ?)
				AND hmwp.profile_name NOT IN(?)
                AND NOT EXISTS (
                    SELECT
                        1 FROM host_mdm_windows_profiles hmwp2
                    WHERE (h.uuid = hmwp2.host_uuid
                        AND hmwp2.status = ?
                        AND hmwp2.profile_name NOT IN(?)))`
	args := []interface{}{
		fleet.MDMDeliveryPending,
		mdm.ListFleetReservedWindowsProfileNames(),
		fleet.MDMDeliveryFailed,
		mdm.ListFleetReservedWindowsProfileNames(),
	}
	return sqlx.In(sql, args...)
}

func subqueryHostsMDMWindowsOSSettingsStatusVerifying() (string, []interface{}, error) {
	sql := `
            SELECT
                1 FROM host_mdm_windows_profiles hmwp
            WHERE
                h.uuid = hmwp.host_uuid
                AND hmwp.operation_type = ?
                AND hmwp.status = ?
                AND hmwp.profile_name NOT IN(?)
                AND NOT EXISTS (
                    SELECT
                        1 FROM host_mdm_windows_profiles hmwp2
                    WHERE (h.uuid = hmwp2.host_uuid
                        AND hmwp2.operation_type = ?
                        AND hmwp2.profile_name NOT IN(?)
                        AND(hmwp2.status IS NULL
                            OR hmwp2.status NOT IN(?))))`

	args := []interface{}{
		fleet.MDMOperationTypeInstall,
		fleet.MDMDeliveryVerifying,
		mdm.ListFleetReservedWindowsProfileNames(),
		fleet.MDMOperationTypeInstall,
		mdm.ListFleetReservedWindowsProfileNames(),
		[]interface{}{fleet.MDMDeliveryVerifying, fleet.MDMDeliveryVerified},
	}
	return sqlx.In(sql, args...)
}

func subqueryHostsMDMWindowsOSSettingsStatusVerified() (string, []interface{}, error) {
	sql := `
            SELECT
                1 FROM host_mdm_windows_profiles hmwp
            WHERE
                h.uuid = hmwp.host_uuid
                AND hmwp.operation_type = ?
                AND hmwp.status = ?
                AND hmwp.profile_name NOT IN(?)
                AND NOT EXISTS (
                    SELECT
                        1 FROM host_mdm_windows_profiles hmwp2
                    WHERE (h.uuid = hmwp2.host_uuid
                        AND hmwp2.operation_type = ?
                        AND hmwp2.profile_name NOT IN(?)
                        AND(hmwp2.status IS NULL
                            OR hmwp2.status != ?)))`
	args := []interface{}{
		fleet.MDMOperationTypeInstall,
		fleet.MDMDeliveryVerified,
		mdm.ListFleetReservedWindowsProfileNames(),
		fleet.MDMOperationTypeInstall,
		mdm.ListFleetReservedWindowsProfileNames(),
		fleet.MDMDeliveryVerified,
	}
	return sqlx.In(sql, args...)
}

func (ds *Datastore) GetMDMWindowsProfilesSummary(ctx context.Context, teamID *uint) (*fleet.MDMProfilesSummary, error) {
	includeBitLocker, err := ds.getConfigEnableDiskEncryption(ctx, teamID)
	if err != nil {
		return nil, err
	}

	var counts []statusCounts
	if !includeBitLocker {
		counts, err = getMDMWindowsStatusCountsProfilesOnlyDB(ctx, ds, teamID)
	} else {
		counts, err = getMDMWindowsStatusCountsProfilesAndBitLockerDB(ctx, ds, teamID)
	}
	if err != nil {
		return nil, err
	}

	var res fleet.MDMProfilesSummary
	for _, c := range counts {
		switch c.Status {
		case "failed":
			res.Failed = c.Count
		case "pending":
			res.Pending = c.Count
		case "verifying":
			res.Verifying = c.Count
		case "verified":
			res.Verified = c.Count
		case "":
			level.Debug(ds.logger).Log("msg", fmt.Sprintf("counted %d windows hosts on team %v with mdm turned on but no profiles or bitlocker status", c.Count, teamID))
		default:
			return nil, ctxerr.New(ctx, fmt.Sprintf("unexpected mdm windows status count: status=%s, count=%d", c.Status, c.Count))
		}
	}

	return &res, nil
}

type statusCounts struct {
	Status string `db:"status"`
	Count  uint   `db:"count"`
}

func getMDMWindowsStatusCountsProfilesOnlyDB(ctx context.Context, ds *Datastore, teamID *uint) ([]statusCounts, error) {
	var args []interface{}
	subqueryFailed, subqueryFailedArgs, err := subqueryHostsMDMWindowsOSSettingsStatusFailed()
	if err != nil {
		return nil, ctxerr.Wrap(ctx, err, "subqueryHostsMDMWindowsOSSettingsStatusFailed")
	}
	args = append(args, subqueryFailedArgs...)
	subqueryPending, subqueryPendingArgs, err := subqueryHostsMDMWindowsOSSettingsStatusPending()
	if err != nil {
		return nil, ctxerr.Wrap(ctx, err, "subqueryHostsMDMWindowsOSSettingsStatusPending")
	}
	args = append(args, subqueryPendingArgs...)
	subqueryVerifying, subqueryVeryingingArgs, err := subqueryHostsMDMWindowsOSSettingsStatusVerifying()
	if err != nil {
		return nil, ctxerr.Wrap(ctx, err, "subqueryHostsMDMWindowsOSSettingsStatusVerifying")
	}
	args = append(args, subqueryVeryingingArgs...)
	subqueryVerified, subqueryVerifiedArgs, err := subqueryHostsMDMWindowsOSSettingsStatusVerified()
	if err != nil {
		return nil, ctxerr.Wrap(ctx, err, "subqueryHostsMDMWindowsOSSettingsStatusVerified")
	}
	args = append(args, subqueryVerifiedArgs...)

	teamFilter := "h.team_id IS NULL"
	if teamID != nil && *teamID > 0 {
		teamFilter = "h.team_id = ?"
		args = append(args, *teamID)
	}

	stmt := fmt.Sprintf(`
SELECT
    CASE
        WHEN EXISTS (%s) THEN
            'failed'
        WHEN EXISTS (%s) THEN
            'pending'
        WHEN EXISTS (%s) THEN
            'verifying'
        WHEN EXISTS (%s) THEN
            'verified'
        ELSE
            ''
    END AS status,
    SUM(1) AS count
FROM
    hosts h
    JOIN host_mdm hmdm ON h.id = hmdm.host_id
    JOIN mdm_windows_enrollments mwe ON h.uuid = mwe.host_uuid
WHERE
    mwe.device_state = '%s' AND
    h.platform = 'windows' AND
    hmdm.is_server = 0 AND
    %s
GROUP BY
    status`,
		subqueryFailed,
		subqueryPending,
		subqueryVerifying,
		subqueryVerified,
		microsoft_mdm.MDMDeviceStateEnrolled,
		teamFilter,
	)

	var counts []statusCounts
	err = sqlx.SelectContext(ctx, ds.reader(ctx), &counts, stmt, args...)
	if err != nil {
		return nil, err
	}
	return counts, nil
}

func getMDMWindowsStatusCountsProfilesAndBitLockerDB(ctx context.Context, ds *Datastore, teamID *uint) ([]statusCounts, error) {
	var args []interface{}
	subqueryFailed, subqueryFailedArgs, err := subqueryHostsMDMWindowsOSSettingsStatusFailed()
	if err != nil {
		return nil, ctxerr.Wrap(ctx, err, "subqueryHostsMDMWindowsOSSettingsStatusFailed")
	}
	args = append(args, subqueryFailedArgs...)
	subqueryPending, subqueryPendingArgs, err := subqueryHostsMDMWindowsOSSettingsStatusPending()
	if err != nil {
		return nil, ctxerr.Wrap(ctx, err, "subqueryHostsMDMWindowsOSSettingsStatusPending")
	}
	args = append(args, subqueryPendingArgs...)
	subqueryVerifying, subqueryVeryingingArgs, err := subqueryHostsMDMWindowsOSSettingsStatusVerifying()
	if err != nil {
		return nil, ctxerr.Wrap(ctx, err, "subqueryHostsMDMWindowsOSSettingsStatusVerifying")
	}
	args = append(args, subqueryVeryingingArgs...)
	subqueryVerified, subqueryVerifiedArgs, err := subqueryHostsMDMWindowsOSSettingsStatusVerified()
	if err != nil {
		return nil, ctxerr.Wrap(ctx, err, "subqueryHostsMDMWindowsOSSettingsStatusVerified")
	}
	args = append(args, subqueryVerifiedArgs...)

	profilesStatus := fmt.Sprintf(`
        CASE WHEN EXISTS (%s) THEN
            'profiles_failed'
        WHEN EXISTS (%s) THEN
            'profiles_pending'
        WHEN EXISTS (%s) THEN
            'profiles_verifying'
        WHEN EXISTS (%s) THEN
            'profiles_verified'
        ELSE
            ''
        END`,
		subqueryFailed,
		subqueryPending,
		subqueryVerifying,
		subqueryVerified,
	)

	teamFilter := "h.team_id IS NULL"
	if teamID != nil && *teamID > 0 {
		teamFilter = "h.team_id = ?"
		args = append(args, *teamID)
	}
	bitlockerJoin := `
    LEFT JOIN host_disk_encryption_keys hdek ON hdek.host_id = h.id
    LEFT JOIN host_disks hd ON hd.host_id = h.id`

	bitlockerStatus := fmt.Sprintf(`
            CASE WHEN (%s) THEN
                'bitlocker_verified'
            WHEN (%s) THEN
                'bitlocker_verifying'
            WHEN (%s) THEN
                'bitlocker_pending'
            WHEN (%s) THEN
                'bitlocker_failed'
            ELSE
                ''
            END`,
		ds.whereBitLockerStatus(fleet.DiskEncryptionVerified),
		ds.whereBitLockerStatus(fleet.DiskEncryptionVerifying),
		ds.whereBitLockerStatus(fleet.DiskEncryptionEnforcing),
		ds.whereBitLockerStatus(fleet.DiskEncryptionFailed),
	)

	stmt := fmt.Sprintf(`
SELECT
    CASE (SELECT (%s) FROM hosts h2 WHERE h2.id = h.id)
    WHEN 'profiles_failed' THEN
        'failed'
    WHEN 'profiles_pending' THEN (
        CASE (%s)
        WHEN 'bitlocker_failed' THEN
            'failed'
        ELSE
            'pending'
        END)
    WHEN 'profiles_verifying' THEN (
        CASE (%s)
        WHEN 'bitlocker_failed' THEN
            'failed'
        WHEN 'bitlocker_pending' THEN
            'pending'
        ELSE
            'verifying'
        END)
    WHEN 'profiles_verified' THEN (
        CASE (%s)
        WHEN 'bitlocker_failed' THEN
            'failed'
        WHEN 'bitlocker_pending' THEN
            'pending'
        WHEN 'bitlocker_verifying' THEN
            'verifying'
        ELSE
            'verified'
        END)
    ELSE
        REPLACE((%s), 'bitlocker_', '')
    END as status,
    SUM(1) as count
FROM
    hosts h
    JOIN host_mdm hmdm ON h.id = hmdm.host_id
    JOIN mdm_windows_enrollments mwe ON h.uuid = mwe.host_uuid
    %s
WHERE
    mwe.device_state = '%s' AND
    h.platform = 'windows' AND
    hmdm.is_server = 0 AND
    %s
GROUP BY
    status`,
		profilesStatus,
		bitlockerStatus,
		bitlockerStatus,
		bitlockerStatus,
		bitlockerStatus,
		bitlockerJoin,
		microsoft_mdm.MDMDeviceStateEnrolled,
		teamFilter,
	)

	var counts []statusCounts
	err = sqlx.SelectContext(ctx, ds.reader(ctx), &counts, stmt, args...)
	if err != nil {
		return nil, err
	}
	return counts, nil
}

const windowsMDMProfilesDesiredStateQuery = `
	-- non label-based profiles
	SELECT
		mwcp.profile_uuid,
		mwcp.name,
		h.uuid as host_uuid,
		0 as count_profile_labels,
		0 as count_non_broken_labels,
		0 as count_host_labels,
		0 as count_host_updated_after_labels
	FROM
		mdm_windows_configuration_profiles mwcp
			JOIN hosts h
				ON h.team_id = mwcp.team_id OR (h.team_id IS NULL AND mwcp.team_id = 0)
			JOIN mdm_windows_enrollments mwe
				ON mwe.host_uuid = h.uuid
	WHERE
		h.platform = 'windows' AND
		NOT EXISTS (
			SELECT 1
			FROM mdm_configuration_profile_labels mcpl
			WHERE mcpl.windows_profile_uuid = mwcp.profile_uuid
		) AND
		( %s )

	UNION

	-- label-based profiles where the host is a member of all the labels (include-all).
	-- by design, "include" labels cannot match if they are broken (the host cannot be
	-- a member of a deleted label).
	SELECT
		mwcp.profile_uuid,
		mwcp.name,
		h.uuid as host_uuid,
		COUNT(*) as count_profile_labels,
		COUNT(mcpl.label_id) as count_non_broken_labels,
		COUNT(lm.label_id) as count_host_labels,
		0 as count_host_updated_after_labels
	FROM
		mdm_windows_configuration_profiles mwcp
			JOIN hosts h
				ON h.team_id = mwcp.team_id OR (h.team_id IS NULL AND mwcp.team_id = 0)
			JOIN mdm_windows_enrollments mwe
				ON mwe.host_uuid = h.uuid
			JOIN mdm_configuration_profile_labels mcpl
				ON mcpl.windows_profile_uuid = mwcp.profile_uuid AND mcpl.exclude = 0 AND mcpl.require_all = 1
			LEFT OUTER JOIN label_membership lm
				ON lm.label_id = mcpl.label_id AND lm.host_id = h.id
	WHERE
		h.platform = 'windows' AND
		( %s )
	GROUP BY
		mwcp.profile_uuid, mwcp.name, h.uuid
	HAVING
		count_profile_labels > 0 AND count_host_labels = count_profile_labels

	UNION

	-- label-based entities where the host is NOT a member of any of the labels (exclude-any).
	-- explicitly ignore profiles with broken excluded labels so that they are never applied,
	-- and ignore profiles that depend on labels created _after_ the label_updated_at timestamp
	-- of the host (because we don't have results for that label yet, the host may or may not be
	-- a member).
	SELECT
		mwcp.profile_uuid,
		mwcp.name,
		h.uuid as host_uuid,
		COUNT(*) as count_profile_labels,
		COUNT(mcpl.label_id) as count_non_broken_labels,
		COUNT(lm.label_id) as count_host_labels,
		-- this helps avoid the case where the host is not a member of a label
		-- just because it hasn't reported results for that label yet.
		SUM(CASE WHEN lbl.created_at IS NOT NULL AND h.label_updated_at >= lbl.created_at THEN 1 ELSE 0 END) as count_host_updated_after_labels
	FROM
		mdm_windows_configuration_profiles mwcp
			JOIN hosts h
				ON h.team_id = mwcp.team_id OR (h.team_id IS NULL AND mwcp.team_id = 0)
			JOIN mdm_windows_enrollments mwe
				ON mwe.host_uuid = h.uuid
			JOIN mdm_configuration_profile_labels mcpl
<<<<<<< HEAD
				ON mcpl.windows_profile_uuid = mwcp.profile_uuid AND mcpl.exclude = 1 AND mcpl.require_all = 0
=======
				ON mcpl.windows_profile_uuid = mwcp.profile_uuid AND mcpl.exclude = 1
			LEFT OUTER JOIN labels lbl
				ON lbl.id = mcpl.label_id
>>>>>>> a2398034
			LEFT OUTER JOIN label_membership lm
				ON lm.label_id = mcpl.label_id AND lm.host_id = h.id
	WHERE
		h.platform = 'windows' AND
		( %s )
	GROUP BY
		mwcp.profile_uuid, mwcp.name, h.uuid
	HAVING
<<<<<<< HEAD
		-- considers only the profiles with labels, without any broken label, and with the host not in any label
		count_profile_labels > 0 AND count_profile_labels = count_non_broken_labels AND count_host_labels = 0

	UNION

	-- label-based profiles where the host is a member of any of the labels (include-any).
	-- by design, "include" labels cannot match if they are broken (the host cannot be
	-- a member of a deleted label).
	SELECT
		mwcp.profile_uuid,
		mwcp.name,
		h.uuid as host_uuid,
		COUNT(*) as count_profile_labels,
		COUNT(mcpl.label_id) as count_non_broken_labels,
		COUNT(lm.label_id) as count_host_labels
	FROM
		mdm_windows_configuration_profiles mwcp
			JOIN hosts h
				ON h.team_id = mwcp.team_id OR (h.team_id IS NULL AND mwcp.team_id = 0)
			JOIN mdm_windows_enrollments mwe
				ON mwe.host_uuid = h.uuid
			JOIN mdm_configuration_profile_labels mcpl
				ON mcpl.windows_profile_uuid = mwcp.profile_uuid AND mcpl.exclude = 0 AND mcpl.require_all = 0
			LEFT OUTER JOIN label_membership lm
				ON lm.label_id = mcpl.label_id AND lm.host_id = h.id
	WHERE
		h.platform = 'windows' AND
		( %s )
	GROUP BY
		mwcp.profile_uuid, mwcp.name, h.uuid
	HAVING
		count_profile_labels > 0 AND count_host_labels >= 1
=======
		-- considers only the profiles with labels, without any broken label, with results reported after all labels were created and with the host not in any label
		count_profile_labels > 0 AND count_profile_labels = count_non_broken_labels AND count_profile_labels = count_host_updated_after_labels AND count_host_labels = 0
>>>>>>> a2398034
`

func (ds *Datastore) ListMDMWindowsProfilesToInstall(ctx context.Context) ([]*fleet.MDMWindowsProfilePayload, error) {
	var result []*fleet.MDMWindowsProfilePayload
	// TODO(mna): why is this in a transaction/reading from the primary, but not
	// Apple's implementation? I see that the called private method is sometimes
	// called inside a transaction, but when called from here it could (should?)
	// be without and use the reader replica?
	err := ds.withTx(ctx, func(tx sqlx.ExtContext) error {
		var err error
		result, err = listMDMWindowsProfilesToInstallDB(ctx, tx, nil)
		return err
	})
	return result, err
}

func listMDMWindowsProfilesToInstallDB(
	ctx context.Context,
	tx sqlx.ExtContext,
	hostUUIDs []string,
) ([]*fleet.MDMWindowsProfilePayload, error) {
	// The query below is a set difference between:
	//
	// - Set A (ds), the "desired state", can be obtained from a JOIN between
	//   mdm_windows_configuration_profiles and hosts.
	//
	// - Set B, the "current state" given by host_mdm_windows_profiles.
	//
	// A - B gives us the profiles that need to be installed:
	//
	//   - profiles that are in A but not in B
	//
	//   - profiles that are in A and in B, with an operation type of "install"
	//   and a NULL status. Other statuses mean that the operation is already in
	//   flight (pending), the operation has been completed but is still subject
	//   to independent verification by Fleet (verifying), or has reached a terminal
	//   state (failed or verified). If the profile's content is edited, all relevant hosts will
	//   be marked as status NULL so that it gets re-installed.
	//
	// Note that for label-based profiles, only fully-satisfied profiles are
	// considered for installation. This means that a broken label-based profile,
	// where one of the labels does not exist anymore, will not be considered for
	// installation.

	query := fmt.Sprintf(`
	SELECT
		ds.profile_uuid,
		ds.host_uuid,
		ds.name as profile_name
	FROM ( %s ) as ds
		LEFT JOIN host_mdm_windows_profiles hmwp
			ON hmwp.profile_uuid = ds.profile_uuid AND hmwp.host_uuid = ds.host_uuid
	WHERE
		-- profiles in A but not in B
		( hmwp.profile_uuid IS NULL AND hmwp.host_uuid IS NULL ) OR
		-- profiles in A and B with operation type "install" and NULL status
		( hmwp.host_uuid IS NOT NULL AND hmwp.operation_type = ? AND hmwp.status IS NULL )
`, windowsMDMProfilesDesiredStateQuery)

	hostFilter := "TRUE"
	if len(hostUUIDs) > 0 {
		hostFilter = "h.uuid IN (?)"
	}

	var err error
	args := []any{fleet.MDMOperationTypeInstall}
	query = fmt.Sprintf(query, hostFilter, hostFilter, hostFilter, hostFilter)
	if len(hostUUIDs) > 0 {
		query, args, err = sqlx.In(query, hostUUIDs, hostUUIDs, hostUUIDs, hostUUIDs, fleet.MDMOperationTypeInstall)
		if err != nil {
			return nil, ctxerr.Wrap(ctx, err, "building sqlx.In")
		}
	}

	var profiles []*fleet.MDMWindowsProfilePayload
	err = sqlx.SelectContext(ctx, tx, &profiles, query, args...)
	return profiles, err
}

func (ds *Datastore) ListMDMWindowsProfilesToRemove(ctx context.Context) ([]*fleet.MDMWindowsProfilePayload, error) {
	var result []*fleet.MDMWindowsProfilePayload
	err := ds.withTx(ctx, func(tx sqlx.ExtContext) error {
		var err error
		result, err = listMDMWindowsProfilesToRemoveDB(ctx, tx, nil)
		return err
	})

	return result, err
}

func listMDMWindowsProfilesToRemoveDB(
	ctx context.Context,
	tx sqlx.ExtContext,
	hostUUIDs []string,
) ([]*fleet.MDMWindowsProfilePayload, error) {
	// The query below is a set difference between:
	//
	// - Set A (ds), the desired state, can be obtained from a JOIN between
	// mdm_windows_configuration_profiles and hosts.
	// - Set B, the current state given by host_mdm_windows_profiles.
	//
	// B - A gives us the profiles that need to be removed
	//
	// Any other case are profiles that are in both B and A, and as such are
	// processed by the ListMDMWindowsProfilesToInstall method (since they are
	// in both, their desired state is necessarily to be installed).
	//
	// Note that for label-based profiles, only those that are fully-sastisfied
	// by the host are considered for install (are part of the desired state used
	// to compute the ones to remove). However, as a special case, a broken
	// label-based profile will NOT be removed from a host where it was
	// previously installed. However, if a host used to satisfy a label-based
	// profile but no longer does (and that label-based profile is not "broken"),
	// the profile will be removed from the host.

	hostFilter := "TRUE"
	if len(hostUUIDs) > 0 {
		hostFilter = "hmwp.host_uuid IN (?)"
	}

	query := fmt.Sprintf(`
	SELECT
		hmwp.profile_uuid,
		hmwp.host_uuid,
		hmwp.operation_type,
		COALESCE(hmwp.detail, '') as detail,
		hmwp.status,
		hmwp.command_uuid
	FROM ( %s ) as ds
		RIGHT JOIN host_mdm_windows_profiles hmwp
			ON hmwp.profile_uuid = ds.profile_uuid AND hmwp.host_uuid = ds.host_uuid
	WHERE
		-- profiles that are in B but not in A
		ds.profile_uuid IS NULL AND ds.host_uuid IS NULL AND
		-- TODO(mna): why don't we have the same exception for "remove" operations as for Apple

		-- except "would be removed" profiles if they are a broken label-based profile
		-- (regardless of if it is an include-all or exclude-any label)
		NOT EXISTS (
			SELECT 1
			FROM mdm_configuration_profile_labels mcpl
			WHERE
				mcpl.windows_profile_uuid = hmwp.profile_uuid AND
				mcpl.label_id IS NULL
		) AND
		(%s)
`, fmt.Sprintf(windowsMDMProfilesDesiredStateQuery, "TRUE", "TRUE", "TRUE", "TRUE"), hostFilter)

	var err error
	var args []any
	if len(hostUUIDs) > 0 {
		query, args, err = sqlx.In(query, hostUUIDs)
		if err != nil {
			return nil, err
		}
	}

	var profiles []*fleet.MDMWindowsProfilePayload
	err = sqlx.SelectContext(ctx, tx, &profiles, query, args...)
	return profiles, err
}

func (ds *Datastore) BulkUpsertMDMWindowsHostProfiles(ctx context.Context, payload []*fleet.MDMWindowsBulkUpsertHostProfilePayload) error {
	if len(payload) == 0 {
		return nil
	}

	executeUpsertBatch := func(valuePart string, args []any) error {
		stmt := fmt.Sprintf(`
	    INSERT INTO host_mdm_windows_profiles (
              profile_uuid,
	      host_uuid,
	      status,
	      operation_type,
	      detail,
	      command_uuid,
	      profile_name
            )
            VALUES %s
	    ON DUPLICATE KEY UPDATE
              status = VALUES(status),
              operation_type = VALUES(operation_type),
              detail = VALUES(detail),
              profile_name = VALUES(profile_name),
              command_uuid = VALUES(command_uuid)`,
			strings.TrimSuffix(valuePart, ","),
		)

		_, err := ds.writer(ctx).ExecContext(ctx, stmt, args...)
		return err
	}

	var (
		args       []any
		sb         strings.Builder
		batchCount int
	)

	const defaultBatchSize = 1000 // results in this times 9 placeholders
	batchSize := defaultBatchSize
	if ds.testUpsertMDMDesiredProfilesBatchSize > 0 {
		batchSize = ds.testUpsertMDMDesiredProfilesBatchSize
	}

	resetBatch := func() {
		batchCount = 0
		args = args[:0]
		sb.Reset()
	}

	for _, p := range payload {
		args = append(args, p.ProfileUUID, p.HostUUID, p.Status, p.OperationType, p.Detail, p.CommandUUID, p.ProfileName)
		sb.WriteString("(?, ?, ?, ?, ?, ?, ?),")
		batchCount++

		if batchCount >= batchSize {
			if err := executeUpsertBatch(sb.String(), args); err != nil {
				return err
			}
			resetBatch()
		}
	}

	if batchCount > 0 {
		if err := executeUpsertBatch(sb.String(), args); err != nil {
			return err
		}
	}
	return nil
}

func (ds *Datastore) GetMDMWindowsProfilesContents(ctx context.Context, uuids []string) (map[string][]byte, error) {
	if len(uuids) == 0 {
		return nil, nil
	}

	stmt := `
          SELECT profile_uuid, syncml
          FROM mdm_windows_configuration_profiles WHERE profile_uuid IN (?)
	`
	query, args, err := sqlx.In(stmt, uuids)
	if err != nil {
		return nil, ctxerr.Wrap(ctx, err, "building in statement")
	}

	var profs []struct {
		ProfileUUID string `db:"profile_uuid"`
		SyncML      []byte `db:"syncml"`
	}
	if err := sqlx.SelectContext(ctx, ds.reader(ctx), &profs, query, args...); err != nil {
		return nil, ctxerr.Wrap(ctx, err, "running query")
	}

	results := make(map[string][]byte)
	for _, p := range profs {
		results[p.ProfileUUID] = p.SyncML
	}

	return results, nil
}

func (ds *Datastore) BulkDeleteMDMWindowsHostsConfigProfiles(ctx context.Context, profs []*fleet.MDMWindowsProfilePayload) error {
	return ds.withTx(ctx, func(tx sqlx.ExtContext) error {
		return ds.bulkDeleteMDMWindowsHostsConfigProfilesDB(ctx, tx, profs)
	})
}

func (ds *Datastore) bulkDeleteMDMWindowsHostsConfigProfilesDB(
	ctx context.Context,
	tx sqlx.ExtContext,
	profs []*fleet.MDMWindowsProfilePayload,
) error {
	if len(profs) == 0 {
		return nil
	}

	executeDeleteBatch := func(valuePart string, args []any) error {
		stmt := fmt.Sprintf(`DELETE FROM host_mdm_windows_profiles WHERE (profile_uuid, host_uuid) IN (%s)`, strings.TrimSuffix(valuePart, ","))
		if _, err := tx.ExecContext(ctx, stmt, args...); err != nil {
			return ctxerr.Wrap(ctx, err, "error deleting host_mdm_windows_profiles")
		}
		return nil
	}

	var (
		args       []any
		sb         strings.Builder
		batchCount int
	)

	const defaultBatchSize = 1000 // results in this times 2 placeholders
	batchSize := defaultBatchSize
	if ds.testDeleteMDMProfilesBatchSize > 0 {
		batchSize = ds.testDeleteMDMProfilesBatchSize
	}

	resetBatch := func() {
		batchCount = 0
		args = args[:0]
		sb.Reset()
	}

	for _, p := range profs {
		args = append(args, p.ProfileUUID, p.HostUUID)
		sb.WriteString("(?, ?),")
		batchCount++

		if batchCount >= batchSize {
			if err := executeDeleteBatch(sb.String(), args); err != nil {
				return err
			}
			resetBatch()
		}
	}

	if batchCount > 0 {
		if err := executeDeleteBatch(sb.String(), args); err != nil {
			return err
		}
	}
	return nil
}

func (ds *Datastore) NewMDMWindowsConfigProfile(ctx context.Context, cp fleet.MDMWindowsConfigProfile) (*fleet.MDMWindowsConfigProfile, error) {
	profileUUID := "w" + uuid.New().String()
	insertProfileStmt := `
INSERT INTO
    mdm_windows_configuration_profiles (profile_uuid, team_id, name, syncml, uploaded_at)
(SELECT ?, ?, ?, ?, CURRENT_TIMESTAMP() FROM DUAL WHERE
	NOT EXISTS (
		SELECT 1 FROM mdm_apple_configuration_profiles WHERE name = ? AND team_id = ?
	) AND NOT EXISTS (
		SELECT 1 FROM mdm_apple_declarations WHERE name = ? AND team_id = ?
	)
)`

	var teamID uint
	if cp.TeamID != nil {
		teamID = *cp.TeamID
	}

	err := ds.withTx(ctx, func(tx sqlx.ExtContext) error {
		res, err := tx.ExecContext(ctx, insertProfileStmt, profileUUID, teamID, cp.Name, cp.SyncML, cp.Name, teamID, cp.Name, teamID)
		if err != nil {
			switch {
			case IsDuplicate(err):
				return &existsError{
					ResourceType: "MDMWindowsConfigProfile.Name",
					Identifier:   cp.Name,
					TeamID:       cp.TeamID,
				}
			default:
				return ctxerr.Wrap(ctx, err, "creating new windows mdm config profile")
			}
		}

		aff, _ := res.RowsAffected()
		if aff == 0 {
			return &existsError{
				ResourceType: "MDMWindowsConfigProfile.Name",
				Identifier:   cp.Name,
				TeamID:       cp.TeamID,
			}
		}

		labels := make([]fleet.ConfigurationProfileLabel, 0, len(cp.LabelsIncludeAll)+len(cp.LabelsIncludeAny)+len(cp.LabelsExcludeAny))
		for i := range cp.LabelsIncludeAll {
			cp.LabelsIncludeAll[i].ProfileUUID = profileUUID
			cp.LabelsIncludeAll[i].RequireAll = true
			cp.LabelsIncludeAll[i].Exclude = false
			labels = append(labels, cp.LabelsIncludeAll[i])
		}
		for i := range cp.LabelsIncludeAny {
			cp.LabelsIncludeAny[i].ProfileUUID = profileUUID
			cp.LabelsIncludeAny[i].RequireAll = false
			cp.LabelsIncludeAny[i].Exclude = false
			labels = append(labels, cp.LabelsIncludeAny[i])
		}
		for i := range cp.LabelsExcludeAny {
			cp.LabelsExcludeAny[i].ProfileUUID = profileUUID
			cp.LabelsExcludeAny[i].RequireAll = false
			cp.LabelsExcludeAny[i].Exclude = true
			labels = append(labels, cp.LabelsExcludeAny[i])
		}
		if _, err := batchSetProfileLabelAssociationsDB(ctx, tx, labels, "windows"); err != nil {
			return ctxerr.Wrap(ctx, err, "inserting windows profile label associations")
		}

		return nil
	})
	if err != nil {
		return nil, err
	}

	return &fleet.MDMWindowsConfigProfile{
		ProfileUUID: profileUUID,
		Name:        cp.Name,
		SyncML:      cp.SyncML,
		TeamID:      cp.TeamID,
	}, nil
}

func (ds *Datastore) SetOrUpdateMDMWindowsConfigProfile(ctx context.Context, cp fleet.MDMWindowsConfigProfile) error {
	profileUUID := "w" + uuid.New().String()
	stmt := `
INSERT INTO
	mdm_windows_configuration_profiles (profile_uuid, team_id, name, syncml, uploaded_at)
(SELECT ?, ?, ?, ?, CURRENT_TIMESTAMP() FROM DUAL WHERE
	NOT EXISTS (
		SELECT 1 FROM mdm_apple_configuration_profiles WHERE name = ? AND team_id = ?
	) AND NOT EXISTS (
		SELECT 1 FROM mdm_apple_declarations WHERE name = ? AND team_id = ?
	)
)
ON DUPLICATE KEY UPDATE
	uploaded_at = IF(syncml = VALUES(syncml), uploaded_at, CURRENT_TIMESTAMP()),
	syncml = VALUES(syncml)
`

	var teamID uint
	if cp.TeamID != nil {
		teamID = *cp.TeamID
	}

	res, err := ds.writer(ctx).ExecContext(ctx, stmt, profileUUID, teamID, cp.Name, cp.SyncML, cp.Name, teamID, cp.Name, teamID)
	if err != nil {
		switch {
		case IsDuplicate(err):
			return &existsError{
				ResourceType: "MDMWindowsConfigProfile.Name",
				Identifier:   cp.Name,
				TeamID:       cp.TeamID,
			}
		default:
			return ctxerr.Wrap(ctx, err, "creating new windows mdm config profile")
		}
	}

	aff, _ := res.RowsAffected()
	if aff == 0 {
		return &existsError{
			ResourceType: "MDMWindowsConfigProfile.Name",
			Identifier:   cp.Name,
			TeamID:       cp.TeamID,
		}
	}

	return nil
}

// batchSetMDMWindowsProfilesDB must be called from inside a transaction.
func (ds *Datastore) batchSetMDMWindowsProfilesDB(
	ctx context.Context,
	tx sqlx.ExtContext,
	tmID *uint,
	profiles []*fleet.MDMWindowsConfigProfile,
) (updatedDB bool, err error) {
	const loadExistingProfiles = `
SELECT
  name,
  profile_uuid,
  syncml
FROM
  mdm_windows_configuration_profiles
WHERE
  team_id = ? AND
  name IN (?)
`

	const deleteProfilesNotInList = `
DELETE FROM
  mdm_windows_configuration_profiles
WHERE
  team_id = ? AND
  name NOT IN (?)
`

	const deleteAllProfilesForTeam = `
DELETE FROM
  mdm_windows_configuration_profiles
WHERE
  team_id = ?
`

	const insertNewOrEditedProfile = `
INSERT INTO
  mdm_windows_configuration_profiles (
    profile_uuid, team_id, name, syncml, uploaded_at
  )
VALUES
  -- see https://stackoverflow.com/a/51393124/1094941
  ( CONCAT('w', CONVERT(UUID() USING utf8mb4)), ?, ?, ?, CURRENT_TIMESTAMP() )
ON DUPLICATE KEY UPDATE
  uploaded_at = IF(syncml = VALUES(syncml) AND name = VALUES(name), uploaded_at, CURRENT_TIMESTAMP()),
  name = VALUES(name),
  syncml = VALUES(syncml)
`

	// use a profile team id of 0 if no-team
	var profTeamID uint
	if tmID != nil {
		profTeamID = *tmID
	}

	// build a list of names for the incoming profiles, will keep the
	// existing ones if there's a match and no change
	incomingNames := make([]string, len(profiles))
	// at the same time, index the incoming profiles keyed by name for ease
	// or processing
	incomingProfs := make(map[string]*fleet.MDMWindowsConfigProfile, len(profiles))
	for i, p := range profiles {
		incomingNames[i] = p.Name
		incomingProfs[p.Name] = p
	}

	var existingProfiles []*fleet.MDMWindowsConfigProfile

	if len(incomingNames) > 0 {
		// load existing profiles that match the incoming profiles by name
		stmt, args, err := sqlx.In(loadExistingProfiles, profTeamID, incomingNames)
		if err != nil || strings.HasPrefix(ds.testBatchSetMDMWindowsProfilesErr, "inselect") {
			if err == nil {
				err = errors.New(ds.testBatchSetMDMWindowsProfilesErr)
			}
			return false, ctxerr.Wrap(ctx, err, "build query to load existing profiles")
		}
		if err := sqlx.SelectContext(ctx, tx, &existingProfiles, stmt, args...); err != nil || strings.HasPrefix(ds.testBatchSetMDMWindowsProfilesErr, "select") {
			if err == nil {
				err = errors.New(ds.testBatchSetMDMWindowsProfilesErr)
			}
			return false, ctxerr.Wrap(ctx, err, "load existing profiles")
		}
	}

	// figure out if we need to delete any profiles
	keepNames := make([]string, 0, len(incomingNames))
	for _, p := range existingProfiles {
		if newP := incomingProfs[p.Name]; newP != nil {
			keepNames = append(keepNames, p.Name)
		}
	}
	for n := range mdm.FleetReservedProfileNames() {
		if _, ok := incomingProfs[n]; !ok {
			// always keep reserved profiles even if they're not incoming
			keepNames = append(keepNames, n)
		}
	}

	var (
		stmt string
		args []interface{}
	)
	// delete the obsolete profiles (all those that are not in keepNames)
	var result sql.Result
	if len(keepNames) > 0 {
		stmt, args, err = sqlx.In(deleteProfilesNotInList, profTeamID, keepNames)
		if err != nil || strings.HasPrefix(ds.testBatchSetMDMWindowsProfilesErr, "indelete") {
			if err == nil {
				err = errors.New(ds.testBatchSetMDMWindowsProfilesErr)
			}
			return false, ctxerr.Wrap(ctx, err, "build statement to delete obsolete profiles")
		}
		if result, err = tx.ExecContext(ctx, stmt, args...); err != nil || strings.HasPrefix(ds.testBatchSetMDMWindowsProfilesErr,
			"delete") {
			if err == nil {
				err = errors.New(ds.testBatchSetMDMWindowsProfilesErr)
			}
			return false, ctxerr.Wrap(ctx, err, "delete obsolete profiles")
		}
	} else {
		if result, err = tx.ExecContext(ctx, deleteAllProfilesForTeam,
			profTeamID); err != nil || strings.HasPrefix(ds.testBatchSetMDMWindowsProfilesErr, "delete") {
			if err == nil {
				err = errors.New(ds.testBatchSetMDMWindowsProfilesErr)
			}
			return false, ctxerr.Wrap(ctx, err, "delete all profiles for team")
		}
	}
	if result != nil {
		rows, _ := result.RowsAffected()
		updatedDB = rows > 0
	}

	// insert the new profiles and the ones that have changed
	for _, p := range incomingProfs {
		if result, err = tx.ExecContext(ctx, insertNewOrEditedProfile, profTeamID, p.Name,
			p.SyncML); err != nil || strings.HasPrefix(ds.testBatchSetMDMWindowsProfilesErr, "insert") {
			if err == nil {
				err = errors.New(ds.testBatchSetMDMWindowsProfilesErr)
			}
			return false, ctxerr.Wrapf(ctx, err, "insert new/edited profile with name %q", p.Name)
		}
		updatedDB = updatedDB || insertOnDuplicateDidInsertOrUpdate(result)
	}

	// build a list of labels so the associations can be batch-set all at once
	// TODO: with minor changes this chunk of code could be shared
	// between macOS and Windows, but at the time of this
	// implementation we're under tight time constraints.
	incomingLabels := []fleet.ConfigurationProfileLabel{}
	if len(incomingNames) > 0 {
		var newlyInsertedProfs []*fleet.MDMWindowsConfigProfile
		// load current profiles (again) that match the incoming profiles by name to grab their uuids
		stmt, args, err := sqlx.In(loadExistingProfiles, profTeamID, incomingNames)
		if err != nil || strings.HasPrefix(ds.testBatchSetMDMWindowsProfilesErr, "inreselect") {
			if err == nil {
				err = errors.New(ds.testBatchSetMDMWindowsProfilesErr)
			}
			return false, ctxerr.Wrap(ctx, err, "build query to load newly inserted profiles")
		}
		if err := sqlx.SelectContext(ctx, tx, &newlyInsertedProfs, stmt, args...); err != nil || strings.HasPrefix(ds.testBatchSetMDMWindowsProfilesErr, "reselect") {
			if err == nil {
				err = errors.New(ds.testBatchSetMDMWindowsProfilesErr)
			}
			return false, ctxerr.Wrap(ctx, err, "load newly inserted profiles")
		}

		for _, newlyInsertedProf := range newlyInsertedProfs {
			incomingProf, ok := incomingProfs[newlyInsertedProf.Name]
			if !ok {
				return false, ctxerr.Wrapf(ctx, err, "profile %q is in the database but was not incoming", newlyInsertedProf.Name)
			}

			for _, label := range incomingProf.LabelsIncludeAll {
				label.ProfileUUID = newlyInsertedProf.ProfileUUID
				incomingLabels = append(incomingLabels, label)
			}
			for _, label := range incomingProf.LabelsExcludeAny {
				label.ProfileUUID = newlyInsertedProf.ProfileUUID
				label.Exclude = true
				incomingLabels = append(incomingLabels, label)
			}
		}
	}

	// insert/delete the label associations
	var updatedLabels bool
	if updatedLabels, err = batchSetProfileLabelAssociationsDB(ctx, tx, incomingLabels,
		"windows"); err != nil || strings.HasPrefix(ds.testBatchSetMDMWindowsProfilesErr, "labels") {
		if err == nil {
			err = errors.New(ds.testBatchSetMDMWindowsProfilesErr)
		}
		return false, ctxerr.Wrap(ctx, err, "inserting windows profile label associations")
	}

	return updatedDB || updatedLabels, nil
}

func (ds *Datastore) bulkSetPendingMDMWindowsHostProfilesDB(
	ctx context.Context,
	tx sqlx.ExtContext,
	uuids []string,
) (updatedDB bool, err error) {
	if len(uuids) == 0 {
		return false, nil
	}

	profilesToInstall, err := listMDMWindowsProfilesToInstallDB(ctx, tx, uuids)
	if err != nil {
		return false, ctxerr.Wrap(ctx, err, "list profiles to install")
	}

	profilesToRemove, err := listMDMWindowsProfilesToRemoveDB(ctx, tx, uuids)
	if err != nil {
		return false, ctxerr.Wrap(ctx, err, "list profiles to remove")
	}

	if len(profilesToInstall) == 0 && len(profilesToRemove) == 0 {
		return false, nil
	}

	if len(profilesToRemove) > 0 {
		if err := ds.bulkDeleteMDMWindowsHostsConfigProfilesDB(ctx, tx, profilesToRemove); err != nil {
			return false, ctxerr.Wrap(ctx, err, "bulk delete profiles to remove")
		}
		updatedDB = true
	}
	if len(profilesToInstall) == 0 {
		return updatedDB, nil
	}

	var (
		pargs            []any
		profilesToInsert = make(map[string]*fleet.MDMWindowsProfilePayload)
		psb              strings.Builder
		batchCount       int
	)

	const defaultBatchSize = 1000
	batchSize := defaultBatchSize
	if ds.testUpsertMDMDesiredProfilesBatchSize > 0 {
		batchSize = ds.testUpsertMDMDesiredProfilesBatchSize
	}

	resetBatch := func() {
		batchCount = 0
		pargs = pargs[:0]
		clear(profilesToInsert)
		psb.Reset()
	}

	executeUpsertBatch := func(valuePart string, args []any) error {
		// Check if the update needs to be done at all.
		selectStmt := fmt.Sprintf(`
			SELECT
				profile_uuid,
				host_uuid,
				status,
				COALESCE(operation_type, '') AS operation_type,
				COALESCE(detail, '') AS detail,
				COALESCE(command_uuid, '') AS command_uuid,
				COALESCE(profile_name, '') AS profile_name
			FROM host_mdm_windows_profiles WHERE (profile_uuid, host_uuid) IN (%s)`,
			strings.TrimSuffix(strings.Repeat("(?,?),", len(profilesToInsert)), ","))
		var selectArgs []any
		for _, p := range profilesToInsert {
			selectArgs = append(selectArgs, p.ProfileUUID, p.HostUUID)
		}
		var existingProfiles []fleet.MDMWindowsProfilePayload
		if err := sqlx.SelectContext(ctx, tx, &existingProfiles, selectStmt, selectArgs...); err != nil {
			return ctxerr.Wrap(ctx, err, "bulk set pending profile status select existing")
		}
		var updateNeeded bool
		if len(existingProfiles) == len(profilesToInsert) {
			for _, exist := range existingProfiles {
				insert, ok := profilesToInsert[fmt.Sprintf("%s\n%s", exist.ProfileUUID, exist.HostUUID)]
				if !ok || !exist.Equal(*insert) {
					updateNeeded = true
					break
				}
			}
		} else {
			updateNeeded = true
		}
		if !updateNeeded {
			// All profiles are already in the database, no need to update.
			return nil
		}

		baseStmt := fmt.Sprintf(`
				INSERT INTO host_mdm_windows_profiles (
					profile_uuid,
					host_uuid,
					profile_name,
					operation_type,
					status,
					command_uuid
				)
				VALUES %s
				ON DUPLICATE KEY UPDATE
					operation_type = VALUES(operation_type),
					status = NULL,
					command_uuid = VALUES(command_uuid),
					detail = ''
			`, strings.TrimSuffix(valuePart, ","))

		_, err := tx.ExecContext(ctx, baseStmt, args...)
		if err != nil {
			return ctxerr.Wrap(ctx, err, "bulk set pending profile status execute batch")
		}
		updatedDB = true
		return nil
	}

	for _, p := range profilesToInstall {
		profilesToInsert[fmt.Sprintf("%s\n%s", p.ProfileUUID, p.HostUUID)] = &fleet.MDMWindowsProfilePayload{
			ProfileUUID:   p.ProfileUUID,
			ProfileName:   p.ProfileName,
			HostUUID:      p.HostUUID,
			Status:        nil,
			OperationType: fleet.MDMOperationTypeInstall,
			Detail:        p.Detail,
			CommandUUID:   p.CommandUUID,
			Retries:       p.Retries,
		}
		pargs = append(
			pargs, p.ProfileUUID, p.HostUUID, p.ProfileName,
			fleet.MDMOperationTypeInstall)
		psb.WriteString("(?, ?, ?, ?, NULL, ''),")
		batchCount++
		if batchCount >= batchSize {
			if err := executeUpsertBatch(psb.String(), pargs); err != nil {
				return false, err
			}
			resetBatch()
		}
	}

	if batchCount > 0 {
		if err := executeUpsertBatch(psb.String(), pargs); err != nil {
			return false, err
		}
	}

	return updatedDB, nil
}

func (ds *Datastore) GetHostMDMWindowsProfiles(ctx context.Context, hostUUID string) ([]fleet.HostMDMWindowsProfile, error) {
	stmt := fmt.Sprintf(`
SELECT
	profile_uuid,
	profile_name AS name,
	-- internally, a NULL status implies that the cron needs to pick up
	-- this profile, for the user that difference doesn't exist, the
	-- profile is effectively pending. This is consistent with all our
	-- aggregation functions.
	COALESCE(status, '%s') AS status,
	COALESCE(operation_type, '') AS operation_type,
	COALESCE(detail, '') AS detail
FROM
	host_mdm_windows_profiles
WHERE
host_uuid = ? AND profile_name NOT IN(?) AND NOT (operation_type = '%s' AND COALESCE(status, '%s') IN('%s', '%s'))`,
		fleet.MDMDeliveryPending,
		fleet.MDMOperationTypeRemove,
		fleet.MDMDeliveryPending,
		fleet.MDMDeliveryVerifying,
		fleet.MDMDeliveryVerified,
	)

	stmt, args, err := sqlx.In(stmt, hostUUID, mdm.ListFleetReservedWindowsProfileNames())
	if err != nil {
		return nil, ctxerr.Wrap(ctx, err, "building in statement")
	}

	var profiles []fleet.HostMDMWindowsProfile
	if err := sqlx.SelectContext(ctx, ds.reader(ctx), &profiles, stmt, args...); err != nil {
		return nil, err
	}
	return profiles, nil
}

func (ds *Datastore) WipeHostViaWindowsMDM(ctx context.Context, host *fleet.Host, cmd *fleet.MDMWindowsCommand) error {
	return ds.withRetryTxx(ctx, func(tx sqlx.ExtContext) error {
		if err := ds.mdmWindowsInsertCommandForHostsDB(ctx, tx, []string{host.UUID}, cmd); err != nil {
			return err
		}

		stmt := `
			INSERT INTO host_mdm_actions (
				host_id,
				wipe_ref,
				fleet_platform
			)
			VALUES (?, ?, ?)
			ON DUPLICATE KEY UPDATE
				wipe_ref   = VALUES(wipe_ref)`

		if _, err := tx.ExecContext(ctx, stmt, host.ID, cmd.CommandUUID, host.FleetPlatform()); err != nil {
			return ctxerr.Wrap(ctx, err, "modifying host_mdm_actions for wipe_ref")
		}

		return nil
	})
}<|MERGE_RESOLUTION|>--- conflicted
+++ resolved
@@ -1203,13 +1203,9 @@
 			JOIN mdm_windows_enrollments mwe
 				ON mwe.host_uuid = h.uuid
 			JOIN mdm_configuration_profile_labels mcpl
-<<<<<<< HEAD
 				ON mcpl.windows_profile_uuid = mwcp.profile_uuid AND mcpl.exclude = 1 AND mcpl.require_all = 0
-=======
-				ON mcpl.windows_profile_uuid = mwcp.profile_uuid AND mcpl.exclude = 1
 			LEFT OUTER JOIN labels lbl
 				ON lbl.id = mcpl.label_id
->>>>>>> a2398034
 			LEFT OUTER JOIN label_membership lm
 				ON lm.label_id = mcpl.label_id AND lm.host_id = h.id
 	WHERE
@@ -1218,9 +1214,8 @@
 	GROUP BY
 		mwcp.profile_uuid, mwcp.name, h.uuid
 	HAVING
-<<<<<<< HEAD
-		-- considers only the profiles with labels, without any broken label, and with the host not in any label
-		count_profile_labels > 0 AND count_profile_labels = count_non_broken_labels AND count_host_labels = 0
+		-- considers only the profiles with labels, without any broken label, with results reported after all labels were created and with the host not in any label
+		count_profile_labels > 0 AND count_profile_labels = count_non_broken_labels AND count_profile_labels = count_host_updated_after_labels AND count_host_labels = 0
 
 	UNION
 
@@ -1233,7 +1228,8 @@
 		h.uuid as host_uuid,
 		COUNT(*) as count_profile_labels,
 		COUNT(mcpl.label_id) as count_non_broken_labels,
-		COUNT(lm.label_id) as count_host_labels
+		COUNT(lm.label_id) as count_host_labels,
+		0 as count_host_updated_after_labels
 	FROM
 		mdm_windows_configuration_profiles mwcp
 			JOIN hosts h
@@ -1251,10 +1247,6 @@
 		mwcp.profile_uuid, mwcp.name, h.uuid
 	HAVING
 		count_profile_labels > 0 AND count_host_labels >= 1
-=======
-		-- considers only the profiles with labels, without any broken label, with results reported after all labels were created and with the host not in any label
-		count_profile_labels > 0 AND count_profile_labels = count_non_broken_labels AND count_profile_labels = count_host_updated_after_labels AND count_host_labels = 0
->>>>>>> a2398034
 `
 
 func (ds *Datastore) ListMDMWindowsProfilesToInstall(ctx context.Context) ([]*fleet.MDMWindowsProfilePayload, error) {
