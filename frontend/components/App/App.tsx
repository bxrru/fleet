--- conflicted
+++ resolved
@@ -102,8 +102,6 @@
               const pastDate = "2024-06-03T17:28:44Z";
               setABMExpiry(pastDate);
             }
-<<<<<<< HEAD
-=======
           }
         }
         if (configResponse.mdm.enabled_and_configured) {
@@ -112,7 +110,6 @@
             setAPNsExpiry(apnsInfo.renew_date);
           } catch (error) {
             console.error(error);
->>>>>>> a327aacd
           }
         }
         if (configResponse.mdm.enabled_and_configured) {
