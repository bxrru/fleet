package optjson

import (
	"encoding/json"
	"testing"

	"github.com/stretchr/testify/require"
)

func TestString(t *testing.T) {
	t.Run("plain string", func(t *testing.T) {
		cases := []struct {
			data      string
			wantErr   string
			wantRes   String
			marshalAs string
		}{
			{`"foo"`, "", String{Set: true, Valid: true, Value: "foo"}, `"foo"`},
			{`""`, "", String{Set: true, Valid: true, Value: ""}, `""`},
			{`null`, "", String{Set: true, Valid: false, Value: ""}, `null`},
			{`123`, "cannot unmarshal number into Go value of type string", String{Set: true, Valid: false, Value: ""}, `null`},
			{`{"v": "foo"}`, "cannot unmarshal object into Go value of type string", String{Set: true, Valid: false, Value: ""}, `null`},
		}

		for _, c := range cases {
			t.Run(c.data, func(t *testing.T) {
				var s String
				err := json.Unmarshal([]byte(c.data), &s)

				if c.wantErr != "" {
					require.Error(t, err)
					require.ErrorContains(t, err, c.wantErr)
				} else {
					require.NoError(t, err)
				}
				require.Equal(t, c.wantRes, s)

				b, err := json.Marshal(s)
				require.NoError(t, err)
				require.Equal(t, c.marshalAs, string(b))
			})
		}
	})

	t.Run("struct", func(t *testing.T) {
		type N struct {
			S2 String `json:"s2"`
		}
		type T struct {
			I int    `json:"i"`
			S String `json:"s"`
			N N      `json:"n"`
		}

		cases := []struct {
			data      string
			wantErr   string
			wantRes   T
			marshalAs string
		}{
			{`{}`, "", T{}, `{"i": 0, "s": null, "n": {"s2": null}}`},
			{`{"x": "nope"}`, "", T{}, `{"i": 0, "s": null, "n": {"s2": null}}`},
			{`{"i": 1, "s": "a"}`, "", T{I: 1, S: String{Set: true, Valid: true, Value: "a"}}, `{"i": 1, "s": "a", "n": {"s2": null}}`},
			{`{"i": 1, "s": null, "n": {}}`, "", T{I: 1, S: String{Set: true, Valid: false, Value: ""}}, `{"i": 1, "s": null, "n": {"s2": null}}`},
			{`{"i": 1, "s": "a", "n": {"s2": "b"}}`, "", T{I: 1, S: String{Set: true, Valid: true, Value: "a"}, N: N{S2: String{Set: true, Valid: true, Value: "b"}}}, `{"i": 1, "s": "a", "n": {"s2": "b"}}`},
			{`{"i": 1, "s": "a", "n": {"s2": null}}`, "", T{I: 1, S: String{Set: true, Valid: true, Value: "a"}, N: N{S2: String{Set: true, Valid: false, Value: ""}}}, `{"i": 1, "s": "a", "n": {"s2": null}}`},
			{`{"i": 1, "s": true}`, "cannot unmarshal bool into Go struct", T{I: 1, S: String{Set: true, Valid: false, Value: ""}}, `{"i": 1, "s": null, "n": {"s2": null}}`},
			{`{"i": 1, "n": {"s2": 123}}`, "cannot unmarshal number into Go struct", T{I: 1, N: N{S2: String{Set: true, Valid: false, Value: ""}}}, `{"i": 1, "s": null, "n": {"s2": null}}`},
		}

		for _, c := range cases {
			t.Run(c.data, func(t *testing.T) {
				var tt T
				err := json.Unmarshal([]byte(c.data), &tt)

				if c.wantErr != "" {
					require.Error(t, err)
					require.ErrorContains(t, err, c.wantErr)
				} else {
					require.NoError(t, err)
				}
				require.Equal(t, c.wantRes, tt)

				b, err := json.Marshal(tt)
				require.NoError(t, err)
				require.JSONEq(t, c.marshalAs, string(b))
			})
		}
	})
}

func TestBool(t *testing.T) {
	t.Run("plain string", func(t *testing.T) {
		cases := []struct {
			data      string
			wantErr   string
			wantRes   Bool
			marshalAs string
		}{
			{`true`, "", Bool{Set: true, Valid: true, Value: true}, `true`},
			{`null`, "", Bool{Set: true, Valid: false, Value: false}, `null`},
			{`123`, "cannot unmarshal number into Go value of type bool", Bool{Set: true, Valid: false, Value: false}, `null`},
			{`{"v": "foo"}`, "cannot unmarshal object into Go value of type bool", Bool{Set: true, Valid: false, Value: false}, `null`},
		}

		for _, c := range cases {
			t.Run(c.data, func(t *testing.T) {
				var s Bool
				err := json.Unmarshal([]byte(c.data), &s)

				if c.wantErr != "" {
					require.Error(t, err)
					require.ErrorContains(t, err, c.wantErr)
				} else {
					require.NoError(t, err)
				}
				require.Equal(t, c.wantRes, s)

				b, err := json.Marshal(s)
				require.NoError(t, err)
				require.Equal(t, c.marshalAs, string(b))
			})
		}
	})

	t.Run("struct", func(t *testing.T) {
		type N struct {
			B2 Bool `json:"b2"`
		}
		type T struct {
			I int  `json:"i"`
			B Bool `json:"b"`
			N N    `json:"n"`
		}

		cases := []struct {
			data      string
			wantErr   string
			wantRes   T
			marshalAs string
		}{
			{`{}`, "", T{}, `{"i": 0, "b": null, "n": {"b2": null}}`},
			{`{"x": "nope"}`, "", T{}, `{"i": 0, "b": null, "n": {"b2": null}}`},
			{`{"i": 1, "b": true}`, "", T{I: 1, B: Bool{Set: true, Valid: true, Value: true}}, `{"i": 1, "b": true, "n": {"b2": null}}`},
			{`{"i": 1, "b": null, "n": {}}`, "", T{I: 1, B: Bool{Set: true, Valid: false, Value: false}}, `{"i": 1, "b": null, "n": {"b2": null}}`},
			{`{"i": 1, "b": false, "n": {"b2": true}}`, "", T{I: 1, B: Bool{Set: true, Valid: true, Value: false}, N: N{B2: Bool{Set: true, Valid: true, Value: true}}}, `{"i": 1, "b": false, "n": {"b2": true}}`},
			{`{"i": 1, "b": true, "n": {"b2": null}}`, "", T{I: 1, B: Bool{Set: true, Valid: true, Value: true}, N: N{B2: Bool{Set: true, Valid: false, Value: false}}}, `{"i": 1, "b": true, "n": {"b2": null}}`},
			{`{"i": 1, "b": ""}`, "cannot unmarshal string into Go struct", T{I: 1, B: Bool{Set: true, Valid: false, Value: false}}, `{"i": 1, "b": null, "n": {"b2": null}}`},
			{`{"i": 1, "n": {"b2": 123}}`, "cannot unmarshal number into Go struct", T{I: 1, N: N{B2: Bool{Set: true, Valid: false, Value: false}}}, `{"i": 1, "b": null, "n": {"b2": null}}`},
		}

		for _, c := range cases {
			t.Run(c.data, func(t *testing.T) {
				var tt T
				err := json.Unmarshal([]byte(c.data), &tt)

				if c.wantErr != "" {
					require.Error(t, err)
					require.ErrorContains(t, err, c.wantErr)
				} else {
					require.NoError(t, err)
				}
				require.Equal(t, c.wantRes, tt)

				b, err := json.Marshal(tt)
				require.NoError(t, err)
				require.JSONEq(t, c.marshalAs, string(b))
			})
		}
	})
<<<<<<< HEAD
=======
}

func TestSlice(t *testing.T) {
	t.Run("slice of ints", func(t *testing.T) {
		cases := []struct {
			data      string
			wantErr   string
			wantRes   Slice[int]
			marshalAs string
		}{
			{data: `[1,2,3]`, wantErr: "", wantRes: SetSlice([]int{1, 2, 3}), marshalAs: `[1,2,3]`},
			{data: `[]`, wantErr: "", wantRes: SetSlice([]int{}), marshalAs: `[]`},
			{data: `null`, wantErr: "", wantRes: Slice[int]{Set: true, Valid: false, Value: []int{}}, marshalAs: `null`},
			{data: `[1,"2",3]`, wantErr: "cannot unmarshal string", wantRes: Slice[int]{Set: true, Valid: false, Value: nil}, marshalAs: `null`},
			{data: `123`, wantErr: "cannot unmarshal number", wantRes: Slice[int]{Set: true, Valid: false, Value: []int(nil)}, marshalAs: `null`},
		}

		for _, c := range cases {
			t.Run(c.data, func(t *testing.T) {
				var s Slice[int]
				err := json.Unmarshal([]byte(c.data), &s)

				if c.wantErr != "" {
					require.Error(t, err)
					require.ErrorContains(t, err, c.wantErr)
				} else {
					require.NoError(t, err)
				}
				require.Equal(t, c.wantRes, s)

				b, err := json.Marshal(s)
				require.NoError(t, err)
				require.Equal(t, c.marshalAs, string(b))
			})
		}
	})

	t.Run("slice of strings", func(t *testing.T) {
		cases := []struct {
			data      string
			wantErr   string
			wantRes   Slice[string]
			marshalAs string
		}{
			{data: `["foo", "bar"]`, wantErr: "", wantRes: SetSlice([]string{"foo", "bar"}), marshalAs: `["foo","bar"]`},
			{data: `[""]`, wantErr: "", wantRes: SetSlice([]string{""}), marshalAs: `[""]`},
			{data: `null`, wantErr: "", wantRes: Slice[string]{Set: true, Valid: false, Value: []string{}}, marshalAs: `null`},
			{data: `["foo", 123]`, wantErr: "cannot unmarshal number", wantRes: Slice[string]{Set: true, Valid: false, Value: []string(nil)}, marshalAs: `null`},
		}

		for _, c := range cases {
			t.Run(c.data, func(t *testing.T) {
				var s Slice[string]
				err := json.Unmarshal([]byte(c.data), &s)

				if c.wantErr != "" {
					require.Error(t, err)
					require.ErrorContains(t, err, c.wantErr)
				} else {
					require.NoError(t, err)
				}
				require.Equal(t, c.wantRes, s)

				b, err := json.Marshal(s)
				require.NoError(t, err)
				require.Equal(t, c.marshalAs, string(b))
			})
		}
	})

	t.Run("slice of bools", func(t *testing.T) {
		cases := []struct {
			data      string
			wantErr   string
			wantRes   Slice[bool]
			marshalAs string
		}{
			{data: `[true, false]`, wantErr: "", wantRes: SetSlice([]bool{true, false}), marshalAs: `[true,false]`},
			{data: `[true, "false"]`, wantErr: "cannot unmarshal string", wantRes: Slice[bool]{Set: true, Valid: false, Value: []bool(nil)}, marshalAs: `null`},
			{data: `null`, wantErr: "", wantRes: Slice[bool]{Set: true, Valid: false, Value: []bool{}}, marshalAs: `null`},
		}

		for _, c := range cases {
			t.Run(c.data, func(t *testing.T) {
				var s Slice[bool]
				err := json.Unmarshal([]byte(c.data), &s)

				if c.wantErr != "" {
					require.Error(t, err)
					require.ErrorContains(t, err, c.wantErr)
				} else {
					require.NoError(t, err)
				}
				require.Equal(t, c.wantRes, s)

				b, err := json.Marshal(s)
				require.NoError(t, err)
				require.Equal(t, c.marshalAs, string(b))
			})
		}
	})
}

func TestSliceWithinStruct(t *testing.T) {
	type Nested struct {
		Numbers Slice[int]    `json:"numbers"`
		Words   Slice[string] `json:"words"`
		Flags   Slice[bool]   `json:"flags"`
	}

	type Parent struct {
		ID     int    `json:"id"`
		Name   string `json:"name"`
		Nested Nested `json:"nested"`
	}

	t.Run("struct", func(t *testing.T) {
		cases := []struct {
			data      string
			wantErr   string
			wantRes   Parent
			marshalAs string
		}{
			{data: `{}`, wantErr: "", wantRes: Parent{}, marshalAs: `{"id": 0, "name": "", "nested": {"numbers": null, "words": null, "flags": null}}`},
			{
				data:    `{"id": 1, "name": "test", "nested": {"numbers": [1, 2, 3], "words": ["one", "two"], "flags": [true, false]}}`,
				wantErr: "",
				wantRes: Parent{
					ID:   1,
					Name: "test",
					Nested: Nested{
						Numbers: SetSlice([]int{1, 2, 3}),
						Words:   SetSlice([]string{"one", "two"}),
						Flags:   SetSlice([]bool{true, false}),
					},
				},
				marshalAs: `{"id": 1, "name": "test", "nested": {"numbers": [1,2,3], "words": ["one","two"], "flags": [true,false]}}`,
			},
			{
				data:    `{"id": 1, "name": "test", "nested": {"numbers": null, "words": ["one", "two"], "flags": [true, false]}}`,
				wantErr: "",
				wantRes: Parent{
					ID:   1,
					Name: "test",
					Nested: Nested{
						Numbers: Slice[int]{Set: true, Valid: false, Value: []int{}},
						Words:   SetSlice([]string{"one", "two"}),
						Flags:   SetSlice([]bool{true, false}),
					},
				},
				marshalAs: `{"id": 1, "name": "test", "nested": {"numbers": null, "words": ["one","two"], "flags": [true,false]}}`,
			},
			{
				data:    `{"id": 1, "name": "test", "nested": {"numbers": [1, 2, 3], "words": null, "flags": [true, false]}}`,
				wantErr: "",
				wantRes: Parent{
					ID:   1,
					Name: "test",
					Nested: Nested{
						Numbers: SetSlice([]int{1, 2, 3}),
						Words:   Slice[string]{Set: true, Valid: false, Value: []string{}},
						Flags:   SetSlice([]bool{true, false}),
					},
				},
				marshalAs: `{"id": 1, "name": "test", "nested": {"numbers": [1,2,3], "words": null, "flags": [true,false]}}`,
			},
		}

		for _, c := range cases {
			t.Run(c.data, func(t *testing.T) {
				var p Parent
				err := json.Unmarshal([]byte(c.data), &p)

				if c.wantErr != "" {
					require.Error(t, err)
					require.Contains(t, err.Error(), c.wantErr)
				} else {
					require.NoError(t, err)
				}
				require.Equal(t, c.wantRes, p)

				b, err := json.Marshal(p)
				require.NoError(t, err)
				require.JSONEq(t, c.marshalAs, string(b))
			})
		}
	})
>>>>>>> 8c01efd8
}<|MERGE_RESOLUTION|>--- conflicted
+++ resolved
@@ -168,8 +168,6 @@
 			})
 		}
 	})
-<<<<<<< HEAD
-=======
 }
 
 func TestSlice(t *testing.T) {
@@ -357,5 +355,4 @@
 			})
 		}
 	})
->>>>>>> 8c01efd8
 }