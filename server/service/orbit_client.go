--- conflicted
+++ resolved
@@ -10,11 +10,8 @@
 	"io/fs"
 	"net"
 	"net/http"
-<<<<<<< HEAD
+	"net/http/httptrace"
 	"net/url"
-=======
-	"net/http/httptrace"
->>>>>>> 9802ccc3
 	"os"
 	"path/filepath"
 	"runtime"
@@ -83,14 +80,11 @@
 		}
 	}
 
-<<<<<<< HEAD
 	parsedURL, err := url.Parse(path)
 	if err != nil {
 		return fmt.Errorf("parsing URL: %w", err)
 	}
 
-	request, err := http.NewRequest(
-=======
 	oc.closeIdleConnections()
 
 	ctx := context.Background()
@@ -100,7 +94,6 @@
 
 	request, err := http.NewRequestWithContext(
 		ctx,
->>>>>>> 9802ccc3
 		verb,
 		oc.url(parsedURL.Path, parsedURL.RawQuery).String(),
 		bytes.NewBuffer(bodyBytes),
@@ -161,23 +154,9 @@
 	}
 
 	nodeKeyFilePath := filepath.Join(rootDir, constant.OrbitNodeKeyFileName)
-<<<<<<< HEAD
-
 	ctx, cancelFunc := context.WithCancel(context.Background())
 
 	return &OrbitClient{
-		nodeKeyFilePath:          nodeKeyFilePath,
-		baseClient:               bc,
-		enrollSecret:             enrollSecret,
-		hostInfo:                 orbitHostInfo,
-		enrolled:                 false,
-		onGetConfigErrFns:        onGetConfigErrFns,
-		ReceiverUpdateInterval:   defaultOrbitConfigReceiverInterval,
-		ReceiverUpdateContext:    ctx,
-		ReceiverUpdateCancelFunc: cancelFunc,
-	}, nil
-=======
-	oc := &OrbitClient{
 		nodeKeyFilePath:            nodeKeyFilePath,
 		baseClient:                 bc,
 		enrollSecret:               enrollSecret,
@@ -185,9 +164,10 @@
 		enrolled:                   false,
 		onGetConfigErrFns:          onGetConfigErrFns,
 		lastIdleConnectionsCleanup: time.Now(),
-	}
-
-	return oc, nil
+		ReceiverUpdateInterval:     defaultOrbitConfigReceiverInterval,
+		ReceiverUpdateContext:      ctx,
+		ReceiverUpdateCancelFunc:   cancelFunc,
+	}, nil
 }
 
 // closeIdleConnections attempts to close idle connections from the pool
@@ -219,7 +199,6 @@
 	}
 
 	t.CloseIdleConnections()
->>>>>>> 9802ccc3
 }
 
 func (oc *OrbitClient) RunConfigReceivers() error {
