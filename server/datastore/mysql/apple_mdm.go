package mysql

import (
	"bytes"
	"context"
	"crypto/aes"
	"crypto/cipher"
	"crypto/rand"
	"database/sql"
	"encoding/hex"
	"encoding/json"
	"errors"
	"fmt"
	"io"
	"math"
	"os"
	"strings"
	"time"

	"github.com/fleetdm/fleet/v4/server/contexts/ctxerr"
	"github.com/fleetdm/fleet/v4/server/fleet"
	fleetmdm "github.com/fleetdm/fleet/v4/server/mdm"
	apple_mdm "github.com/fleetdm/fleet/v4/server/mdm/apple"
	"github.com/fleetdm/fleet/v4/server/mdm/apple/mobileconfig"
	"github.com/fleetdm/fleet/v4/server/mdm/nanodep/godep"
	"github.com/fleetdm/fleet/v4/server/mdm/nanomdm/mdm"
	"github.com/fleetdm/fleet/v4/server/ptr"
	"github.com/go-kit/log"
	"github.com/go-kit/log/level"
	"github.com/google/go-cmp/cmp"
	"github.com/google/uuid"
	"github.com/jmoiron/sqlx"
)

// addHostMDMCommandsBatchSize is the number of host MDM commands to add in a single batch. This is a var so that it can be modified in tests.
var addHostMDMCommandsBatchSize = 10000

func (ds *Datastore) NewMDMAppleConfigProfile(ctx context.Context, cp fleet.MDMAppleConfigProfile) (*fleet.MDMAppleConfigProfile, error) {
	profUUID := "a" + uuid.New().String()
	stmt := `
INSERT INTO
    mdm_apple_configuration_profiles (profile_uuid, team_id, identifier, name, mobileconfig, checksum, uploaded_at)
(SELECT ?, ?, ?, ?, ?, UNHEX(MD5(?)), CURRENT_TIMESTAMP() FROM DUAL WHERE
	NOT EXISTS (
		SELECT 1 FROM mdm_windows_configuration_profiles WHERE name = ? AND team_id = ?
	) AND NOT EXISTS (
		SELECT 1 FROM mdm_apple_declarations WHERE name = ? AND team_id = ?
	)
)`

	var teamID uint
	if cp.TeamID != nil {
		teamID = *cp.TeamID
	}

	var profileID int64
	err := ds.withTx(ctx, func(tx sqlx.ExtContext) error {
		res, err := tx.ExecContext(ctx, stmt,
			profUUID, teamID, cp.Identifier, cp.Name, cp.Mobileconfig, cp.Mobileconfig, cp.Name, teamID, cp.Name, teamID)
		if err != nil {
			switch {
			case IsDuplicate(err):
				return ctxerr.Wrap(ctx, formatErrorDuplicateConfigProfile(err, &cp))
			default:
				return ctxerr.Wrap(ctx, err, "creating new apple mdm config profile")
			}
		}

		aff, _ := res.RowsAffected()
		if aff == 0 {
			return &existsError{
				ResourceType: "MDMAppleConfigProfile.PayloadDisplayName",
				Identifier:   cp.Name,
				TeamID:       cp.TeamID,
			}
		}

		// record the ID as we want to return a fleet.Profile instance with it
		// filled in.
		profileID, _ = res.LastInsertId()

		labels := make([]fleet.ConfigurationProfileLabel, 0, len(cp.LabelsIncludeAll)+len(cp.LabelsIncludeAny)+len(cp.LabelsExcludeAny))
		for i := range cp.LabelsIncludeAll {
			cp.LabelsIncludeAll[i].ProfileUUID = profUUID
			cp.LabelsIncludeAll[i].Exclude = false
			cp.LabelsIncludeAll[i].RequireAll = true
			labels = append(labels, cp.LabelsIncludeAll[i])
		}
		for i := range cp.LabelsIncludeAny {
			cp.LabelsIncludeAny[i].ProfileUUID = profUUID
			cp.LabelsIncludeAny[i].Exclude = false
			cp.LabelsIncludeAny[i].RequireAll = false
			labels = append(labels, cp.LabelsIncludeAny[i])
		}
		for i := range cp.LabelsExcludeAny {
			cp.LabelsExcludeAny[i].ProfileUUID = profUUID
			cp.LabelsExcludeAny[i].Exclude = true
			cp.LabelsExcludeAny[i].RequireAll = false
			labels = append(labels, cp.LabelsExcludeAny[i])
		}
		if _, err := batchSetProfileLabelAssociationsDB(ctx, tx, labels, "darwin"); err != nil {
			return ctxerr.Wrap(ctx, err, "inserting darwin profile label associations")
		}

		return nil
	})
	if err != nil {
		return nil, ctxerr.Wrap(ctx, err, "inserting profile and label associations")
	}

	return &fleet.MDMAppleConfigProfile{
		ProfileUUID:  profUUID,
		ProfileID:    uint(profileID), //nolint:gosec // dismiss G115
		Identifier:   cp.Identifier,
		Name:         cp.Name,
		Mobileconfig: cp.Mobileconfig,
		TeamID:       cp.TeamID,
	}, nil
}

func formatErrorDuplicateConfigProfile(err error, cp *fleet.MDMAppleConfigProfile) error {
	switch {
	case strings.Contains(err.Error(), "idx_mdm_apple_config_prof_team_identifier"):
		return &existsError{
			ResourceType: "MDMAppleConfigProfile.PayloadIdentifier",
			Identifier:   cp.Identifier,
			TeamID:       cp.TeamID,
		}
	case strings.Contains(err.Error(), "idx_mdm_apple_config_prof_team_name"):
		return &existsError{
			ResourceType: "MDMAppleConfigProfile.PayloadDisplayName",
			Identifier:   cp.Name,
			TeamID:       cp.TeamID,
		}
	default:
		return err
	}
}

func formatErrorDuplicateDeclaration(err error, decl *fleet.MDMAppleDeclaration) error {
	switch {
	case strings.Contains(err.Error(), "idx_mdm_apple_declaration_team_identifier"):
		return &existsError{
			ResourceType: "MDMAppleDeclaration.Identifier",
			Identifier:   decl.Identifier,
			TeamID:       decl.TeamID,
		}
	case strings.Contains(err.Error(), "idx_mdm_apple_declaration_team_name"):
		return &existsError{
			ResourceType: "MDMAppleDeclaration.Name",
			Identifier:   decl.Name,
			TeamID:       decl.TeamID,
		}
	default:
		return err
	}
}

func (ds *Datastore) ListMDMAppleConfigProfiles(ctx context.Context, teamID *uint) ([]*fleet.MDMAppleConfigProfile, error) {
	stmt := `
SELECT
	profile_uuid,
	profile_id,
	team_id,
	name,
	identifier,
	mobileconfig,
	created_at,
	uploaded_at,
	checksum
FROM
	mdm_apple_configuration_profiles
WHERE
	team_id=? AND identifier NOT IN (?)
ORDER BY name`

	if teamID == nil {
		teamID = ptr.Uint(0)
	}

	fleetIdentifiers := []string{}
	for idf := range mobileconfig.FleetPayloadIdentifiers() {
		fleetIdentifiers = append(fleetIdentifiers, idf)
	}
	stmt, args, err := sqlx.In(stmt, teamID, fleetIdentifiers)
	if err != nil {
		return nil, ctxerr.Wrap(ctx, err, "sqlx.In ListMDMAppleConfigProfiles")
	}

	var res []*fleet.MDMAppleConfigProfile
	if err = sqlx.SelectContext(ctx, ds.reader(ctx), &res, stmt, args...); err != nil {
		return nil, err
	}
	return res, nil
}

func (ds *Datastore) GetMDMAppleConfigProfileByDeprecatedID(ctx context.Context, profileID uint) (*fleet.MDMAppleConfigProfile, error) {
	return ds.getMDMAppleConfigProfileByIDOrUUID(ctx, profileID, "")
}

func (ds *Datastore) GetMDMAppleConfigProfile(ctx context.Context, profileUUID string) (*fleet.MDMAppleConfigProfile, error) {
	return ds.getMDMAppleConfigProfileByIDOrUUID(ctx, 0, profileUUID)
}

func (ds *Datastore) getMDMAppleConfigProfileByIDOrUUID(ctx context.Context, id uint, uuid string) (*fleet.MDMAppleConfigProfile, error) {
	stmt := `
SELECT
	profile_uuid,
	profile_id,
	team_id,
	name,
	identifier,
	mobileconfig,
	checksum,
	created_at,
	uploaded_at
FROM
	mdm_apple_configuration_profiles
WHERE
`
	var arg any
	if uuid != "" {
		arg = uuid
		stmt += `profile_uuid = ?`
	} else {
		arg = id
		stmt += `profile_id = ?`
	}

	var res fleet.MDMAppleConfigProfile
	err := sqlx.GetContext(ctx, ds.reader(ctx), &res, stmt, arg)
	if err != nil {
		if err == sql.ErrNoRows {
			if uuid != "" {
				return nil, ctxerr.Wrap(ctx, notFound("MDMAppleConfigProfile").WithName(uuid))
			}
			return nil, ctxerr.Wrap(ctx, notFound("MDMAppleConfigProfile").WithID(id))
		}
		return nil, ctxerr.Wrap(ctx, err, "get mdm apple config profile")
	}

	// get the labels for that profile, except if the profile was loaded by the
	// old (deprecated) endpoint.
	if uuid != "" {
		labels, err := ds.listProfileLabelsForProfiles(ctx, nil, []string{res.ProfileUUID}, nil)
		if err != nil {
			return nil, err
		}
		for _, lbl := range labels {
			if lbl.Exclude {
				res.LabelsExcludeAny = append(res.LabelsExcludeAny, lbl)
			} else {
				res.LabelsIncludeAll = append(res.LabelsIncludeAll, lbl)
			}
		}
	}

	return &res, nil
}

func (ds *Datastore) GetMDMAppleDeclaration(ctx context.Context, declUUID string) (*fleet.MDMAppleDeclaration, error) {
	stmt := `
SELECT
	declaration_uuid,
	team_id,
	name,
	identifier,
	raw_json,
	checksum,
	created_at,
	uploaded_at
FROM
	mdm_apple_declarations
WHERE
	declaration_uuid = ?`

	var res fleet.MDMAppleDeclaration
	err := sqlx.GetContext(ctx, ds.reader(ctx), &res, stmt, declUUID)
	if err != nil {
		if err == sql.ErrNoRows {
			return nil, ctxerr.Wrap(ctx, notFound("MDMAppleDeclaration").WithName(declUUID))
		}

		return nil, ctxerr.Wrap(ctx, err, "get mdm apple declaration")
	}

	labels, err := ds.listProfileLabelsForProfiles(ctx, nil, nil, []string{res.DeclarationUUID})
	if err != nil {
		return nil, err
	}
	for _, lbl := range labels {
		if lbl.Exclude {
			res.LabelsExcludeAny = append(res.LabelsExcludeAny, lbl)
		} else {
			res.LabelsIncludeAll = append(res.LabelsIncludeAll, lbl)
		}
	}

	return &res, nil
}

func (ds *Datastore) DeleteMDMAppleConfigProfileByDeprecatedID(ctx context.Context, profileID uint) error {
	return ds.withRetryTxx(ctx, func(tx sqlx.ExtContext) error {
		return deleteMDMAppleConfigProfileByIDOrUUID(ctx, tx, profileID, "")
	})
}

func (ds *Datastore) DeleteMDMAppleConfigProfile(ctx context.Context, profileUUID string) error {
	// TODO(roberto): this seems confusing to me, we should have a separate datastore method.
	if strings.HasPrefix(profileUUID, fleet.MDMAppleDeclarationUUIDPrefix) {
		return ds.withRetryTxx(ctx, func(tx sqlx.ExtContext) error {
			if err := deleteMDMAppleDeclaration(ctx, tx, profileUUID); err != nil {
				return err
			}

			if err := deleteUnsentAppleHostMDMDeclaration(ctx, tx, profileUUID); err != nil {
				return err
			}

			return nil
		})
		// return ds.deleteMDMAppleDeclaration(ctx, profileUUID)
	}
	return ds.withRetryTxx(ctx, func(tx sqlx.ExtContext) error {
		if err := deleteMDMAppleConfigProfileByIDOrUUID(ctx, tx, 0, profileUUID); err != nil {
			return err
		}

		if err := deleteUnsentAppleHostMDMProfile(ctx, tx, profileUUID); err != nil {
			return err
		}

		return nil
	})
}

func deleteMDMAppleConfigProfileByIDOrUUID(ctx context.Context, tx sqlx.ExtContext, id uint, uuid string) error {
	var arg any
	stmt := `DELETE FROM mdm_apple_configuration_profiles WHERE `
	if uuid != "" {
		arg = uuid
		stmt += `profile_uuid = ?`
	} else {
		arg = id
		stmt += `profile_id = ?`
	}
	res, err := tx.ExecContext(ctx, stmt, arg)
	if err != nil {
		return ctxerr.Wrap(ctx, err)
	}

	deleted, _ := res.RowsAffected()
	if deleted != 1 {
		if uuid != "" {
			return ctxerr.Wrap(ctx, notFound("MDMAppleConfigProfile").WithName(uuid))
		}
		return ctxerr.Wrap(ctx, notFound("MDMAppleConfigProfile").WithID(id))
	}

	return nil
}

func deleteUnsentAppleHostMDMProfile(ctx context.Context, tx sqlx.ExtContext, uuid string) error {
	const stmt = `DELETE FROM host_mdm_apple_profiles WHERE profile_uuid = ? AND status IS NULL AND operation_type = ? AND command_uuid = ''`
	if _, err := tx.ExecContext(ctx, stmt, uuid, fleet.MDMOperationTypeInstall); err != nil {
		return ctxerr.Wrap(ctx, err, "deleting host profile that has not been sent to host")
	}

	return nil
}

func deleteUnsentAppleHostMDMDeclaration(ctx context.Context, tx sqlx.ExtContext, uuid string) error {
	const stmt = `DELETE FROM host_mdm_apple_declarations WHERE declaration_uuid = ? AND status IS NULL AND operation_type = ?`
	if _, err := tx.ExecContext(ctx, stmt, uuid, fleet.MDMOperationTypeInstall); err != nil {
		return ctxerr.Wrap(ctx, err, "deleting host declaration that has not been sent to host")
	}

	return nil
}

func (ds *Datastore) DeleteMDMAppleDeclarationByName(ctx context.Context, teamID *uint, name string) error {
	const stmt = `DELETE FROM mdm_apple_declarations WHERE team_id = ? AND name = ?`

	var globalOrTmID uint
	if teamID != nil {
		globalOrTmID = *teamID
	}
	_, err := ds.writer(ctx).ExecContext(ctx, stmt, globalOrTmID, name)
	if err != nil {
		return ctxerr.Wrap(ctx, err)
	}
	return nil
}

func deleteMDMAppleDeclaration(ctx context.Context, tx sqlx.ExtContext, uuid string) error {
	stmt := `DELETE FROM mdm_apple_declarations WHERE declaration_uuid = ?`

	res, err := tx.ExecContext(ctx, stmt, uuid)
	if err != nil {
		return ctxerr.Wrap(ctx, err)
	}

	deleted, _ := res.RowsAffected()
	if deleted != 1 {
		return ctxerr.Wrap(ctx, notFound("MDMAppleDeclaration").WithName(uuid))
	}

	return nil
}

func (ds *Datastore) DeleteMDMAppleConfigProfileByTeamAndIdentifier(ctx context.Context, teamID *uint, profileIdentifier string) error {
	if teamID == nil {
		teamID = ptr.Uint(0)
	}

	res, err := ds.writer(ctx).ExecContext(ctx, `DELETE FROM mdm_apple_configuration_profiles WHERE team_id = ? AND identifier = ?`, teamID, profileIdentifier)
	if err != nil {
		return ctxerr.Wrap(ctx, err)
	}

	if deleted, _ := res.RowsAffected(); deleted == 0 {
		message := fmt.Sprintf("identifier: %s, team_id: %d", profileIdentifier, teamID)
		return ctxerr.Wrap(ctx, notFound("MDMAppleConfigProfile").WithMessage(message))
	}

	return nil
}

func (ds *Datastore) GetHostMDMAppleProfiles(ctx context.Context, hostUUID string) ([]fleet.HostMDMAppleProfile, error) {
	stmt := fmt.Sprintf(`
SELECT
profile_uuid,
profile_name AS name,
profile_identifier AS identifier,
-- internally, a NULL status implies that the cron needs to pick up
-- this profile, for the user that difference doesn't exist, the
-- profile is effectively pending. This is consistent with all our
-- aggregation functions.
COALESCE(status, '%s') AS status,
COALESCE(operation_type, '') AS operation_type,
COALESCE(detail, '') AS detail
FROM
  host_mdm_apple_profiles
WHERE
  host_uuid = ? AND NOT (operation_type = '%s' AND COALESCE(status, '%s') IN('%s', '%s'))

UNION ALL
SELECT
declaration_uuid AS profile_uuid,
declaration_name AS name,
declaration_identifier AS identifier,
-- internally, a NULL status implies that the cron needs to pick up
-- this profile, for the user that difference doesn't exist, the
-- profile is effectively pending. This is consistent with all our
-- aggregation functions.
COALESCE(status, '%s') AS status,
COALESCE(operation_type, '') AS operation_type,
COALESCE(detail, '') AS detail
FROM
  host_mdm_apple_declarations
WHERE
  host_uuid = ? AND declaration_name NOT IN (?) AND NOT (operation_type = '%s' AND COALESCE(status, '%s') IN('%s', '%s'))`,
		fleet.MDMDeliveryPending,
		fleet.MDMOperationTypeRemove,
		fleet.MDMDeliveryPending,
		fleet.MDMDeliveryVerifying,
		fleet.MDMDeliveryVerified,
		fleet.MDMDeliveryPending,
		fleet.MDMOperationTypeRemove,
		fleet.MDMDeliveryPending,
		fleet.MDMDeliveryVerifying,
		fleet.MDMDeliveryVerified,
	)

	stmt, args, err := sqlx.In(stmt, hostUUID, hostUUID, fleetmdm.ListFleetReservedMacOSDeclarationNames())
	if err != nil {
		return nil, ctxerr.Wrap(ctx, err, "building in statement")
	}

	var profiles []fleet.HostMDMAppleProfile
	if err := sqlx.SelectContext(ctx, ds.reader(ctx), &profiles, stmt, args...); err != nil {
		return nil, err
	}
	return profiles, nil
}

func (ds *Datastore) GetHostMDMCertificateProfile(ctx context.Context, hostUUID string,
	profileUUID string,
) (*fleet.HostMDMCertificateProfile, error) {
	stmt := `
	SELECT
		hmap.host_uuid,
		hmap.profile_uuid,
		hmap.status,
		hmmc.challenge_retrieved_at
	FROM
		host_mdm_apple_profiles hmap
	LEFT JOIN host_mdm_managed_certificates hmmc
		ON hmap.host_uuid = hmmc.host_uuid AND hmap.profile_uuid = hmmc.profile_uuid
	WHERE
		hmap.host_uuid = ? AND hmap.profile_uuid = ?`
	var profile fleet.HostMDMCertificateProfile
	if err := sqlx.GetContext(ctx, ds.reader(ctx), &profile, stmt, hostUUID, profileUUID); err != nil {
		if errors.Is(err, sql.ErrNoRows) {
			return nil, nil
		}
		return nil, err
	}
	return &profile, nil
}

func (ds *Datastore) CleanUpMDMManagedCertificates(ctx context.Context) error {
	_, err := ds.writer(ctx).ExecContext(ctx, `
	DELETE hmmc FROM host_mdm_managed_certificates hmmc
		LEFT JOIN host_mdm_apple_profiles hmap ON hmmc.host_uuid = hmap.host_uuid AND hmmc.profile_uuid = hmap.profile_uuid
		WHERE hmap.host_uuid IS NULL`)
	if err != nil {
		return ctxerr.Wrap(ctx, err, "clean up mdm certificate profiles")
	}
	return nil
}

func (ds *Datastore) NewMDMAppleEnrollmentProfile(
	ctx context.Context,
	payload fleet.MDMAppleEnrollmentProfilePayload,
) (*fleet.MDMAppleEnrollmentProfile, error) {
	res, err := ds.writer(ctx).ExecContext(ctx,
		`
INSERT INTO
    mdm_apple_enrollment_profiles (token, type, dep_profile)
VALUES (?, ?, ?)
ON DUPLICATE KEY UPDATE
    token = VALUES(token),
    type = VALUES(type),
    dep_profile = VALUES(dep_profile)
`,
		payload.Token, payload.Type, payload.DEPProfile,
	)
	if err != nil {
		return nil, ctxerr.Wrap(ctx, err)
	}
	id, _ := res.LastInsertId()
	return &fleet.MDMAppleEnrollmentProfile{
		ID:         uint(id), //nolint:gosec // dismiss G115
		Token:      payload.Token,
		Type:       payload.Type,
		DEPProfile: payload.DEPProfile,
	}, nil
}

func (ds *Datastore) ListMDMAppleEnrollmentProfiles(ctx context.Context) ([]*fleet.MDMAppleEnrollmentProfile, error) {
	var enrollmentProfiles []*fleet.MDMAppleEnrollmentProfile
	if err := sqlx.SelectContext(
		ctx,
		ds.writer(ctx),
		&enrollmentProfiles,
		`
SELECT
    id,
    token,
    type,
    dep_profile,
    created_at,
    updated_at
FROM
    mdm_apple_enrollment_profiles
ORDER BY created_at DESC
`,
	); err != nil {
		return nil, ctxerr.Wrap(ctx, err, "list enrollment profiles")
	}
	return enrollmentProfiles, nil
}

func (ds *Datastore) GetMDMAppleEnrollmentProfileByToken(ctx context.Context, token string) (*fleet.MDMAppleEnrollmentProfile, error) {
	var enrollment fleet.MDMAppleEnrollmentProfile
	if err := sqlx.GetContext(ctx, ds.reader(ctx),
		&enrollment,
		`
SELECT
    id,
    token,
    type,
    dep_profile,
    created_at,
    updated_at
FROM
    mdm_apple_enrollment_profiles
WHERE
    token = ?
`,
		token,
	); err != nil {
		if err == sql.ErrNoRows {
			return nil, ctxerr.Wrap(ctx, notFound("MDMAppleEnrollmentProfile"))
		}
		return nil, ctxerr.Wrap(ctx, err, "get enrollment profile by token")
	}
	return &enrollment, nil
}

func (ds *Datastore) GetMDMAppleEnrollmentProfileByType(ctx context.Context, typ fleet.MDMAppleEnrollmentType) (*fleet.MDMAppleEnrollmentProfile, error) {
	var enrollment fleet.MDMAppleEnrollmentProfile
	if err := sqlx.GetContext(ctx, ds.writer(ctx), // use writer as it is used just after creation in some cases
		&enrollment,
		`
SELECT
    id,
    token,
    type,
    dep_profile,
    created_at,
    updated_at
FROM
    mdm_apple_enrollment_profiles
WHERE
    type = ?
`,
		typ,
	); err != nil {
		if err == sql.ErrNoRows {
			return nil, ctxerr.Wrap(ctx, notFound("MDMAppleEnrollmentProfile"))
		}
		return nil, ctxerr.Wrap(ctx, err, "get enrollment profile by type")
	}
	return &enrollment, nil
}

func (ds *Datastore) GetMDMAppleCommandRequestType(ctx context.Context, commandUUID string) (string, error) {
	var rt string
	err := sqlx.GetContext(ctx, ds.reader(ctx), &rt, `SELECT request_type FROM nano_commands WHERE command_uuid = ?`, commandUUID)
	if err == sql.ErrNoRows {
		return "", ctxerr.Wrap(ctx, notFound("MDMAppleCommand").WithName(commandUUID))
	}
	return rt, err
}

func (ds *Datastore) GetMDMAppleCommandResults(ctx context.Context, commandUUID string) ([]*fleet.MDMCommandResult, error) {
	query := `
SELECT
    ncr.id as host_uuid,
    ncr.command_uuid,
    ncr.status,
    ncr.result,
    ncr.updated_at,
    nc.request_type,
    nc.command as payload
FROM
    nano_command_results ncr
INNER JOIN
    nano_commands nc
ON
    ncr.command_uuid = nc.command_uuid
WHERE
    ncr.command_uuid = ?
`

	var results []*fleet.MDMCommandResult
	err := sqlx.SelectContext(
		ctx,
		ds.reader(ctx),
		&results,
		query,
		commandUUID,
	)
	if err != nil {
		return nil, ctxerr.Wrap(ctx, err, "get command results")
	}
	return results, nil
}

func (ds *Datastore) ListMDMAppleCommands(
	ctx context.Context,
	tmFilter fleet.TeamFilter,
	listOpts *fleet.MDMCommandListOptions,
) ([]*fleet.MDMAppleCommand, error) {
	stmt := fmt.Sprintf(`
SELECT
    nvq.id as device_id,
    nvq.command_uuid,
    COALESCE(NULLIF(nvq.status, ''), 'Pending') as status,
    COALESCE(nvq.result_updated_at, nvq.created_at) as updated_at,
    nvq.request_type,
    h.hostname,
    h.team_id
FROM
    nano_view_queue nvq
INNER JOIN
    hosts h
ON
    nvq.id = h.uuid
WHERE
   nvq.active = 1 AND
    %s
`, ds.whereFilterHostsByTeams(tmFilter, "h"))
	stmt, params := appendListOptionsWithCursorToSQL(stmt, nil, &listOpts.ListOptions)

	var results []*fleet.MDMAppleCommand
	if err := sqlx.SelectContext(ctx, ds.reader(ctx), &results, stmt, params...); err != nil {
		return nil, ctxerr.Wrap(ctx, err, "list commands")
	}
	return results, nil
}

func (ds *Datastore) NewMDMAppleInstaller(ctx context.Context, name string, size int64, manifest string, installer []byte, urlToken string) (*fleet.MDMAppleInstaller, error) {
	res, err := ds.writer(ctx).ExecContext(
		ctx,
		`INSERT INTO mdm_apple_installers (name, size, manifest, installer, url_token) VALUES (?, ?, ?, ?, ?)`,
		name, size, manifest, installer, urlToken,
	)
	if err != nil {
		return nil, ctxerr.Wrap(ctx, err)
	}
	id, _ := res.LastInsertId()
	return &fleet.MDMAppleInstaller{
		ID:        uint(id), //nolint:gosec // dismiss G115
		Size:      size,
		Name:      name,
		Manifest:  manifest,
		Installer: installer,
		URLToken:  urlToken,
	}, nil
}

func (ds *Datastore) MDMAppleInstaller(ctx context.Context, token string) (*fleet.MDMAppleInstaller, error) {
	var installer fleet.MDMAppleInstaller
	if err := sqlx.GetContext(
		ctx,
		ds.writer(ctx),
		&installer,
		`SELECT id, name, size, manifest, installer, url_token FROM mdm_apple_installers WHERE url_token = ?`,
		token,
	); err != nil {
		if err == sql.ErrNoRows {
			return nil, ctxerr.Wrap(ctx, notFound("AppleInstaller").WithName(token))
		}
		return nil, ctxerr.Wrap(ctx, err, "get installer by token")
	}
	return &installer, nil
}

func (ds *Datastore) MDMAppleInstallerDetailsByID(ctx context.Context, id uint) (*fleet.MDMAppleInstaller, error) {
	var installer fleet.MDMAppleInstaller
	if err := sqlx.GetContext(
		ctx,
		ds.writer(ctx),
		&installer,
		`SELECT id, name, size, manifest, url_token FROM mdm_apple_installers WHERE id = ?`,
		id,
	); err != nil {
		if err == sql.ErrNoRows {
			return nil, ctxerr.Wrap(ctx, notFound("AppleInstaller").WithID(id))
		}
		return nil, ctxerr.Wrap(ctx, err, "get installer details by id")
	}
	return &installer, nil
}

func (ds *Datastore) DeleteMDMAppleInstaller(ctx context.Context, id uint) error {
	if _, err := ds.writer(ctx).ExecContext(ctx, `DELETE FROM mdm_apple_installers WHERE id = ?`, id); err != nil {
		return ctxerr.Wrap(ctx, err)
	}
	return nil
}

func (ds *Datastore) MDMAppleInstallerDetailsByToken(ctx context.Context, token string) (*fleet.MDMAppleInstaller, error) {
	var installer fleet.MDMAppleInstaller
	if err := sqlx.GetContext(
		ctx,
		ds.writer(ctx),
		&installer,
		`SELECT id, name, size, manifest, url_token FROM mdm_apple_installers WHERE url_token = ?`,
		token,
	); err != nil {
		if err == sql.ErrNoRows {
			return nil, ctxerr.Wrap(ctx, notFound("AppleInstaller").WithName(token))
		}
		return nil, ctxerr.Wrap(ctx, err, "get installer details by id")
	}
	return &installer, nil
}

func (ds *Datastore) ListMDMAppleInstallers(ctx context.Context) ([]fleet.MDMAppleInstaller, error) {
	var installers []fleet.MDMAppleInstaller
	if err := sqlx.SelectContext(ctx, ds.writer(ctx),
		&installers,
		`SELECT id, name, size, manifest, url_token FROM mdm_apple_installers`,
	); err != nil {
		return nil, ctxerr.Wrap(ctx, err, "list installers")
	}
	return installers, nil
}

func (ds *Datastore) MDMAppleListDevices(ctx context.Context) ([]fleet.MDMAppleDevice, error) {
	var devices []fleet.MDMAppleDevice
	if err := sqlx.SelectContext(
		ctx,
		ds.writer(ctx),
		&devices,
		`
SELECT
    d.id,
    d.serial_number,
    e.enabled
FROM
    nano_devices d
    JOIN nano_enrollments e ON d.id = e.device_id
WHERE
    type = "Device"
`,
	); err != nil {
		return nil, ctxerr.Wrap(ctx, err, "list devices")
	}
	return devices, nil
}

func (ds *Datastore) MDMAppleUpsertHost(ctx context.Context, mdmHost *fleet.Host) error {
	appCfg, err := ds.AppConfig(ctx)
	if err != nil {
		return ctxerr.Wrap(ctx, err, "mdm apple upsert host get app config")
	}
	return ds.withRetryTxx(ctx, func(tx sqlx.ExtContext) error {
		return ingestMDMAppleDeviceFromCheckinDB(ctx, tx, mdmHost, ds.logger, appCfg)
	})
}

func ingestMDMAppleDeviceFromCheckinDB(
	ctx context.Context,
	tx sqlx.ExtContext,
	mdmHost *fleet.Host,
	logger log.Logger,
	appCfg *fleet.AppConfig,
) error {
	if mdmHost.HardwareSerial == "" {
		return ctxerr.New(ctx, "ingest mdm apple host from checkin expected device serial number but got empty string")
	}
	if mdmHost.UUID == "" {
		return ctxerr.New(ctx, "ingest mdm apple host from checkin expected unique device id but got empty string")
	}

	// MDM is necessarily enabled if this gets called, always pass true for that
	// parameter.
	enrolledHostInfo, err := matchHostDuringEnrollment(ctx, tx, mdmEnroll, true, "", mdmHost.UUID, mdmHost.HardwareSerial)
	switch {
	case errors.Is(err, sql.ErrNoRows):
		return insertMDMAppleHostDB(ctx, tx, mdmHost, logger, appCfg)

	case err != nil:
		return ctxerr.Wrap(ctx, err, "get mdm apple host by serial number or udid")

	default:
		return updateMDMAppleHostDB(ctx, tx, enrolledHostInfo.ID, mdmHost, appCfg)
	}
}

func mdmHostEnrollFields(mdmHost *fleet.Host) (refetchRequested bool, lastEnrolledAt time.Time) {
	supportsOsquery := mdmHost.SupportsOsquery()
	// 2000-01-01 00:00:00 is what Fleet considers the zero/"Never" time.
	lastEnrolledAt, err := time.Parse("2006-01-02 15:04:05", "2000-01-01 00:00:00")
	if err != nil {
		panic(err)
	}
	if !supportsOsquery {
		// Given the device does not have osquery, we set the last_enrolled_at as the MDM enroll time.
		lastEnrolledAt = time.Now()
	}
	return supportsOsquery, lastEnrolledAt
}

func updateMDMAppleHostDB(
	ctx context.Context,
	tx sqlx.ExtContext,
	hostID uint,
	mdmHost *fleet.Host,
	appCfg *fleet.AppConfig,
) error {
	refetchRequested, lastEnrolledAt := mdmHostEnrollFields(mdmHost)

	args := []interface{}{
		mdmHost.HardwareSerial,
		mdmHost.UUID,
		mdmHost.HardwareModel,
		mdmHost.Platform,
		refetchRequested,
		// Set osquery_host_id to the device UUID only if it is not already set.
		mdmHost.UUID,
		hostID,
	}

	// Only update last_enrolled_at if this is a iOS/iPadOS device.
	// macOS should not update last_enrolled_at as it is set when osquery enrolls.
	lastEnrolledAtColumn := ""
	if mdmHost.Platform == "ios" || mdmHost.Platform == "ipados" {
		lastEnrolledAtColumn = "last_enrolled_at = ?,"
		args = append([]interface{}{lastEnrolledAt}, args...)
	}

	updateStmt := fmt.Sprintf(`
		UPDATE hosts SET
			%s
			hardware_serial = ?,
			uuid = ?,
			hardware_model = ?,
			platform =  ?,
			refetch_requested = ?,
			osquery_host_id = COALESCE(NULLIF(osquery_host_id, ''), ?)
		WHERE id = ?`, lastEnrolledAtColumn)

	if _, err := tx.ExecContext(ctx, updateStmt, args...); err != nil {
		return ctxerr.Wrap(ctx, err, "update mdm apple host")
	}

	// clear any host_mdm_actions following re-enrollment here
	if _, err := tx.ExecContext(ctx, `DELETE FROM host_mdm_actions WHERE host_id = ?`, hostID); err != nil {
		return ctxerr.Wrap(ctx, err, "error clearing mdm apple host_mdm_actions")
	}

	if err := upsertMDMAppleHostMDMInfoDB(ctx, tx, appCfg, false, hostID); err != nil {
		return ctxerr.Wrap(ctx, err, "ingest mdm apple host upsert MDM info")
	}

	return nil
}

func insertMDMAppleHostDB(
	ctx context.Context,
	tx sqlx.ExtContext,
	mdmHost *fleet.Host,
	logger log.Logger,
	appCfg *fleet.AppConfig,
) error {
	refetchRequested, lastEnrolledAt := mdmHostEnrollFields(mdmHost)
	insertStmt := `
		INSERT INTO hosts (
			hardware_serial,
			uuid,
			hardware_model,
			platform,
			last_enrolled_at,
			detail_updated_at,
			osquery_host_id,
			refetch_requested
		) VALUES (?,?,?,?,?,?,?,?)`

	res, err := tx.ExecContext(
		ctx,
		insertStmt,
		mdmHost.HardwareSerial,
		mdmHost.UUID,
		mdmHost.HardwareModel,
		mdmHost.Platform,
		lastEnrolledAt,
		"2000-01-01 00:00:00",
		mdmHost.UUID,
		refetchRequested,
	)
	if err != nil {
		return ctxerr.Wrap(ctx, err, "insert mdm apple host")
	}

	id, err := res.LastInsertId()
	if err != nil {
		return ctxerr.Wrap(ctx, err, "last insert id mdm apple host")
	}
	if id < 1 {
		return ctxerr.Wrap(ctx, err, "ingest mdm apple host unexpected last insert id")
	}

	mdmHost.ID = uint(id)

	if err := upsertMDMAppleHostDisplayNamesDB(ctx, tx, *mdmHost); err != nil {
		return ctxerr.Wrap(ctx, err, "ingest mdm apple host upsert display names")
	}

	if err := upsertMDMAppleHostLabelMembershipDB(ctx, tx, logger, *mdmHost); err != nil {
		return ctxerr.Wrap(ctx, err, "ingest mdm apple host upsert label membership")
	}

	if err := upsertMDMAppleHostMDMInfoDB(ctx, tx, appCfg, false, mdmHost.ID); err != nil {
		return ctxerr.Wrap(ctx, err, "ingest mdm apple host upsert MDM info")
	}
	return nil
}

// hostToCreateFromMDM defines a common set of parameters required to create
// host records without a pre-existing osquery enrollment from MDM flows like
// ADE ingestion or OTA enrollments
type hostToCreateFromMDM struct {
	// HardwareSerial should match the value for hosts.hardware_serial
	HardwareSerial string
	// HardwareModel should match the value for hosts.hardware_model
	HardwareModel string
	// PlatformHint is used to determine hosts.platform, if it:
	//
	// - contains "iphone" the platform is "ios"
	// - contains "ipad" the platform is "ipados"
	// - otherwise the platform is "darwin"
	PlatformHint string
}

func createHostFromMDMDB(
	ctx context.Context,
	tx sqlx.ExtContext,
	logger log.Logger,
	devices []hostToCreateFromMDM,
	fromADE bool,
	macOSTeam, iosTeam, ipadTeam *uint,
) (int64, []fleet.Host, error) {
	// NOTE: order of arguments for teams is important, see statement.
	args := []any{iosTeam, ipadTeam, macOSTeam}
	us, unionArgs := unionSelectDevices(devices)
	args = append(args, unionArgs...)

	stmt := fmt.Sprintf(`
		INSERT INTO hosts (
			hardware_serial,
			hardware_model,
			platform,
			last_enrolled_at,
			detail_updated_at,
			osquery_host_id,
			refetch_requested,
			team_id
		) (
			SELECT
				us.hardware_serial,
				COALESCE(GROUP_CONCAT(DISTINCT us.hardware_model), ''),
				us.platform,
				'2000-01-01 00:00:00' AS last_enrolled_at,
				'2000-01-01 00:00:00' AS detail_updated_at,
				NULL AS osquery_host_id,
				IF(us.platform = 'ios' OR us.platform = 'ipados', 0, 1) AS refetch_requested,
				CASE
					WHEN us.platform = 'ios' THEN ?
					WHEN us.platform = 'ipados' THEN ?
					ELSE ?
				END AS team_id
			FROM (%s) us
			LEFT JOIN hosts h ON us.hardware_serial = h.hardware_serial
		WHERE
			h.id IS NULL
		GROUP BY
			us.hardware_serial, us.platform)`,
		us,
	)

	res, err := tx.ExecContext(ctx, stmt, args...)
	if err != nil {
		return 0, nil, ctxerr.Wrap(ctx, err, "inserting new host in MDM ingestion")
	}

	n, _ := res.RowsAffected()
	// get new host ids
	args = []any{}
	parts := []string{}
	for _, d := range devices {
		args = append(args, d.HardwareSerial)
		parts = append(parts, "?")
	}

	var hostsWithEnrolled []struct {
		fleet.Host
		Enrolled *bool `db:"enrolled"`
	}
	err = sqlx.SelectContext(ctx, tx, &hostsWithEnrolled, fmt.Sprintf(`
			SELECT
				h.id,
				h.platform,
				h.hardware_model,
				h.hardware_serial,
				h.hostname,
				COALESCE(hmdm.enrolled, 0) as enrolled
			FROM hosts h
			LEFT JOIN host_mdm hmdm ON hmdm.host_id = h.id
			WHERE h.hardware_serial IN(%s)`,
		strings.Join(parts, ",")),
		args...)
	if err != nil {
		return 0, nil, ctxerr.Wrap(ctx, err, "ingest mdm apple host get host ids")
	}

	var hosts []fleet.Host
	var unmanagedHostIDs []uint
	for _, h := range hostsWithEnrolled {
		hosts = append(hosts, h.Host)
		if h.Enrolled == nil || !*h.Enrolled {
			unmanagedHostIDs = append(unmanagedHostIDs, h.ID)
		}
	}

	if err := upsertMDMAppleHostDisplayNamesDB(ctx, tx, hosts...); err != nil {
		return 0, nil, ctxerr.Wrap(ctx, err, "ingest mdm apple host upsert display names")
	}

	if err := upsertMDMAppleHostLabelMembershipDB(ctx, tx, logger, hosts...); err != nil {
		return 0, nil, ctxerr.Wrap(ctx, err, "ingest mdm apple host upsert label membership")
	}

	appCfg, err := appConfigDB(ctx, tx)
	if err != nil {
		return 0, nil, ctxerr.Wrap(ctx, err, "ingest mdm apple host get app config")
	}

	// only upsert MDM info for hosts that are unmanaged. This
	// prevents us from overriding valuable info with potentially
	// incorrect data. For example: if a host is enrolled in a
	// third-party MDM, but gets assigned in ABM to Fleet (during
	// migration) we'll get an 'added' event. In that case, we
	// expect that MDM info will be updated in due time as we ingest
	// future osquery data from the host
	if err := upsertMDMAppleHostMDMInfoDB(
		ctx,
		tx,
		appCfg,
		fromADE,
		unmanagedHostIDs...,
	); err != nil {
		return 0, nil, ctxerr.Wrap(ctx, err, "ingest mdm apple host upsert MDM info")
	}

	return n, hosts, nil
}

func (ds *Datastore) IngestMDMAppleDeviceFromOTAEnrollment(
	ctx context.Context,
	teamID *uint,
	deviceInfo fleet.MDMAppleMachineInfo,
) error {
	return ds.withRetryTxx(ctx, func(tx sqlx.ExtContext) error {
		toInsert := []hostToCreateFromMDM{
			{
				HardwareSerial: deviceInfo.Serial,
				PlatformHint:   deviceInfo.Product,
				HardwareModel:  deviceInfo.Product,
			},
		}
		_, _, err := createHostFromMDMDB(ctx, tx, ds.logger, toInsert, false, teamID, teamID, teamID)
		return ctxerr.Wrap(ctx, err, "creating host from OTA enrollment")
	})
}

func (ds *Datastore) IngestMDMAppleDevicesFromDEPSync(
	ctx context.Context,
	devices []godep.Device,
	abmTokenID uint,
	macOSTeam, iosTeam, ipadTeam *fleet.Team,
) (createdCount int64, err error) {
	if len(devices) < 1 {
		level.Debug(ds.logger).Log("msg", "ingesting devices from DEP received < 1 device, skipping", "len(devices)", len(devices))
		return 0, nil
	}

	var teamIDs []*uint
	for _, team := range []*fleet.Team{macOSTeam, iosTeam, ipadTeam} {
		if team == nil {
			teamIDs = append(teamIDs, nil)
			continue
		}

		exists, err := ds.TeamExists(ctx, team.ID)
		if err != nil {
			return 0, ctxerr.Wrap(ctx, err, "ingest mdm apple host get team by name")
		}

		if exists {
			teamIDs = append(teamIDs, &team.ID)
			continue
		}

		// If the team doesn't exist, we still ingest the device, but it won't
		// belong to any team.
		level.Debug(ds.logger).Log(
			"msg",
			"ingesting devices from ABM: unable to find default team assigned in config, the devices won't be assigned to a team",
			"team_id",
			team,
		)
		teamIDs = append(teamIDs, nil)
	}

	err = ds.withRetryTxx(ctx, func(tx sqlx.ExtContext) error {
		htc := make([]hostToCreateFromMDM, len(devices))
		for i, d := range devices {
			htc[i] = hostToCreateFromMDM{
				HardwareSerial: d.SerialNumber,
				HardwareModel:  d.Model,
				PlatformHint:   d.DeviceFamily,
			}
		}

		n, hosts, err := createHostFromMDMDB(
			ctx,
			tx,
			ds.logger,
			htc,
			true,
			teamIDs[0], teamIDs[1], teamIDs[2],
		)
		if err != nil {
			return err
		}
		createdCount = n

		if err := upsertHostDEPAssignmentsDB(ctx, tx, hosts, abmTokenID); err != nil {
			return ctxerr.Wrap(ctx, err, "ingest mdm apple host upsert DEP assignments")
		}

		return nil
	})

	return createdCount, err
}

func (ds *Datastore) UpsertMDMAppleHostDEPAssignments(ctx context.Context, hosts []fleet.Host, abmTokenID uint) error {
	return ds.withTx(ctx, func(tx sqlx.ExtContext) error {
		if err := upsertHostDEPAssignmentsDB(ctx, tx, hosts, abmTokenID); err != nil {
			return ctxerr.Wrap(ctx, err, "upsert host DEP assignments")
		}

		return nil
	})
}

func upsertHostDEPAssignmentsDB(ctx context.Context, tx sqlx.ExtContext, hosts []fleet.Host, abmTokenID uint) error {
	if len(hosts) == 0 {
		return nil
	}

	stmt := `
		INSERT INTO host_dep_assignments (host_id, abm_token_id)
		VALUES %s
		ON DUPLICATE KEY UPDATE
		  added_at = CURRENT_TIMESTAMP,
		  deleted_at = NULL,
		  abm_token_id = VALUES(abm_token_id)`

	args := []interface{}{}
	values := []string{}
	for _, host := range hosts {
		args = append(args, host.ID, abmTokenID)
		values = append(values, "(?, ?)")
	}

	_, err := tx.ExecContext(ctx, fmt.Sprintf(stmt, strings.Join(values, ",")), args...)
	if err != nil {
		return ctxerr.Wrap(ctx, err, "upsert host dep assignments")
	}

	return nil
}

func upsertMDMAppleHostDisplayNamesDB(ctx context.Context, tx sqlx.ExtContext, hosts ...fleet.Host) error {
	args := []interface{}{}
	parts := []string{}
	for _, h := range hosts {
		args = append(args, h.ID, h.DisplayName())
		parts = append(parts, "(?, ?)")
	}

	_, err := tx.ExecContext(ctx, fmt.Sprintf(`
			INSERT INTO host_display_names (host_id, display_name) VALUES %s
			ON DUPLICATE KEY UPDATE display_name = VALUES(display_name)`, strings.Join(parts, ",")),
		args...)
	if err != nil {
		return ctxerr.Wrap(ctx, err, "upsert host display names")
	}

	return nil
}

func upsertMDMAppleHostMDMInfoDB(ctx context.Context, tx sqlx.ExtContext, appCfg *fleet.AppConfig, fromSync bool, hostIDs ...uint) error {
	if len(hostIDs) == 0 {
		return nil
	}

	serverURL, err := apple_mdm.ResolveAppleMDMURL(appCfg.MDMUrl())
	if err != nil {
		return ctxerr.Wrap(ctx, err, "resolve Fleet MDM URL")
	}

	result, err := tx.ExecContext(ctx, `
		INSERT INTO mobile_device_management_solutions (name, server_url) VALUES (?, ?)
		ON DUPLICATE KEY UPDATE server_url = VALUES(server_url)`,
		fleet.WellKnownMDMFleet, serverURL)
	if err != nil {
		return ctxerr.Wrap(ctx, err, "upsert mdm solution")
	}

	var mdmID int64
	if insertOnDuplicateDidInsertOrUpdate(result) {
		mdmID, _ = result.LastInsertId()
	} else {
		stmt := `SELECT id FROM mobile_device_management_solutions WHERE name = ? AND server_url = ?`
		if err := sqlx.GetContext(ctx, tx, &mdmID, stmt, fleet.WellKnownMDMFleet, serverURL); err != nil {
			return ctxerr.Wrap(ctx, err, "query mdm solution id")
		}
	}

	// if the device is coming from the DEP sync, we don't consider it
	// enrolled yet.
	enrolled := !fromSync

	args := []interface{}{}
	parts := []string{}
	for _, id := range hostIDs {
		args = append(args, enrolled, serverURL, fromSync, mdmID, false, id)
		parts = append(parts, "(?, ?, ?, ?, ?, ?)")
	}

	_, err = tx.ExecContext(ctx, fmt.Sprintf(`
		INSERT INTO host_mdm (enrolled, server_url, installed_from_dep, mdm_id, is_server, host_id) VALUES %s
		ON DUPLICATE KEY UPDATE enrolled = VALUES(enrolled)`, strings.Join(parts, ",")), args...)

	return ctxerr.Wrap(ctx, err, "upsert host mdm info")
}

func upsertMDMAppleHostLabelMembershipDB(ctx context.Context, tx sqlx.ExtContext, logger log.Logger, hosts ...fleet.Host) error {
	// Builtin label memberships are usually inserted when the first distributed
	// query results are received; however, we want to insert pending MDM hosts
	// now because it may still be some time before osquery is running on these
	// devices. Because these are Apple devices, we're adding them to the "All
	// Hosts" and "macOS" labels.
	labels := []struct {
		ID   uint   `db:"id"`
		Name string `db:"name"`
	}{}
	err := sqlx.SelectContext(ctx, tx, &labels, `SELECT id, name FROM labels WHERE label_type = 1 AND (name = 'All Hosts' OR name = 'macOS' OR name = 'iOS' OR name = 'iPadOS')`)
	switch {
	case err != nil:
		return ctxerr.Wrap(ctx, err, "get builtin labels")
	case len(labels) != 4:
		// Builtin labels can get deleted so it is important that we check that
		// they still exist before we continue.
		level.Error(logger).Log("err", fmt.Sprintf("expected 4 builtin labels but got %d", len(labels)))
		return nil
	default:
		// continue
	}

	// We cannot assume IDs on labels, thus we look by name.
	var (
		allHostsLabelID uint
		macOSLabelID    uint
		iOSLabelID      uint
		iPadOSLabelID   uint
	)
	for _, label := range labels {
		switch label.Name {
		case "All Hosts":
			allHostsLabelID = label.ID
		case "macOS":
			macOSLabelID = label.ID
		case "iOS":
			iOSLabelID = label.ID
		case "iPadOS":
			iPadOSLabelID = label.ID
		}
	}

	parts := []string{}
	args := []interface{}{}
	for _, h := range hosts {
		var osLabelID uint
		switch h.Platform {
		case "ios":
			osLabelID = iOSLabelID
		case "ipados":
			osLabelID = iPadOSLabelID
		default: // at this point, assume "darwin"
			osLabelID = macOSLabelID
		}
		parts = append(parts, "(?,?),(?,?)")
		args = append(args, h.ID, allHostsLabelID, h.ID, osLabelID)
	}
	_, err = tx.ExecContext(ctx, fmt.Sprintf(`
			INSERT INTO label_membership (host_id, label_id) VALUES %s
			ON DUPLICATE KEY UPDATE host_id = host_id`, strings.Join(parts, ",")), args...)
	if err != nil {
		return ctxerr.Wrap(ctx, err, "upsert label membership")
	}

	return nil
}

// deleteMDMOSCustomSettingsForHost deletes configuration profiles and
// declarations for a host based on its platform.
func (ds *Datastore) deleteMDMOSCustomSettingsForHost(ctx context.Context, tx sqlx.ExtContext, uuid, platform string) error {
	tableMap := map[string][]string{
		"darwin":  {"host_mdm_apple_profiles", "host_mdm_apple_declarations"},
		"ios":     {"host_mdm_apple_profiles", "host_mdm_apple_declarations"},
		"ipados":  {"host_mdm_apple_profiles", "host_mdm_apple_declarations"},
		"windows": {"host_mdm_windows_profiles"},
	}

	tables, ok := tableMap[platform]
	if !ok {
		return ctxerr.Errorf(ctx, "unsupported platform %s", platform)
	}

	for _, table := range tables {
		_, err := tx.ExecContext(ctx, fmt.Sprintf(`
                    DELETE FROM %s
                    WHERE host_uuid = ?`, table), uuid)
		if err != nil {
			return ctxerr.Wrapf(ctx, err, "removing all %s from host %s", table, uuid)
		}
	}

	return nil
}

func (ds *Datastore) MDMTurnOff(ctx context.Context, uuid string) error {
	return ds.withRetryTxx(ctx, func(tx sqlx.ExtContext) error {
		var host fleet.Host
		err := sqlx.GetContext(
			ctx, tx, &host,
			`SELECT id, platform FROM hosts WHERE uuid = ? LIMIT 1`, uuid,
		)
		if err != nil {
			return ctxerr.Wrap(ctx, err, "getting host info from UUID")
		}

		if !fleet.MDMSupported(host.Platform) {
			return ctxerr.Errorf(ctx, "unsupported host platform: %q", host.Platform)
		}

		// NOTE: set installed_from_dep = 0 so DEP host will not be
		// counted as pending after it unenrolls.
		_, err = tx.ExecContext(ctx, `
			UPDATE host_mdm
			SET
			  enrolled = 0,
			  installed_from_dep = 0,
			  server_url = '',
			  mdm_id = NULL
			WHERE
			  host_id = ?`, host.ID)
		if err != nil {
			return ctxerr.Wrap(ctx, err, "clearing host_mdm for host")
		}

		// Since the host is unenrolled, delete all profiles assigned to the
		// host manually, the device won't Acknowledge any more requests (eg:
		// to delete profiles) and profiles are automatically removed on
		// unenrollment.
		if err := ds.deleteMDMOSCustomSettingsForHost(ctx, tx, uuid, host.Platform); err != nil {
			return ctxerr.Wrap(ctx, err, "deleting profiles for host")
		}

		// NOTE: intentionally keeping disk encryption keys and bootstrap
		// package information.

		// iPhones and iPads have no osquery thus we don't need to refetch.
		if host.Platform == "ios" || host.Platform == "ipados" {
			return nil
		}

		// request a refetch to update any eventually consistent stale information.
		err = updateHostRefetchRequestedDB(ctx, tx, host.ID, true)
		return ctxerr.Wrap(ctx, err, "setting host refetch requested")
	})
}

func unionSelectDevices(devices []hostToCreateFromMDM) (stmt string, args []interface{}) {
	for i, d := range devices {
		if i == 0 {
			stmt = "SELECT ? hardware_serial, ? hardware_model, ? platform"
		} else {
			stmt += " UNION SELECT ?, ?, ?"
		}

		// map the platform hint to Fleet's hosts.platform field.
		normalizedHint := strings.ToLower(d.PlatformHint)
		platform := string(fleet.MacOSPlatform)
		switch {
		case strings.Contains(normalizedHint, "iphone"):
			platform = string(fleet.IOSPlatform)
		case strings.Contains(normalizedHint, "ipad"):
			platform = string(fleet.IPadOSPlatform)
		}
		args = append(args, d.HardwareSerial, d.HardwareModel, platform)
	}

	return stmt, args
}

func (ds *Datastore) GetHostDEPAssignment(ctx context.Context, hostID uint) (*fleet.HostDEPAssignment, error) {
	var res fleet.HostDEPAssignment
	err := sqlx.GetContext(ctx, ds.reader(ctx), &res, `
		SELECT host_id, added_at, deleted_at, abm_token_id FROM host_dep_assignments hdep WHERE hdep.host_id = ?`, hostID)
	if err != nil {
		if err == sql.ErrNoRows {
			return nil, ctxerr.Wrap(ctx, notFound("HostDEPAssignment").WithID(hostID))
		}
		return nil, ctxerr.Wrapf(ctx, err, "getting host dep assignments")
	}
	return &res, nil
}

func (ds *Datastore) DeleteHostDEPAssignmentsFromAnotherABM(ctx context.Context, abmTokenID uint, serials []string) error {
	if len(serials) == 0 {
		return nil
	}

	type depAssignment struct {
		HardwareSerial string `db:"hardware_serial"`
		ABMTokenID     uint   `db:"abm_token_id"`
	}
	selectStmt, selectArgs, err := sqlx.In(`
		SELECT h.hardware_serial, hdep.abm_token_id
		FROM hosts h
		JOIN host_dep_assignments hdep ON h.id = hdep.host_id
		WHERE hdep.abm_token_id != ? AND h.hardware_serial IN (?)`, abmTokenID, serials)
	if err != nil {
		return ctxerr.Wrap(ctx, err, "building IN statement for selecting host serials")
	}
	var others []depAssignment
	if err = sqlx.SelectContext(ctx, ds.reader(ctx), &others, selectStmt, selectArgs...); err != nil {
		return ctxerr.Wrap(ctx, err, "selecting host serials")
	}
	tokenToSerials := map[uint][]string{}
	for _, other := range others {
		tokenToSerials[other.ABMTokenID] = append(tokenToSerials[other.ABMTokenID], other.HardwareSerial)
	}
	for otherTokenID, otherSerials := range tokenToSerials {
		if err := ds.DeleteHostDEPAssignments(ctx, otherTokenID, otherSerials); err != nil {
			return ctxerr.Wrap(ctx, err, "deleting DEP assignments for other ABM")
		}
	}
	return nil
}

func (ds *Datastore) DeleteHostDEPAssignments(ctx context.Context, abmTokenID uint, serials []string) error {
	if len(serials) == 0 {
		return nil
	}

	selectStmt, selectArgs, err := sqlx.In(`
		SELECT h.id, hmdm.enrollment_status
		FROM hosts h
		JOIN host_dep_assignments hdep ON h.id = hdep.host_id
		LEFT JOIN host_mdm hmdm ON h.id = hmdm.host_id
		WHERE hdep.abm_token_id = ? AND h.hardware_serial IN (?)`, abmTokenID, serials)
	if err != nil {
		return ctxerr.Wrap(ctx, err, "building IN statement for selecting host IDs")
	}

	return ds.withTx(ctx, func(tx sqlx.ExtContext) error {
		type hostWithEnrollmentStatus struct {
			ID               uint    `db:"id"`
			EnrollmentStatus *string `db:"enrollment_status"`
		}
		var hosts []hostWithEnrollmentStatus
		if err = sqlx.SelectContext(ctx, tx, &hosts, selectStmt, selectArgs...); err != nil {
			return ctxerr.Wrap(ctx, err, "selecting host IDs")
		}
		if len(hosts) == 0 {
			// Nothing to delete. Hosts may have already been transferred to another ABM.
			return nil
		}
		var hostIDs []uint
		var hostIDsPending []uint
		for _, host := range hosts {
			hostIDs = append(hostIDs, host.ID)
			if host.EnrollmentStatus != nil && *host.EnrollmentStatus == "Pending" {
				hostIDsPending = append(hostIDsPending, host.ID)
			}
		}

		stmt, args, err := sqlx.In(`
          UPDATE host_dep_assignments
          SET deleted_at = NOW()
          WHERE host_id IN (?)`, hostIDs)
		if err != nil {
			return ctxerr.Wrap(ctx, err, "building IN statement")
		}
		if _, err := tx.ExecContext(ctx, stmt, args...); err != nil {
			return ctxerr.Wrap(ctx, err, "deleting DEP assignment by host_id")
		}

		// If pending host is no longer in ABM, we should delete it because it will never enroll in Fleet.
		// If the host is later re-added to ABM, it will be re-created.
		if len(hostIDsPending) == 0 {
			return nil
		}

		return deleteHosts(ctx, tx, hostIDsPending)
	})
}

func (ds *Datastore) RestoreMDMApplePendingDEPHost(ctx context.Context, host *fleet.Host) error {
	ac, err := ds.AppConfig(ctx)
	if err != nil {
		return ctxerr.Wrap(ctx, err, "restore pending dep host get app config")
	}

	return ds.withTx(ctx, func(tx sqlx.ExtContext) error {
		// Insert a new host row with the same ID as the host that was deleted. We set only a
		// limited subset of fields just as if the host were initially ingested from DEP sync;
		// however, we also restore the UUID. Note that we are explicitly not restoring the
		// osquery_host_id.
		stmt := `
INSERT INTO hosts (
	id,
	uuid,
	hardware_serial,
	hardware_model,
	platform,
	last_enrolled_at,
	detail_updated_at,
	osquery_host_id,
	refetch_requested,
	team_id
) VALUES (?, ?, ?, ?, ?, ?, ?, ?, ?, ?)`

		args := []interface{}{
			host.ID,
			host.UUID,
			host.HardwareSerial,
			host.HardwareModel,
			host.Platform,
			host.LastEnrolledAt,
			host.DetailUpdatedAt,
			nil, // osquery_host_id is not restored
			host.RefetchRequested,
			host.TeamID,
		}

		if _, err := tx.ExecContext(ctx, stmt, args...); err != nil {
			return ctxerr.Wrap(ctx, err, "restore pending dep host")
		}

		// Upsert related host tables for the restored host just as if it were initially ingested
		// from DEP sync. Note we are not upserting host_dep_assignments in order to preserve the
		// existing timestamps.
		if err := upsertMDMAppleHostDisplayNamesDB(ctx, tx, *host); err != nil {
			// TODO: Why didn't this work as expected?
			return ctxerr.Wrap(ctx, err, "restore pending dep host display name")
		}
		if err := upsertMDMAppleHostLabelMembershipDB(ctx, tx, ds.logger, *host); err != nil {
			return ctxerr.Wrap(ctx, err, "restore pending dep host label membership")
		}
		if err := upsertMDMAppleHostMDMInfoDB(ctx, tx, ac, true, host.ID); err != nil {
			return ctxerr.Wrap(ctx, err, "ingest mdm apple host upsert MDM info")
		}

		return nil
	})
}

func (ds *Datastore) GetNanoMDMEnrollment(ctx context.Context, id string) (*fleet.NanoEnrollment, error) {
	var nanoEnroll fleet.NanoEnrollment
	// use writer as it is used just after creation in some cases
	err := sqlx.GetContext(ctx, ds.writer(ctx), &nanoEnroll, `SELECT id, device_id, type, enabled, token_update_tally
		FROM nano_enrollments WHERE id = ?`, id)
	if err != nil {
		if errors.Is(err, sql.ErrNoRows) {
			return nil, nil
		}
		return nil, ctxerr.Wrapf(ctx, err, "getting data from nano_enrollments for id %s", id)
	}

	return &nanoEnroll, nil
}

func (ds *Datastore) BatchSetMDMAppleProfiles(ctx context.Context, tmID *uint, profiles []*fleet.MDMAppleConfigProfile) error {
	return ds.withRetryTxx(ctx, func(tx sqlx.ExtContext) error {
		_, err := ds.batchSetMDMAppleProfilesDB(ctx, tx, tmID, profiles)
		return err
	})
}

// batchSetMDMAppleProfilesDB must be called from inside a transaction.
func (ds *Datastore) batchSetMDMAppleProfilesDB(
	ctx context.Context,
	tx sqlx.ExtContext,
	tmID *uint,
	profiles []*fleet.MDMAppleConfigProfile,
) (updatedDB bool, err error) {
	const loadExistingProfiles = `
SELECT
  identifier,
  profile_uuid,
  mobileconfig
FROM
  mdm_apple_configuration_profiles
WHERE
  team_id = ? AND
  identifier IN (?)
`

	const deleteProfilesNotInList = `
DELETE FROM
  mdm_apple_configuration_profiles
WHERE
  team_id = ? AND
  identifier NOT IN (?)
`

	const insertNewOrEditedProfile = `
INSERT INTO
  mdm_apple_configuration_profiles (
    profile_uuid, team_id, identifier, name, mobileconfig, checksum, uploaded_at
  )
VALUES
  -- see https://stackoverflow.com/a/51393124/1094941
  ( CONCAT('a', CONVERT(uuid() USING utf8mb4)), ?, ?, ?, ?, UNHEX(MD5(mobileconfig)), CURRENT_TIMESTAMP() )
ON DUPLICATE KEY UPDATE
  uploaded_at = IF(checksum = VALUES(checksum) AND name = VALUES(name), uploaded_at, CURRENT_TIMESTAMP()),
  checksum = VALUES(checksum),
  name = VALUES(name),
  mobileconfig = VALUES(mobileconfig)
`

	// use a profile team id of 0 if no-team
	var profTeamID uint
	if tmID != nil {
		profTeamID = *tmID
	}

	// build a list of identifiers for the incoming profiles, will keep the
	// existing ones if there's a match and no change
	incomingIdents := make([]string, len(profiles))
	// at the same time, index the incoming profiles keyed by identifier for ease
	// or processing
	incomingProfs := make(map[string]*fleet.MDMAppleConfigProfile, len(profiles))
	for i, p := range profiles {
		incomingIdents[i] = p.Identifier
		incomingProfs[p.Identifier] = p
	}

	var existingProfiles []*fleet.MDMAppleConfigProfile

	if len(incomingIdents) > 0 {
		// load existing profiles that match the incoming profiles by identifiers
		stmt, args, err := sqlx.In(loadExistingProfiles, profTeamID, incomingIdents)
		if err != nil || strings.HasPrefix(ds.testBatchSetMDMAppleProfilesErr, "inselect") {
			if err == nil {
				err = errors.New(ds.testBatchSetMDMAppleProfilesErr)
			}
			return false, ctxerr.Wrap(ctx, err, "build query to load existing profiles")
		}
		if err := sqlx.SelectContext(ctx, tx, &existingProfiles, stmt, args...); err != nil || strings.HasPrefix(ds.testBatchSetMDMAppleProfilesErr, "select") {
			if err == nil {
				err = errors.New(ds.testBatchSetMDMAppleProfilesErr)
			}
			return false, ctxerr.Wrap(ctx, err, "load existing profiles")
		}
	}

	// figure out if we need to delete any profiles
	keepIdents := make([]string, 0, len(incomingIdents))
	for _, p := range existingProfiles {
		if newP := incomingProfs[p.Identifier]; newP != nil {
			keepIdents = append(keepIdents, p.Identifier)
		}
	}

	// profiles that are managed and delivered by Fleet
	fleetIdents := []string{}
	for ident := range mobileconfig.FleetPayloadIdentifiers() {
		fleetIdents = append(fleetIdents, ident)
	}

	var (
		stmt string
		args []interface{}
	)
	// delete the obsolete profiles (all those that are not in keepIdents or delivered by Fleet)
	var result sql.Result
	stmt, args, err = sqlx.In(deleteProfilesNotInList, profTeamID, append(keepIdents, fleetIdents...))
	if err != nil || strings.HasPrefix(ds.testBatchSetMDMAppleProfilesErr, "indelete") {
		if err == nil {
			err = errors.New(ds.testBatchSetMDMAppleProfilesErr)
		}
		return false, ctxerr.Wrap(ctx, err, "build statement to delete obsolete profiles")
	}
	if result, err = tx.ExecContext(ctx, stmt, args...); err != nil || strings.HasPrefix(ds.testBatchSetMDMAppleProfilesErr, "delete") {
		if err == nil {
			err = errors.New(ds.testBatchSetMDMAppleProfilesErr)
		}
		return false, ctxerr.Wrap(ctx, err, "delete obsolete profiles")
	}
	if result != nil {
		rows, _ := result.RowsAffected()
		updatedDB = rows > 0
	}

	// insert the new profiles and the ones that have changed
	for _, p := range incomingProfs {
		if result, err = tx.ExecContext(ctx, insertNewOrEditedProfile, profTeamID, p.Identifier, p.Name,
			p.Mobileconfig); err != nil || strings.HasPrefix(ds.testBatchSetMDMAppleProfilesErr, "insert") {
			if err == nil {
				err = errors.New(ds.testBatchSetMDMAppleProfilesErr)
			}
			return false, ctxerr.Wrapf(ctx, err, "insert new/edited profile with identifier %q", p.Identifier)
		}
		updatedDB = updatedDB || insertOnDuplicateDidInsertOrUpdate(result)
	}

	// build a list of labels so the associations can be batch-set all at once
	// TODO: with minor changes this chunk of code could be shared
	// between macOS and Windows, but at the time of this
	// implementation we're under tight time constraints.
	incomingLabels := []fleet.ConfigurationProfileLabel{}
	if len(incomingIdents) > 0 {
		var newlyInsertedProfs []*fleet.MDMAppleConfigProfile
		// load current profiles (again) that match the incoming profiles by name to grab their uuids
		stmt, args, err := sqlx.In(loadExistingProfiles, profTeamID, incomingIdents)
		if err != nil || strings.HasPrefix(ds.testBatchSetMDMAppleProfilesErr, "inreselect") {
			if err == nil {
				err = errors.New(ds.testBatchSetMDMAppleProfilesErr)
			}
			return false, ctxerr.Wrap(ctx, err, "build query to load newly inserted profiles")
		}
		if err := sqlx.SelectContext(ctx, tx, &newlyInsertedProfs, stmt, args...); err != nil || strings.HasPrefix(ds.testBatchSetMDMAppleProfilesErr, "reselect") {
			if err == nil {
				err = errors.New(ds.testBatchSetMDMAppleProfilesErr)
			}
			return false, ctxerr.Wrap(ctx, err, "load newly inserted profiles")
		}

		for _, newlyInsertedProf := range newlyInsertedProfs {
			incomingProf, ok := incomingProfs[newlyInsertedProf.Identifier]
			if !ok {
				return false, ctxerr.Wrapf(ctx, err, "profile %q is in the database but was not incoming", newlyInsertedProf.Identifier)
			}

			for _, label := range incomingProf.LabelsIncludeAll {
				label.ProfileUUID = newlyInsertedProf.ProfileUUID
				incomingLabels = append(incomingLabels, label)
			}
			for _, label := range incomingProf.LabelsExcludeAny {
				label.ProfileUUID = newlyInsertedProf.ProfileUUID
				label.Exclude = true
				incomingLabels = append(incomingLabels, label)
			}
		}
	}

	// insert label associations
	var updatedLabels bool
	if updatedLabels, err = batchSetProfileLabelAssociationsDB(ctx, tx, incomingLabels,
		"darwin"); err != nil || strings.HasPrefix(ds.testBatchSetMDMAppleProfilesErr, "labels") {
		if err == nil {
			err = errors.New(ds.testBatchSetMDMAppleProfilesErr)
		}
		return false, ctxerr.Wrap(ctx, err, "inserting apple profile label associations")
	}
	return updatedDB || updatedLabels, nil
}

func (ds *Datastore) BulkDeleteMDMAppleHostsConfigProfiles(ctx context.Context, profs []*fleet.MDMAppleProfilePayload) error {
	return ds.withTx(ctx, func(tx sqlx.ExtContext) error {
		return ds.bulkDeleteMDMAppleHostsConfigProfilesDB(ctx, tx, profs)
	})
}

func (ds *Datastore) bulkDeleteMDMAppleHostsConfigProfilesDB(ctx context.Context, tx sqlx.ExtContext, profs []*fleet.MDMAppleProfilePayload) error {
	if len(profs) == 0 {
		return nil
	}

	executeDeleteBatch := func(valuePart string, args []any) error {
		stmt := fmt.Sprintf(`DELETE FROM host_mdm_apple_profiles WHERE (profile_identifier, host_uuid) IN (%s)`, strings.TrimSuffix(valuePart, ","))
		if _, err := tx.ExecContext(ctx, stmt, args...); err != nil {
			return ctxerr.Wrap(ctx, err, "error deleting host_mdm_apple_profiles")
		}
		return nil
	}

	var (
		args       []any
		sb         strings.Builder
		batchCount int
	)

	const defaultBatchSize = 1000 // results in this times 2 placeholders
	batchSize := defaultBatchSize
	if ds.testDeleteMDMProfilesBatchSize > 0 {
		batchSize = ds.testDeleteMDMProfilesBatchSize
	}

	resetBatch := func() {
		batchCount = 0
		args = args[:0]
		sb.Reset()
	}

	for _, p := range profs {
		args = append(args, p.ProfileIdentifier, p.HostUUID)
		sb.WriteString("(?, ?),")
		batchCount++

		if batchCount >= batchSize {
			if err := executeDeleteBatch(sb.String(), args); err != nil {
				return err
			}
			resetBatch()
		}
	}

	if batchCount > 0 {
		if err := executeDeleteBatch(sb.String(), args); err != nil {
			return err
		}
	}
	return nil
}

func (ds *Datastore) bulkSetPendingMDMAppleHostProfilesDB(
	ctx context.Context,
	tx sqlx.ExtContext,
	uuids []string,
) (updatedDB bool, err error) {
	if len(uuids) == 0 {
		return false, nil
	}

	appleMDMProfilesDesiredStateQuery := generateDesiredStateQuery("profile")

	// TODO(mna): the conditions here (and in toRemoveStmt) are subtly different
	// than the ones in ListMDMAppleProfilesToInstall/Remove, so I'm keeping
	// those statements distinct to avoid introducing a subtle bug, but we should
	// take the time to properly analyze this and try to reuse
	// ListMDMAppleProfilesToInstall/Remove as we do in the Windows equivalent
	// method.
	//
	// I.e. for toInstallStmt, this is missing:
	// 	-- profiles in A and B with operation type "install" and NULL status
	// but I believe it would be a no-op and no harm in adding (status is
	// already NULL).
	//
	// And for toRemoveStmt, this is different:
	// 	-- except "remove" operations in any state
	// vs
	// 	-- except "remove" operations in a terminal state or already pending
	// but again I believe it would be a no-op and no harm in making them the
	// same (if I'm understanding correctly, the only difference is that it
	// considers "remove" operations that have NULL status, which it would
	// update to make its status to NULL).

	toInstallStmt := fmt.Sprintf(`
	SELECT
		ds.profile_uuid as profile_uuid,
		ds.host_uuid as host_uuid,
		ds.host_platform as host_platform,
		ds.profile_identifier as profile_identifier,
		ds.profile_name as profile_name,
		ds.checksum as checksum
	FROM ( %s ) as ds
		LEFT JOIN host_mdm_apple_profiles hmap
			ON hmap.profile_uuid = ds.profile_uuid AND hmap.host_uuid = ds.host_uuid
	WHERE
		-- profile has been updated
		( hmap.checksum != ds.checksum ) OR
		-- profiles in A but not in B
		( hmap.profile_uuid IS NULL AND hmap.host_uuid IS NULL ) OR
		-- profiles in A and B but with operation type "remove"
		( hmap.host_uuid IS NOT NULL AND ( hmap.operation_type = ? OR hmap.operation_type IS NULL ) )
`, fmt.Sprintf(appleMDMProfilesDesiredStateQuery, "h.uuid IN (?)", "h.uuid IN (?)", "h.uuid IN (?)", "h.uuid IN (?)"))

	// batches of 10K hosts because h.uuid appears three times in the
	// query, and the max number of prepared statements is 65K, this was
	// good enough during a load test and gives us wiggle room if we add
	// more arguments and we forget to update the batch size.
	selectProfilesBatchSize := 10_000
	if ds.testSelectMDMProfilesBatchSize > 0 {
		selectProfilesBatchSize = ds.testSelectMDMProfilesBatchSize
	}
	selectProfilesTotalBatches := int(math.Ceil(float64(len(uuids)) / float64(selectProfilesBatchSize)))

	var wantedProfiles []*fleet.MDMAppleProfilePayload
	for i := 0; i < selectProfilesTotalBatches; i++ {
		start := i * selectProfilesBatchSize
		end := start + selectProfilesBatchSize
		if end > len(uuids) {
			end = len(uuids)
		}

		batchUUIDs := uuids[start:end]

		stmt, args, err := sqlx.In(toInstallStmt, batchUUIDs, batchUUIDs, batchUUIDs, batchUUIDs, fleet.MDMOperationTypeRemove)
		if err != nil {
			return false, ctxerr.Wrapf(ctx, err, "building statement to select profiles to install, batch %d of %d", i,
				selectProfilesTotalBatches)
		}

		var partialResult []*fleet.MDMAppleProfilePayload
		err = sqlx.SelectContext(ctx, tx, &partialResult, stmt, args...)
		if err != nil {
			return false, ctxerr.Wrapf(ctx, err, "selecting profiles to install, batch %d of %d", i, selectProfilesTotalBatches)
		}

		wantedProfiles = append(wantedProfiles, partialResult...)
	}

	// Exclude macOS only profiles from iPhones/iPads.
	wantedProfiles = fleet.FilterMacOSOnlyProfilesFromIOSIPadOS(wantedProfiles)

	toRemoveStmt := fmt.Sprintf(`
	SELECT
		hmap.profile_uuid as profile_uuid,
		hmap.host_uuid as host_uuid,
		hmap.profile_identifier as profile_identifier,
		hmap.profile_name as profile_name,
		hmap.checksum as checksum,
		hmap.status as status,
		hmap.operation_type as operation_type,
		COALESCE(hmap.detail, '') as detail,
		hmap.command_uuid as command_uuid
	FROM ( %s ) as ds
		RIGHT JOIN host_mdm_apple_profiles hmap
			ON hmap.profile_uuid = ds.profile_uuid AND hmap.host_uuid = ds.host_uuid
	WHERE
		hmap.host_uuid IN (?) AND
		-- profiles that are in B but not in A
		ds.profile_uuid IS NULL AND ds.host_uuid IS NULL AND
		-- except "remove" operations in any state
		( hmap.operation_type IS NULL OR hmap.operation_type != ? ) AND
		-- except "would be removed" profiles if they are a broken label-based profile
		-- (regardless of if it is an include-all or exclude-any label)
		NOT EXISTS (
			SELECT 1
			FROM mdm_configuration_profile_labels mcpl
			WHERE
			mcpl.apple_profile_uuid = hmap.profile_uuid AND
			mcpl.label_id IS NULL
		)
`, fmt.Sprintf(appleMDMProfilesDesiredStateQuery, "h.uuid IN (?)", "h.uuid IN (?)", "h.uuid IN (?)", "h.uuid IN (?)"))

	var currentProfiles []*fleet.MDMAppleProfilePayload
	for i := 0; i < selectProfilesTotalBatches; i++ {
		start := i * selectProfilesBatchSize
		end := start + selectProfilesBatchSize
		if end > len(uuids) {
			end = len(uuids)
		}

		batchUUIDs := uuids[start:end]

		stmt, args, err := sqlx.In(toRemoveStmt, batchUUIDs, batchUUIDs, batchUUIDs, batchUUIDs, batchUUIDs, fleet.MDMOperationTypeRemove)
		if err != nil {
			return false, ctxerr.Wrap(ctx, err, "building profiles to remove statement")
		}
		var partialResult []*fleet.MDMAppleProfilePayload
		err = sqlx.SelectContext(ctx, tx, &partialResult, stmt, args...)
		if err != nil {
			return false, ctxerr.Wrap(ctx, err, "fetching profiles to remove")
		}

		currentProfiles = append(currentProfiles, partialResult...)
	}

	if len(wantedProfiles) == 0 && len(currentProfiles) == 0 {
		return false, nil
	}

	// delete all host profiles to start from a clean slate, new entries will be added next
	// TODO(roberto): is this really necessary? this was pre-existing
	// behavior but I think it can be refactored. For now leaving it as-is.
	//
	// TODO part II(roberto): we found this call to be a major bottleneck during load testing
	// https://github.com/fleetdm/fleet/issues/21338
	if len(wantedProfiles) > 0 {
		if err := ds.bulkDeleteMDMAppleHostsConfigProfilesDB(ctx, tx, wantedProfiles); err != nil {
			return false, ctxerr.Wrap(ctx, err, "bulk delete all profiles")
		}
		updatedDB = true
	}

	// profileIntersection tracks profilesToAdd ∩ profilesToRemove, this is used to avoid:
	//
	// - Sending a RemoveProfile followed by an InstallProfile for a
	// profile with an identifier that's already installed, which can cause
	// racy behaviors.
	// - Sending a InstallProfile command for a profile that's exactly the
	// same as the one installed. Customers have reported that sending the
	// command causes unwanted behavior.
	profileIntersection := apple_mdm.NewProfileBimap()
	profileIntersection.IntersectByIdentifierAndHostUUID(wantedProfiles, currentProfiles)

	// start by deleting any that are already in the desired state
	var hostProfilesToClean []*fleet.MDMAppleProfilePayload
	for _, p := range currentProfiles {
		if _, ok := profileIntersection.GetMatchingProfileInDesiredState(p); ok {
			hostProfilesToClean = append(hostProfilesToClean, p)
		}
	}
	if len(hostProfilesToClean) > 0 {
		if err := ds.bulkDeleteMDMAppleHostsConfigProfilesDB(ctx, tx, hostProfilesToClean); err != nil {
			return false, ctxerr.Wrap(ctx, err, "bulk delete profiles to clean")
		}
		updatedDB = true
	}

	profilesToInsert := make(map[string]*fleet.MDMAppleProfilePayload)

	executeUpsertBatch := func(valuePart string, args []any) error {
		// Check if the update needs to be done at all.
		selectStmt := fmt.Sprintf(`
			SELECT
				host_uuid,
				profile_uuid,
				profile_identifier,
				status,
				COALESCE(operation_type, '') AS operation_type,
				COALESCE(detail, '') AS detail,
				command_uuid,
				profile_name,
				checksum,
				profile_uuid
			FROM host_mdm_apple_profiles WHERE (host_uuid, profile_uuid) IN (%s)`,
			strings.TrimSuffix(strings.Repeat("(?,?),", len(profilesToInsert)), ","))
		var selectArgs []any
		for _, p := range profilesToInsert {
			selectArgs = append(selectArgs, p.HostUUID, p.ProfileUUID)
		}
		var existingProfiles []fleet.MDMAppleProfilePayload
		if err := sqlx.SelectContext(ctx, tx, &existingProfiles, selectStmt, selectArgs...); err != nil {
			return ctxerr.Wrap(ctx, err, "bulk set pending profile status select existing")
		}
		var updateNeeded bool
		if len(existingProfiles) == len(profilesToInsert) {
			for _, exist := range existingProfiles {
				insert, ok := profilesToInsert[fmt.Sprintf("%s\n%s", exist.HostUUID, exist.ProfileUUID)]
				if !ok || !exist.Equal(*insert) {
					updateNeeded = true
					break
				}
			}
		} else {
			updateNeeded = true
		}
		if !updateNeeded {
			// All profiles are already in the database, no need to update.
			return nil
		}

		updatedDB = true
		baseStmt := fmt.Sprintf(`
				INSERT INTO host_mdm_apple_profiles (
					profile_uuid,
					host_uuid,
					profile_identifier,
					profile_name,
					checksum,
					operation_type,
					status,
					command_uuid,
					detail
				)
				VALUES %s
				ON DUPLICATE KEY UPDATE
					operation_type = VALUES(operation_type),
					status = VALUES(status),
					command_uuid = VALUES(command_uuid),
					checksum = VALUES(checksum),
					detail = VALUES(detail)
			`, strings.TrimSuffix(valuePart, ","))

		_, err := tx.ExecContext(ctx, baseStmt, args...)
		return ctxerr.Wrap(ctx, err, "bulk set pending profile status execute batch")
	}

	var (
		pargs      []any
		psb        strings.Builder
		batchCount int
	)

	const defaultBatchSize = 1000 // results in this times 9 placeholders
	batchSize := defaultBatchSize
	if ds.testUpsertMDMDesiredProfilesBatchSize > 0 {
		batchSize = ds.testUpsertMDMDesiredProfilesBatchSize
	}

	resetBatch := func() {
		batchCount = 0
		clear(profilesToInsert)
		pargs = pargs[:0]
		psb.Reset()
	}

	for _, p := range wantedProfiles {
		if pp, ok := profileIntersection.GetMatchingProfileInCurrentState(p); ok {
			if pp.Status != &fleet.MDMDeliveryFailed && bytes.Equal(pp.Checksum, p.Checksum) {
				profilesToInsert[fmt.Sprintf("%s\n%s", p.HostUUID, p.ProfileUUID)] = &fleet.MDMAppleProfilePayload{
					ProfileUUID:       p.ProfileUUID,
					ProfileIdentifier: p.ProfileIdentifier,
					ProfileName:       p.ProfileName,
					HostUUID:          p.HostUUID,
					HostPlatform:      p.HostPlatform,
					Checksum:          p.Checksum,
					Status:            pp.Status,
					OperationType:     pp.OperationType,
					Detail:            pp.Detail,
					CommandUUID:       pp.CommandUUID,
				}
				pargs = append(pargs, p.ProfileUUID, p.HostUUID, p.ProfileIdentifier, p.ProfileName, p.Checksum,
					pp.OperationType, pp.Status, pp.CommandUUID, pp.Detail)
				psb.WriteString("(?, ?, ?, ?, ?, ?, ?, ?, ?),")
				batchCount++

				if batchCount >= batchSize {
					if err := executeUpsertBatch(psb.String(), pargs); err != nil {
						return false, err
					}
					resetBatch()
				}
				continue
			}
		}

		profilesToInsert[fmt.Sprintf("%s\n%s", p.HostUUID, p.ProfileUUID)] = &fleet.MDMAppleProfilePayload{
			ProfileUUID:       p.ProfileUUID,
			ProfileIdentifier: p.ProfileIdentifier,
			ProfileName:       p.ProfileName,
			HostUUID:          p.HostUUID,
			HostPlatform:      p.HostPlatform,
			Checksum:          p.Checksum,
			OperationType:     fleet.MDMOperationTypeInstall,
			Status:            nil,
			CommandUUID:       "",
			Detail:            "",
		}
		pargs = append(pargs, p.ProfileUUID, p.HostUUID, p.ProfileIdentifier, p.ProfileName, p.Checksum,
			fleet.MDMOperationTypeInstall, nil, "", "")
		psb.WriteString("(?, ?, ?, ?, ?, ?, ?, ?, ?),")
		batchCount++

		if batchCount >= batchSize {
			if err := executeUpsertBatch(psb.String(), pargs); err != nil {
				return false, err
			}
			resetBatch()
		}
	}

	for _, p := range currentProfiles {
		if _, ok := profileIntersection.GetMatchingProfileInDesiredState(p); ok {
			continue
		}
		// If the profile wasn't installed, then we do not want to change the operation to "Remove".
		// Doing so will result in Fleet attempting to remove a profile that doesn't exist on the
		// host (since the installation failed). Skipping it here will lead to it being removed from
		// the host in Fleet during profile reconciliation, which is what we want.
		if p.DidNotInstallOnHost() {
			continue
		}
		profilesToInsert[fmt.Sprintf("%s\n%s", p.HostUUID, p.ProfileUUID)] = &fleet.MDMAppleProfilePayload{
			ProfileUUID:       p.ProfileUUID,
			ProfileIdentifier: p.ProfileIdentifier,
			ProfileName:       p.ProfileName,
			HostUUID:          p.HostUUID,
			HostPlatform:      p.HostPlatform,
			Checksum:          p.Checksum,
			OperationType:     fleet.MDMOperationTypeRemove,
			Status:            nil,
			CommandUUID:       "",
			Detail:            "",
		}
		pargs = append(pargs, p.ProfileUUID, p.HostUUID, p.ProfileIdentifier, p.ProfileName, p.Checksum,
			fleet.MDMOperationTypeRemove, nil, "", "")
		psb.WriteString("(?, ?, ?, ?, ?, ?, ?, ?, ?),")
		batchCount++

		if batchCount >= batchSize {
			if err := executeUpsertBatch(psb.String(), pargs); err != nil {
				return false, err
			}
			resetBatch()
		}
	}

	if batchCount > 0 {
		if err := executeUpsertBatch(psb.String(), pargs); err != nil {
			return false, err
		}
	}
	return updatedDB, nil
}

// mdmEntityTypeToDynamicNames tracks what names should be used in the
// templates for SQL statements based on the given entity type. The dynamic
// names are deliberately spelled out in full (instead of using an fmt.Sprintf
// approach) so that they are greppable in the codebase.
var mdmEntityTypeToDynamicNames = map[string]map[string]string{
	"declaration": {
		"entityUUIDColumn":        "declaration_uuid",
		"entityIdentifierColumn":  "declaration_identifier",
		"entityNameColumn":        "declaration_name",
		"countEntityLabelsColumn": "count_declaration_labels",
		"mdmAppleEntityTable":     "mdm_apple_declarations",
		"mdmEntityLabelsTable":    "mdm_declaration_labels",
		"appleEntityUUIDColumn":   "apple_declaration_uuid",
		"hostMDMAppleEntityTable": "host_mdm_apple_declarations",
	},
	"profile": {
		"entityUUIDColumn":        "profile_uuid",
		"entityIdentifierColumn":  "profile_identifier",
		"entityNameColumn":        "profile_name",
		"countEntityLabelsColumn": "count_profile_labels",
		"mdmAppleEntityTable":     "mdm_apple_configuration_profiles",
		"mdmEntityLabelsTable":    "mdm_configuration_profile_labels",
		"appleEntityUUIDColumn":   "apple_profile_uuid",
		"hostMDMAppleEntityTable": "host_mdm_apple_profiles",
	},
}

// generateDesiredStateQuery generates a query string that represents the
// desired state of an Apple entity based on its type (profile or declaration)
func generateDesiredStateQuery(entityType string) string {
	dynamicNames := mdmEntityTypeToDynamicNames[entityType]
	if dynamicNames == nil {
		panic(fmt.Sprintf("unknown entity type %q", entityType))
	}

	return os.Expand(`
	-- non label-based entities
	SELECT
		mae.${entityUUIDColumn},
		h.uuid as host_uuid,
		h.platform as host_platform,
		mae.identifier as ${entityIdentifierColumn},
		mae.name as ${entityNameColumn},
		mae.checksum as checksum,
		0 as ${countEntityLabelsColumn},
		0 as count_non_broken_labels,
		0 as count_host_labels,
		0 as count_host_updated_after_labels
	FROM
		${mdmAppleEntityTable} mae
			JOIN hosts h
				ON h.team_id = mae.team_id OR (h.team_id IS NULL AND mae.team_id = 0)
			JOIN nano_enrollments ne
				ON ne.device_id = h.uuid
	WHERE
		(h.platform = 'darwin' OR h.platform = 'ios' OR h.platform = 'ipados') AND
		ne.enabled = 1 AND
		ne.type = 'Device' AND
		NOT EXISTS (
			SELECT 1
			FROM ${mdmEntityLabelsTable} mel
			WHERE mel.${appleEntityUUIDColumn} = mae.${entityUUIDColumn}
		) AND
		( %s )

	UNION

	-- label-based entities where the host is a member of all the labels (include-all).
	-- by design, "include" labels cannot match if they are broken (the host cannot be
	-- a member of a deleted label).
	SELECT
		mae.${entityUUIDColumn},
		h.uuid as host_uuid,
		h.platform as host_platform,
		mae.identifier as ${entityIdentifierColumn},
		mae.name as ${entityNameColumn},
		mae.checksum as checksum,
		COUNT(*) as ${countEntityLabelsColumn},
		COUNT(mel.label_id) as count_non_broken_labels,
		COUNT(lm.label_id) as count_host_labels,
		0 as count_host_updated_after_labels
	FROM
		${mdmAppleEntityTable} mae
			JOIN hosts h
				ON h.team_id = mae.team_id OR (h.team_id IS NULL AND mae.team_id = 0)
			JOIN nano_enrollments ne
				ON ne.device_id = h.uuid
			JOIN ${mdmEntityLabelsTable} mel
				ON mel.${appleEntityUUIDColumn} = mae.${entityUUIDColumn} AND mel.exclude = 0 AND mel.require_all = 1
			LEFT OUTER JOIN label_membership lm
				ON lm.label_id = mel.label_id AND lm.host_id = h.id
	WHERE
		(h.platform = 'darwin' OR h.platform = 'ios' OR h.platform = 'ipados') AND
		ne.enabled = 1 AND
		ne.type = 'Device' AND
		( %s )
	GROUP BY
		mae.${entityUUIDColumn}, h.uuid, h.platform, mae.identifier, mae.name, mae.checksum
	HAVING
		${countEntityLabelsColumn} > 0 AND count_host_labels = ${countEntityLabelsColumn}

	UNION

	-- label-based entities where the host is NOT a member of any of the labels (exclude-any).
	-- explicitly ignore profiles with broken excluded labels so that they are never applied,
	-- and ignore profiles that depend on labels created _after_ the label_updated_at timestamp
	-- of the host (because we don't have results for that label yet, the host may or may not be
	-- a member).
	SELECT
		mae.${entityUUIDColumn},
		h.uuid as host_uuid,
		h.platform as host_platform,
		mae.identifier as ${entityIdentifierColumn},
		mae.name as ${entityNameColumn},
		mae.checksum as checksum,
		COUNT(*) as ${countEntityLabelsColumn},
		COUNT(mel.label_id) as count_non_broken_labels,
		COUNT(lm.label_id) as count_host_labels,
		-- this helps avoid the case where the host is not a member of a label 
		-- just because it hasn't reported results for that label yet.
		SUM(CASE WHEN lbl.created_at IS NOT NULL AND h.label_updated_at >= lbl.created_at THEN 1 ELSE 0 END) as count_host_updated_after_labels
	FROM
		${mdmAppleEntityTable} mae
			JOIN hosts h
				ON h.team_id = mae.team_id OR (h.team_id IS NULL AND mae.team_id = 0)
			JOIN nano_enrollments ne
				ON ne.device_id = h.uuid
			JOIN ${mdmEntityLabelsTable} mel
<<<<<<< HEAD
				ON mel.${appleEntityUUIDColumn} = mae.${entityUUIDColumn} AND mel.exclude = 1 AND mel.require_all = 0
=======
				ON mel.${appleEntityUUIDColumn} = mae.${entityUUIDColumn} AND mel.exclude = 1
			LEFT OUTER JOIN labels lbl
				ON lbl.id = mel.label_id
>>>>>>> a2398034
			LEFT OUTER JOIN label_membership lm
				ON lm.label_id = mel.label_id AND lm.host_id = h.id
	WHERE
		(h.platform = 'darwin' OR h.platform = 'ios' OR h.platform = 'ipados') AND
		ne.enabled = 1 AND
		ne.type = 'Device' AND
		( %s )
	GROUP BY
		mae.${entityUUIDColumn}, h.uuid, h.platform, mae.identifier, mae.name, mae.checksum
	HAVING
<<<<<<< HEAD
		-- considers only the profiles with labels, without any broken label, and with the host not in any label
		${countEntityLabelsColumn} > 0 AND ${countEntityLabelsColumn} = count_non_broken_labels AND count_host_labels = 0

	UNION

	-- label-based entities where the host is a member of any the labels (include-any).
	-- by design, "include" labels cannot match if they are broken (the host cannot be
	-- a member of a deleted label).
	SELECT
		mae.${entityUUIDColumn},
		h.uuid as host_uuid,
		h.platform as host_platform,
		mae.identifier as ${entityIdentifierColumn},
		mae.name as ${entityNameColumn},
		mae.checksum as checksum,
		COUNT(*) as ${countEntityLabelsColumn},
		COUNT(mel.label_id) as count_non_broken_labels,
		COUNT(lm.label_id) as count_host_labels
	FROM
		${mdmAppleEntityTable} mae
			JOIN hosts h
				ON h.team_id = mae.team_id OR (h.team_id IS NULL AND mae.team_id = 0)
			JOIN nano_enrollments ne
				ON ne.device_id = h.uuid
			JOIN ${mdmEntityLabelsTable} mel
				ON mel.${appleEntityUUIDColumn} = mae.${entityUUIDColumn} AND mel.exclude = 0 AND mel.require_all = 0
			LEFT OUTER JOIN label_membership lm
				ON lm.label_id = mel.label_id AND lm.host_id = h.id
	WHERE
		(h.platform = 'darwin' OR h.platform = 'ios' OR h.platform = 'ipados') AND
		ne.enabled = 1 AND
		ne.type = 'Device' AND
		( %s )
	GROUP BY
		mae.${entityUUIDColumn}, h.uuid, h.platform, mae.identifier, mae.name, mae.checksum
	HAVING
		${countEntityLabelsColumn} > 0 AND count_host_labels >= 1

=======
		-- considers only the profiles with labels, without any broken label, with results reported after all labels were created and with the host not in any label
		${countEntityLabelsColumn} > 0 AND ${countEntityLabelsColumn} = count_non_broken_labels AND ${countEntityLabelsColumn} = count_host_updated_after_labels AND count_host_labels = 0
>>>>>>> a2398034
	`, func(s string) string { return dynamicNames[s] })
}

// generateEntitiesToInstallQuery is a set difference between:
//
//   - Set A (ds), the "desired state", can be obtained from a JOIN between
//     mdm_apple_x and hosts.
//
// - Set B, the "current state" given by host_mdm_apple_x.
//
// A - B gives us the entities that need to be installed:
//
//   - entities that are in A but not in B
//
//   - entities which contents have changed, but their identifier are
//     the same (by checking the checksums)
//
//   - entities that are in A and in B, but with an operation type of
//     "remove", regardless of the status. (technically, if status is NULL then
//     the entity should be already installed - it has not been queued for
//     remove yet -, and same if status is failed, but the proper thing to do
//     with it would be to remove the row, not return it as "to install". For
//     simplicity of implementation here (and to err on the safer side - the
//     entity's content could've changed), we'll return it as "to install" for
//     now, which will cause the row to be updated with the correct operation
//     type and status).
//
//   - entities that are in A and in B, with an operation type of "install"
//     and a NULL status. Other statuses mean that the operation is already in
//     flight (pending), the operation has been completed but is still subject
//     to independent verification by Fleet (verifying), or has reached a terminal
//     state (failed or verified). If the entity's content is edited, all
//     relevant hosts will be marked as status NULL so that it gets
//     re-installed.
//
// Note that for label-based entities, only fully-satisfied entities are
// considered for installation. This means that a broken label-based entity,
// where one of the labels does not exist anymore, will not be considered for
// installation.
func generateEntitiesToInstallQuery(entityType string) string {
	dynamicNames := mdmEntityTypeToDynamicNames[entityType]
	if dynamicNames == nil {
		panic(fmt.Sprintf("unknown entity type %q", entityType))
	}

	return fmt.Sprintf(os.Expand(`
	( %s ) as ds
		LEFT JOIN ${hostMDMAppleEntityTable} hmae
			ON hmae.${entityUUIDColumn} = ds.${entityUUIDColumn} AND hmae.host_uuid = ds.host_uuid
	WHERE
		-- entity has been updated
		( hmae.checksum != ds.checksum ) OR
		-- entity in A but not in B
		( hmae.${entityUUIDColumn} IS NULL AND hmae.host_uuid IS NULL ) OR
		-- entities in A and B but with operation type "remove"
		( hmae.host_uuid IS NOT NULL AND ( hmae.operation_type = ? OR hmae.operation_type IS NULL ) ) OR
		-- entities in A and B with operation type "install" and NULL status
		( hmae.host_uuid IS NOT NULL AND hmae.operation_type = ? AND hmae.status IS NULL )
`, func(s string) string { return dynamicNames[s] }), fmt.Sprintf(generateDesiredStateQuery(entityType), "TRUE", "TRUE", "TRUE", "TRUE"))
}

// generateEntitiesToRemoveQuery is a set difference between:
//
// - Set A (ds), the "desired state", can be obtained from a JOIN between
// mdm_apple_configuration_x and hosts.
//
// - Set B, the "current state" given by host_mdm_apple_x.
//
// B - A gives us the entities that need to be removed:
//
//   - entities that are in B but not in A, except those with operation type
//     "remove" and a terminal state (failed) or a state indicating
//     that the operation is in flight (pending) or the operation has been completed
//     but is still subject to independent verification by Fleet (verifying)
//     or the operation has been completed and independenly verified by Fleet (verified).
//
// Any other case are entities that are in both B and A, and as such are
// processed by the generateEntitiesToInstallQuery query (since they are in
// both, their desired state is necessarily to be installed).
//
// Note that for label-based entities, only those that are fully-sastisfied
// by the host are considered for install (are part of the desired state used
// to compute the ones to remove). However, as a special case, a broken
// label-based entity will NOT be removed from a host where it was
// previously installed. However, if a host used to satisfy a label-based
// entity but no longer does (and that label-based entity is not "broken"),
// the entity will be removed from the host.
func generateEntitiesToRemoveQuery(entityType string) string {
	dynamicNames := mdmEntityTypeToDynamicNames[entityType]
	if dynamicNames == nil {
		panic(fmt.Sprintf("unknown entity type %q", entityType))
	}

	return fmt.Sprintf(os.Expand(`
	( %s ) as ds
		RIGHT JOIN ${hostMDMAppleEntityTable} hmae
			ON hmae.${entityUUIDColumn} = ds.${entityUUIDColumn} AND hmae.host_uuid = ds.host_uuid
	WHERE
		-- entities that are in B but not in A
		ds.${entityUUIDColumn} IS NULL AND ds.host_uuid IS NULL AND
		-- except "remove" operations in a terminal state or already pending
		( hmae.operation_type IS NULL OR hmae.operation_type != ? OR hmae.status IS NULL ) AND
		-- except "would be removed" entities if they are a broken label-based entities
		-- (regardless of if it is an include-all or exclude-any label)
		NOT EXISTS (
			SELECT 1
			FROM ${mdmEntityLabelsTable} mcpl
			WHERE
				mcpl.${appleEntityUUIDColumn} = hmae.${entityUUIDColumn} AND
				mcpl.label_id IS NULL
		)
`, func(s string) string { return dynamicNames[s] }), fmt.Sprintf(generateDesiredStateQuery(entityType), "TRUE", "TRUE", "TRUE", "TRUE"))
}

func (ds *Datastore) ListMDMAppleProfilesToInstall(ctx context.Context) ([]*fleet.MDMAppleProfilePayload, error) {
	query := fmt.Sprintf(`
	SELECT
		ds.profile_uuid,
		ds.host_uuid,
		ds.host_platform,
		ds.profile_identifier,
		ds.profile_name,
		ds.checksum
	FROM %s `,
		generateEntitiesToInstallQuery("profile"))
	var profiles []*fleet.MDMAppleProfilePayload
	err := sqlx.SelectContext(ctx, ds.reader(ctx), &profiles, query, fleet.MDMOperationTypeRemove, fleet.MDMOperationTypeInstall)
	return profiles, err
}

func (ds *Datastore) ListMDMAppleProfilesToRemove(ctx context.Context) ([]*fleet.MDMAppleProfilePayload, error) {
	query := fmt.Sprintf(`
	SELECT
		hmae.profile_uuid,
		hmae.profile_identifier,
		hmae.profile_name,
		hmae.host_uuid,
		hmae.checksum,
		hmae.operation_type,
		COALESCE(hmae.detail, '') as detail,
		hmae.status,
		hmae.command_uuid
	FROM %s`, generateEntitiesToRemoveQuery("profile"))
	var profiles []*fleet.MDMAppleProfilePayload
	err := sqlx.SelectContext(ctx, ds.reader(ctx), &profiles, query, fleet.MDMOperationTypeRemove)

	return profiles, err
}

func (ds *Datastore) GetMDMAppleProfilesContents(ctx context.Context, uuids []string) (map[string]mobileconfig.Mobileconfig, error) {
	if len(uuids) == 0 {
		return nil, nil
	}

	stmt := `
          SELECT profile_uuid, mobileconfig as mobileconfig
          FROM mdm_apple_configuration_profiles WHERE profile_uuid IN (?)
	`
	query, args, err := sqlx.In(stmt, uuids)
	if err != nil {
		return nil, err
	}
	rows, err := ds.reader(ctx).QueryxContext(ctx, query, args...)
	if err != nil {
		return nil, err
	}
	defer rows.Close()
	results := make(map[string]mobileconfig.Mobileconfig)
	for rows.Next() {
		var uid string
		var mobileconfig mobileconfig.Mobileconfig
		if err := rows.Scan(&uid, &mobileconfig); err != nil {
			return nil, err
		}
		results[uid] = mobileconfig
	}
	return results, nil
}

func (ds *Datastore) BulkUpsertMDMAppleHostProfiles(ctx context.Context, payload []*fleet.MDMAppleBulkUpsertHostProfilePayload) error {
	if len(payload) == 0 {
		return nil
	}

	executeUpsertBatch := func(valuePart string, args []any) error {
		stmt := fmt.Sprintf(`
	    INSERT INTO host_mdm_apple_profiles (
              profile_uuid,
              profile_identifier,
              profile_name,
              host_uuid,
              status,
              operation_type,
              detail,
              command_uuid,
              checksum
            )
            VALUES %s
            ON DUPLICATE KEY UPDATE
              status = VALUES(status),
              operation_type = VALUES(operation_type),
              detail = VALUES(detail),
              checksum = VALUES(checksum),
              profile_identifier = VALUES(profile_identifier),
              profile_name = VALUES(profile_name),
              command_uuid = VALUES(command_uuid)`,
			strings.TrimSuffix(valuePart, ","),
		)

		_, err := ds.writer(ctx).ExecContext(ctx, stmt, args...)
		return err
	}

	generateValueArgs := func(p *fleet.MDMAppleBulkUpsertHostProfilePayload) (string, []any) {
		valuePart := "(?, ?, ?, ?, ?, ?, ?, ?, ?),"
		args := []any{p.ProfileUUID, p.ProfileIdentifier, p.ProfileName, p.HostUUID, p.Status, p.OperationType, p.Detail, p.CommandUUID, p.Checksum}
		return valuePart, args
	}

	const defaultBatchSize = 1000 // results in this times 9 placeholders
	batchSize := defaultBatchSize
	if ds.testUpsertMDMDesiredProfilesBatchSize > 0 {
		batchSize = ds.testUpsertMDMDesiredProfilesBatchSize
	}

	if err := batchProcessDB(payload, batchSize, generateValueArgs, executeUpsertBatch); err != nil {
		return err
	}

	return nil
}

func (ds *Datastore) UpdateOrDeleteHostMDMAppleProfile(ctx context.Context, profile *fleet.HostMDMAppleProfile) error {
	if profile.OperationType == fleet.MDMOperationTypeRemove &&
		profile.Status != nil &&
		(*profile.Status == fleet.MDMDeliveryVerifying || *profile.Status == fleet.MDMDeliveryVerified) {
		_, err := ds.writer(ctx).ExecContext(ctx, `
          DELETE FROM host_mdm_apple_profiles
          WHERE host_uuid = ? AND command_uuid = ?
        `, profile.HostUUID, profile.CommandUUID)
		return err
	}

	detail := profile.Detail

	if profile.OperationType == fleet.MDMOperationTypeRemove && profile.Status != nil && *profile.Status == fleet.MDMDeliveryFailed {
		detail = fmt.Sprintf("Failed to remove: %s", detail)
	}

	// Check whether we want to set a install operation as 'verifying' for an iOS/iPadOS device.
	var isIOSIPadOSInstallVerifiying bool
	if profile.OperationType == fleet.MDMOperationTypeInstall && profile.Status != nil && *profile.Status == fleet.MDMDeliveryVerifying {
		if err := ds.writer(ctx).GetContext(ctx, &isIOSIPadOSInstallVerifiying, `
          SELECT platform = 'ios' OR platform = 'ipados' FROM hosts WHERE uuid = ?`,
			profile.HostUUID,
		); err != nil {
			return err
		}
	}

	status := profile.Status
	if isIOSIPadOSInstallVerifiying {
		// iOS/iPadOS devices do not have osquery,
		// thus they go from 'pending' straight to 'verified'
		status = &fleet.MDMDeliveryVerified
	}

	_, err := ds.writer(ctx).ExecContext(ctx, `
          UPDATE host_mdm_apple_profiles
          SET status = ?, operation_type = ?, detail = ?
          WHERE host_uuid = ? AND command_uuid = ?
        `, status, profile.OperationType, detail, profile.HostUUID, profile.CommandUUID)
	return err
}

// sqlCaseMDMAppleStatus returns a SQL snippet that can be used to determine the status of a host
// based on the status of its profiles and declarations and filevault status. It should be used in
// conjunction with sqlJoinMDMAppleProfilesStatus and sqlJoinMDMAppleDeclarationsStatus. It assumes the
// hosts table to be aliased as 'h' and the host_disk_encryption_keys table to be aliased as 'hdek'.
func sqlCaseMDMAppleStatus() string {
	// NOTE: To make this snippet reusable, we're not using sqlx.Named here because it would
	// complicate usage in other queries (e.g., list hosts).
	var (
		failed    = fmt.Sprintf("'%s'", string(fleet.MDMDeliveryFailed))
		pending   = fmt.Sprintf("'%s'", string(fleet.MDMDeliveryPending))
		verifying = fmt.Sprintf("'%s'", string(fleet.MDMDeliveryVerifying))
		verified  = fmt.Sprintf("'%s'", string(fleet.MDMDeliveryVerified))
	)
	return `
	CASE WHEN (prof_failed
		OR decl_failed
		OR fv_failed) THEN
		` + failed + `
	WHEN (prof_pending
		OR decl_pending
		-- special case for filevault, it's pending if the profile is
		-- pending OR the profile is verified or verifying but we still
		-- don't have an encryption key.
		OR(fv_pending
			OR((fv_verifying
				OR fv_verified)
			AND (hdek.base64_encrypted IS NULL OR (hdek.decryptable IS NOT NULL AND hdek.decryptable != 1))))) THEN
		` + pending + `
	WHEN (prof_verifying
		OR decl_verifying
		-- special case when fv profile is verifying, and we already have an encryption key, in any state, we treat as verifying
		OR(fv_verifying
			AND hdek.base64_encrypted IS NOT NULL AND (hdek.decryptable IS NULL OR hdek.decryptable = 1))
		-- special case when fv profile is verified, but we didn't verify the encryption key, we treat as verifying
		OR(fv_verified
			AND hdek.base64_encrypted IS NOT NULL AND hdek.decryptable IS NULL)) THEN
		` + verifying + `
	WHEN (prof_verified
		OR decl_verified
		OR(fv_verified
			AND hdek.base64_encrypted IS NOT NULL AND hdek.decryptable = 1)) THEN
		` + verified + `
	END
`
}

// sqlJoinMDMAppleProfilesStatus returns a SQL snippet that can be used to join a table derived from
// host_mdm_apple_profiles (grouped by host_uuid and status) and the hosts table. For each host_uuid,
// it derives a boolean value for each status category. The value will be 1 if the host has any
// profile in the given status category. Separate columns are used for status of the filevault profile
// vs. all other profiles. The snippet assumes the hosts table to be aliased as 'h'.
func sqlJoinMDMAppleProfilesStatus() string {
	// NOTE: To make this snippet reusable, we're not using sqlx.Named here because it would
	// complicate usage in other queries (e.g., list hosts).
	var (
		failed    = fmt.Sprintf("'%s'", string(fleet.MDMDeliveryFailed))
		pending   = fmt.Sprintf("'%s'", string(fleet.MDMDeliveryPending))
		verifying = fmt.Sprintf("'%s'", string(fleet.MDMDeliveryVerifying))
		verified  = fmt.Sprintf("'%s'", string(fleet.MDMDeliveryVerified))
		install   = fmt.Sprintf("'%s'", string(fleet.MDMOperationTypeInstall))
		filevault = fmt.Sprintf("'%s'", mobileconfig.FleetFileVaultPayloadIdentifier)
	)
	return `
	LEFT JOIN (
		-- profile statuses grouped by host uuid, boolean value will be 1 if host has any profile with the given status
		-- filevault profiles are treated separately
		SELECT
			host_uuid,
			MAX( IF((status IS NULL OR status = ` + pending + `) AND profile_identifier != ` + filevault + `, 1, 0)) AS prof_pending,
			MAX( IF(status = ` + failed + ` AND profile_identifier != ` + filevault + `, 1, 0)) AS prof_failed,
			MAX( IF(status = ` + verifying + ` AND profile_identifier != ` + filevault + ` AND operation_type = ` + install + `, 1, 0)) AS prof_verifying,
			MAX( IF(status = ` + verified + `  AND profile_identifier != ` + filevault + ` AND operation_type = ` + install + `, 1, 0)) AS prof_verified,
			MAX( IF((status IS NULL OR status = ` + pending + `) AND profile_identifier = ` + filevault + `, 1, 0)) AS fv_pending,
			MAX( IF(status = ` + failed + ` AND profile_identifier = ` + filevault + `, 1, 0)) AS fv_failed,
			MAX( IF(status = ` + verifying + ` AND profile_identifier = ` + filevault + ` AND operation_type = ` + install + `, 1, 0)) AS fv_verifying,
			MAX( IF(status = ` + verified + `  AND profile_identifier = ` + filevault + ` AND operation_type = ` + install + `, 1, 0)) AS fv_verified
		FROM
			host_mdm_apple_profiles
		GROUP BY
			host_uuid) hmap ON h.uuid = hmap.host_uuid
`
}

// sqlJoinMDMAppleDeclarationsStatus returns a SQL snippet that can be used to join a table derived from
// host_mdm_apple_declarations (grouped by host_uuid and status) and the hosts table. For each host_uuid,
// it derives a boolean value for each status category. The value will be 1 if the host has any
// declaration in the given status category. The snippet assumes the hosts table to be aliased as 'h'.
func sqlJoinMDMAppleDeclarationsStatus() string {
	// NOTE: To make this snippet reusable, we're not using sqlx.Named here because it would
	// complicate usage in other queries (e.g., list hosts).
	var (
		failed            = fmt.Sprintf("'%s'", string(fleet.MDMDeliveryFailed))
		pending           = fmt.Sprintf("'%s'", string(fleet.MDMDeliveryPending))
		verifying         = fmt.Sprintf("'%s'", string(fleet.MDMDeliveryVerifying))
		verified          = fmt.Sprintf("'%s'", string(fleet.MDMDeliveryVerified))
		install           = fmt.Sprintf("'%s'", string(fleet.MDMOperationTypeInstall))
		reservedDeclNames = fmt.Sprintf("'%s', '%s', '%s'", fleetmdm.FleetMacOSUpdatesProfileName, fleetmdm.FleetIOSUpdatesProfileName, fleetmdm.FleetIPadOSUpdatesProfileName)
	)
	return `
	LEFT JOIN (
		-- declaration statuses grouped by host uuid, boolean value will be 1 if host has any declaration with the given status
		SELECT
			host_uuid,
			MAX( IF((status IS NULL OR status = ` + pending + `), 1, 0)) AS decl_pending,
			MAX( IF(status = ` + failed + `, 1, 0)) AS decl_failed,
			MAX( IF(status = ` + verifying + ` , 1, 0)) AS decl_verifying,
			MAX( IF(status = ` + verified + ` , 1, 0)) AS decl_verified
		FROM
			host_mdm_apple_declarations
		WHERE
			operation_type = ` + install + ` AND declaration_name NOT IN(` + reservedDeclNames + `)
		GROUP BY
			host_uuid) hmad ON h.uuid = hmad.host_uuid
`
}

func (ds *Datastore) GetMDMAppleProfilesSummary(ctx context.Context, teamID *uint) (*fleet.MDMProfilesSummary, error) {
	stmt := `
SELECT
	COUNT(id) AS count,
	%s AS status
FROM
	hosts h
	%s
	%s
	LEFT JOIN host_disk_encryption_keys hdek ON h.id = hdek.host_id
WHERE
	platform IN('darwin', 'ios', 'ipad_os') AND %s
GROUP BY
	status HAVING status IS NOT NULL`

	teamFilter := "team_id IS NULL"
	if teamID != nil && *teamID > 0 {
		teamFilter = fmt.Sprintf("team_id = %d", *teamID)
	}

	stmt = fmt.Sprintf(stmt, sqlCaseMDMAppleStatus(), sqlJoinMDMAppleProfilesStatus(), sqlJoinMDMAppleDeclarationsStatus(), teamFilter)

	var dest []struct {
		Count  uint   `db:"count"`
		Status string `db:"status"`
	}

	if err := sqlx.SelectContext(ctx, ds.reader(ctx), &dest, stmt); err != nil {
		return nil, err
	}

	byStatus := make(map[string]uint)
	for _, s := range dest {
		if _, ok := byStatus[s.Status]; ok {
			return nil, fmt.Errorf("duplicate status %s", s.Status)
		}
		byStatus[s.Status] = s.Count
	}

	var res fleet.MDMProfilesSummary
	for s, c := range byStatus {
		switch fleet.MDMDeliveryStatus(s) {
		case fleet.MDMDeliveryFailed:
			res.Failed = c
		case fleet.MDMDeliveryPending:
			res.Pending = c
		case fleet.MDMDeliveryVerifying:
			res.Verifying = c
		case fleet.MDMDeliveryVerified:
			res.Verified = c
		default:
			return nil, fmt.Errorf("unknown status %s", s)
		}
	}

	return &res, nil
}

func (ds *Datastore) InsertMDMIdPAccount(ctx context.Context, account *fleet.MDMIdPAccount) error {
	stmt := `
      INSERT INTO mdm_idp_accounts
        (uuid, username, fullname, email)
      VALUES
        (UUID(), ?, ?, ?)
      ON DUPLICATE KEY UPDATE
        username   = VALUES(username),
        fullname   = VALUES(fullname)`

	_, err := ds.writer(ctx).ExecContext(ctx, stmt, account.Username, account.Fullname, account.Email)
	return ctxerr.Wrap(ctx, err, "creating new MDM IdP account")
}

func (ds *Datastore) GetMDMIdPAccountByEmail(ctx context.Context, email string) (*fleet.MDMIdPAccount, error) {
	stmt := `SELECT uuid, username, fullname, email FROM mdm_idp_accounts WHERE email = ?`
	var acct fleet.MDMIdPAccount
	err := sqlx.GetContext(ctx, ds.reader(ctx), &acct, stmt, email)
	if err != nil {
		if err == sql.ErrNoRows {
			return nil, ctxerr.Wrap(ctx, notFound("MDMIdPAccount").WithMessage(fmt.Sprintf("with email %s", email)))
		}
		return nil, ctxerr.Wrap(ctx, err, "select mdm_idp_accounts by email")
	}
	return &acct, nil
}

func (ds *Datastore) GetMDMIdPAccountByUUID(ctx context.Context, uuid string) (*fleet.MDMIdPAccount, error) {
	stmt := `SELECT uuid, username, fullname, email FROM mdm_idp_accounts WHERE uuid = ?`
	var acct fleet.MDMIdPAccount
	err := sqlx.GetContext(ctx, ds.reader(ctx), &acct, stmt, uuid)
	if err != nil {
		if err == sql.ErrNoRows {
			return nil, ctxerr.Wrap(ctx, notFound("MDMIdPAccount").WithMessage(fmt.Sprintf("with uuid %s", uuid)))
		}
		return nil, ctxerr.Wrap(ctx, err, "select mdm_idp_accounts")
	}
	return &acct, nil
}

func subqueryFileVaultVerifying() (string, []interface{}) {
	sql := `
            SELECT
                1 FROM host_mdm_apple_profiles hmap
            WHERE
                h.uuid = hmap.host_uuid
                AND hmap.profile_identifier = ?
                AND hmap.operation_type = ?
                AND (
		  (hmap.status = ? AND hdek.decryptable IS NULL)
		  OR
		  (hmap.status = ? AND hdek.decryptable = 1)
		)`
	args := []interface{}{
		mobileconfig.FleetFileVaultPayloadIdentifier,
		fleet.MDMOperationTypeInstall,
		fleet.MDMDeliveryVerified,
		fleet.MDMDeliveryVerifying,
	}
	return sql, args
}

func subqueryFileVaultVerified() (string, []interface{}) {
	sql := `
            SELECT
                1 FROM host_mdm_apple_profiles hmap
            WHERE
                h.uuid = hmap.host_uuid
                AND hdek.decryptable = 1
                AND hmap.profile_identifier = ?
                AND hmap.status = ?
                AND hmap.operation_type = ?`
	args := []interface{}{
		mobileconfig.FleetFileVaultPayloadIdentifier,
		fleet.MDMDeliveryVerified,
		fleet.MDMOperationTypeInstall,
	}
	return sql, args
}

func subqueryFileVaultActionRequired() (string, []interface{}) {
	sql := `
            SELECT
                1 FROM host_mdm_apple_profiles hmap
            WHERE
                h.uuid = hmap.host_uuid
                AND(hdek.decryptable = 0
                    OR (hdek.host_id IS NULL AND hdek.decryptable IS NULL))
                AND hmap.profile_identifier = ?
                AND (hmap.status = ? OR hmap.status = ?)
                AND hmap.operation_type = ?`
	args := []interface{}{
		mobileconfig.FleetFileVaultPayloadIdentifier,
		fleet.MDMDeliveryVerifying,
		fleet.MDMDeliveryVerified,
		fleet.MDMOperationTypeInstall,
	}
	return sql, args
}

func subqueryFileVaultEnforcing() (string, []interface{}) {
	sql := `
            SELECT
                1 FROM host_mdm_apple_profiles hmap
            WHERE
                h.uuid = hmap.host_uuid
                AND hmap.profile_identifier = ?
                AND (hmap.status IS NULL OR hmap.status = ?)
                AND hmap.operation_type = ?
		`
	args := []interface{}{
		mobileconfig.FleetFileVaultPayloadIdentifier,
		fleet.MDMDeliveryPending,
		fleet.MDMOperationTypeInstall,
	}
	return sql, args
}

func subqueryFileVaultFailed() (string, []interface{}) {
	sql := `
            SELECT
                1 FROM host_mdm_apple_profiles hmap
            WHERE
			    h.uuid = hmap.host_uuid
                AND hmap.profile_identifier = ?
                AND hmap.status = ?`
	args := []interface{}{mobileconfig.FleetFileVaultPayloadIdentifier, fleet.MDMDeliveryFailed}
	return sql, args
}

func subqueryFileVaultRemovingEnforcement() (string, []interface{}) {
	sql := `
            SELECT
                1 FROM host_mdm_apple_profiles hmap
            WHERE
                h.uuid = hmap.host_uuid
                AND hmap.profile_identifier = ?
                AND (hmap.status IS NULL OR hmap.status = ?)
                AND hmap.operation_type = ?`
	args := []interface{}{mobileconfig.FleetFileVaultPayloadIdentifier, fleet.MDMDeliveryPending, fleet.MDMOperationTypeRemove}
	return sql, args
}

func (ds *Datastore) GetMDMAppleFileVaultSummary(ctx context.Context, teamID *uint) (*fleet.MDMAppleFileVaultSummary, error) {
	sqlFmt := `
SELECT
    COUNT(
        CASE WHEN EXISTS (%s)
            THEN 1
        END) AS verified,
    COUNT(
        CASE WHEN EXISTS (%s)
            THEN 1
        END) AS verifying,
    COUNT(
        CASE WHEN EXISTS (%s)
            THEN 1
        END) AS action_required,
    COUNT(
        CASE WHEN EXISTS (%s)
            THEN 1
        END) AS enforcing,
    COUNT(
		CASE WHEN EXISTS (%s)
            THEN 1
        END) AS failed,
    COUNT(
        CASE WHEN EXISTS (%s)
            THEN 1
        END) AS removing_enforcement
FROM
    hosts h
    LEFT JOIN host_disk_encryption_keys hdek ON h.id = hdek.host_id
WHERE
    h.platform = 'darwin' AND %s`

	var args []interface{}
	subqueryVerified, subqueryVerifiedArgs := subqueryFileVaultVerified()
	args = append(args, subqueryVerifiedArgs...)
	subqueryVerifying, subqueryVerifyingArgs := subqueryFileVaultVerifying()
	args = append(args, subqueryVerifyingArgs...)
	subqueryActionRequired, subqueryActionRequiredArgs := subqueryFileVaultActionRequired()
	args = append(args, subqueryActionRequiredArgs...)
	subqueryEnforcing, subqueryEnforcingArgs := subqueryFileVaultEnforcing()
	args = append(args, subqueryEnforcingArgs...)
	subqueryFailed, subqueryFailedArgs := subqueryFileVaultFailed()
	args = append(args, subqueryFailedArgs...)
	subqueryRemovingEnforcement, subqueryRemovingEnforcementArgs := subqueryFileVaultRemovingEnforcement()
	args = append(args, subqueryRemovingEnforcementArgs...)

	teamFilter := "h.team_id IS NULL"
	if teamID != nil && *teamID > 0 {
		teamFilter = "h.team_id = ?"
		args = append(args, *teamID)
	}

	stmt := fmt.Sprintf(sqlFmt, subqueryVerified, subqueryVerifying, subqueryActionRequired, subqueryEnforcing, subqueryFailed, subqueryRemovingEnforcement, teamFilter)

	var res fleet.MDMAppleFileVaultSummary
	err := sqlx.GetContext(ctx, ds.reader(ctx), &res, stmt, args...)
	if err != nil {
		return nil, err
	}

	return &res, nil
}

func (ds *Datastore) BulkUpsertMDMAppleConfigProfiles(ctx context.Context, payload []*fleet.MDMAppleConfigProfile) error {
	if len(payload) == 0 {
		return nil
	}

	var args []any
	var sb strings.Builder
	for _, cp := range payload {
		var teamID uint
		if cp.TeamID != nil {
			teamID = *cp.TeamID
		}

		args = append(args, teamID, cp.Identifier, cp.Name, cp.Mobileconfig)
		// see https://stackoverflow.com/a/51393124/1094941
		sb.WriteString("( CONCAT('a', CONVERT(uuid() USING utf8mb4)), ?, ?, ?, ?, UNHEX(MD5(mobileconfig)), CURRENT_TIMESTAMP() ),")
	}

	stmt := fmt.Sprintf(`
          INSERT INTO
              mdm_apple_configuration_profiles (profile_uuid, team_id, identifier, name, mobileconfig, checksum, uploaded_at)
          VALUES %s
          ON DUPLICATE KEY UPDATE
            uploaded_at = IF(checksum = VALUES(checksum) AND name = VALUES(name), uploaded_at, CURRENT_TIMESTAMP()),
            mobileconfig = VALUES(mobileconfig),
            checksum = VALUES(checksum)
`, strings.TrimSuffix(sb.String(), ","))

	if _, err := ds.writer(ctx).ExecContext(ctx, stmt, args...); err != nil {
		return ctxerr.Wrapf(ctx, err, "upsert mdm config profiles")
	}

	return nil
}

func isMDMAppleBootstrapPackageInDB(ctx context.Context, q sqlx.QueryerContext, teamID uint) (isInDB, existsForTeam bool, err error) {
	const stmt = `SELECT COALESCE(LENGTH(bytes), 0) FROM mdm_apple_bootstrap_packages WHERE team_id = ?`
	var pkgLen int
	if err := sqlx.GetContext(ctx, q, &pkgLen, stmt, teamID); err != nil {
		if errors.Is(err, sql.ErrNoRows) {
			return false, false, nil
		}
		return false, false, ctxerr.Wrapf(ctx, err, "check for bootstrap package content in database for team %d", teamID)
	}
	return pkgLen > 0, true, nil
}

func (ds *Datastore) InsertMDMAppleBootstrapPackage(ctx context.Context, bp *fleet.MDMAppleBootstrapPackage, pkgStore fleet.MDMBootstrapPackageStore) error {
	const insStmt = `INSERT INTO mdm_apple_bootstrap_packages (team_id, name, sha256, bytes, token) VALUES (?, ?, ?, ?, ?)`
	execInsert := func(args ...any) error {
		if _, err := ds.writer(ctx).ExecContext(ctx, insStmt, args...); err != nil {
			if IsDuplicate(err) {
				return ctxerr.Wrap(ctx, alreadyExists("BootstrapPackage", fmt.Sprintf("for team %d", bp.TeamID)))
			}
			return ctxerr.Wrap(ctx, err, "create bootstrap package")
		}
		return nil
	}

	if pkgStore == nil {
		// no S3 storage configured, insert the metadata and the content in the DB
		return execInsert(bp.TeamID, bp.Name, bp.Sha256, bp.Bytes, bp.Token)
	}

	// using distinct storages for content and metadata introduces an
	// intractable problem: the operation cannot be atomic (all succeed or all
	// fail together), so what we do instead is to minimize the risk of data
	// inconsistency:
	//
	//   1. check if the row exists in the DB, if so fail immediately with a
	//   duplicate error (which would happen at the INSERT stage anyway
	//   otherwise).
	//   2. if it does not exist in the DB, check if the package is already on
	//   S3, to avoid a costly upload if it is.
	//   3. if it is not already on S3, upload the package - if this fails,
	//   return and the DB was not touched and data is still consistent.
	//   4. after upload, insert the metadata in the DB - if this fails, the
	//   only possible inconsistency is an unused package stored on S3, which a
	//   cron job will eventually cleanup.
	//   5. if everything succeeds, data is consistent and the S3 package
	//   cannot be used before it is uploaded (since the DB row is inserted
	//   after upload).
	_, existsInDB, err := isMDMAppleBootstrapPackageInDB(ctx, ds.writer(ctx), bp.TeamID)
	if err != nil {
		return err
	}
	if existsInDB {
		return ctxerr.Wrap(ctx, alreadyExists("BootstrapPackage", fmt.Sprintf("for team %d", bp.TeamID)))
	}

	pkgID := hex.EncodeToString(bp.Sha256)
	ok, err := pkgStore.Exists(ctx, pkgID)
	if err != nil {
		return ctxerr.Wrapf(ctx, err, "check if bootstrap package %s already exists", pkgID)
	}
	if !ok {
		if err := pkgStore.Put(ctx, pkgID, bytes.NewReader(bp.Bytes)); err != nil {
			return ctxerr.Wrapf(ctx, err, "upload bootstrap package %s to S3", pkgID)
		}
	}

	// insert in the DB with a NULL bytes content (to indicate it is on S3)
	return execInsert(bp.TeamID, bp.Name, bp.Sha256, nil, bp.Token)
}

func (ds *Datastore) CopyDefaultMDMAppleBootstrapPackage(ctx context.Context, ac *fleet.AppConfig, toTeamID uint) error {
	if ac == nil {
		return ctxerr.New(ctx, "app config must not be nil")
	}
	if toTeamID == 0 {
		return ctxerr.New(ctx, "team id must not be zero")
	}

	// NOTE: if the bootstrap package is stored in S3, nothing needs to happen on
	// S3 for a copy of it since the bytes are the same and the stored contents
	// is the same (the sha256 is copied, so it points to the same file on S3).
	return ds.withRetryTxx(ctx, func(tx sqlx.ExtContext) error {
		// Copy the bytes for the default bootstrap package to the specified team
		insertStmt := `
INSERT INTO mdm_apple_bootstrap_packages (team_id, name, sha256, bytes, token)
SELECT ?, name, sha256, bytes, ?
FROM mdm_apple_bootstrap_packages
WHERE team_id = 0
`
		_, err := tx.ExecContext(ctx, insertStmt, toTeamID, uuid.New().String())
		if err != nil {
			if IsDuplicate(err) {
				return ctxerr.Wrap(ctx, &existsError{
					ResourceType: "BootstrapPackage",
					TeamID:       &toTeamID,
				})
			}
			return ctxerr.Wrap(ctx, err, fmt.Sprintf("copy default bootstrap package to team %d", toTeamID))
		}

		// Update the team config json with the default bootstrap package url
		//
		// NOTE: The bytes copied above may not match the bytes at the url because it is possible to
		// upload a new bootrap pacakge via the UI, which replaces the bytes but does not change
		// the configured URL. This was a deliberate product design choice and it is intended that
		// the bytes would be replaced again the next time the team config is applied (i.e. via
		// fleetctl in a gitops workflow).
		url := ac.MDM.MacOSSetup.BootstrapPackage.Value
		if url != "" {
			updateConfigStmt := `
UPDATE teams
SET config = JSON_SET(config, '$.mdm.macos_setup.bootstrap_package', '%s')
WHERE id = ?
`
			_, err = tx.ExecContext(ctx, fmt.Sprintf(updateConfigStmt, url), toTeamID)
			if err != nil {
				return ctxerr.Wrap(ctx, err, fmt.Sprintf("update bootstrap package config for team %d", toTeamID))
			}
		}

		return nil
	})
}

func (ds *Datastore) DeleteMDMAppleBootstrapPackage(ctx context.Context, teamID uint) error {
	// NOTE: if S3 storage is used for the bootstrap package, we don't delete it
	// here. The reason for this is that other teams may be using the same
	// package, so it would use the same S3 key (based on its hash). Instead we
	// rely on the cron job to clear unused packages from S3. Outside of using up
	// space in the bucket, an unused package on S3 is not a problem.

	stmt := "DELETE FROM mdm_apple_bootstrap_packages WHERE team_id = ?"
	res, err := ds.writer(ctx).ExecContext(ctx, stmt, teamID)
	if err != nil {
		return ctxerr.Wrap(ctx, err, "delete bootstrap package")
	}

	deleted, _ := res.RowsAffected()
	if deleted != 1 {
		return ctxerr.Wrap(ctx, notFound("BootstrapPackage").WithID(teamID))
	}
	return nil
}

func (ds *Datastore) GetMDMAppleBootstrapPackageBytes(ctx context.Context, token string, pkgStore fleet.MDMBootstrapPackageStore) (*fleet.MDMAppleBootstrapPackage, error) {
	const stmt = `SELECT name, bytes, sha256 FROM mdm_apple_bootstrap_packages WHERE token = ?`

	var bp fleet.MDMAppleBootstrapPackage
	if err := sqlx.GetContext(ctx, ds.reader(ctx), &bp, stmt, token); err != nil {
		if err == sql.ErrNoRows {
			return nil, ctxerr.Wrap(ctx, notFound("BootstrapPackage").WithMessage(token))
		}
		return nil, ctxerr.Wrap(ctx, err, "get bootstrap package bytes")
	}

	if pkgStore != nil && len(bp.Bytes) == 0 {
		// bootstrap package is stored on S3, retrieve it
		pkgID := hex.EncodeToString(bp.Sha256)
		rc, _, err := pkgStore.Get(ctx, pkgID)
		if err != nil {
			return nil, ctxerr.Wrapf(ctx, err, "get bootstrap package %s from S3", pkgID)
		}
		defer rc.Close()

		// TODO: optimize memory usage by supporting a streaming approach
		// throughout the API (we have a similar issue with software installers).
		// Currently we load everything in memory and those can be quite big.
		bp.Bytes, err = io.ReadAll(rc)
		if err != nil {
			return nil, ctxerr.Wrapf(ctx, err, "reading bootstrap package %s from S3", pkgID)
		}
	}
	return &bp, nil
}

func (ds *Datastore) GetMDMAppleBootstrapPackageSummary(ctx context.Context, teamID uint) (*fleet.MDMAppleBootstrapPackageSummary, error) {
	// NOTE: Consider joining on host_dep_assignments instead of host_mdm so DEP hosts that
	// manually enroll or re-enroll are included in the results so long as they are not unassigned
	// in Apple Business Manager. The problem with using host_dep_assignments is that a host can be
	// assigned to Fleet in ABM but still manually enroll. We should probably keep using host_mdm,
	// but be better at updating the table with the right values when a host enrolls (perhaps adding
	// a query param to the enroll endpoint).
	stmt := `
          SELECT
              COUNT(IF(ncr.status = 'Acknowledged', 1, NULL)) AS installed,
              COUNT(IF(ncr.status = 'Error', 1, NULL)) AS failed,
              COUNT(IF(ncr.status IS NULL OR (ncr.status != 'Acknowledged' AND ncr.status != 'Error'), 1, NULL)) AS pending
          FROM
              hosts h
          LEFT JOIN host_mdm_apple_bootstrap_packages hmabp ON
              hmabp.host_uuid = h.uuid
          LEFT JOIN nano_command_results ncr ON
              ncr.command_uuid  = hmabp.command_uuid
          JOIN host_mdm hm ON
              hm.host_id = h.id
          WHERE
              hm.installed_from_dep = 1 AND COALESCE(h.team_id, 0) = ? AND h.platform = 'darwin'`

	var bp fleet.MDMAppleBootstrapPackageSummary
	if err := sqlx.GetContext(ctx, ds.reader(ctx), &bp, stmt, teamID); err != nil {
		return nil, ctxerr.Wrap(ctx, err, "get bootstrap package summary")
	}
	return &bp, nil
}

func (ds *Datastore) RecordHostBootstrapPackage(ctx context.Context, commandUUID string, hostUUID string) error {
	stmt := `INSERT INTO host_mdm_apple_bootstrap_packages (command_uuid, host_uuid) VALUES (?, ?)
        ON DUPLICATE KEY UPDATE command_uuid = command_uuid`
	_, err := ds.writer(ctx).ExecContext(ctx, stmt, commandUUID, hostUUID)
	return ctxerr.Wrap(ctx, err, "record bootstrap package command")
}

func (ds *Datastore) GetHostBootstrapPackageCommand(ctx context.Context, hostUUID string) (string, error) {
	var cmdUUID string
	err := sqlx.GetContext(ctx, ds.reader(ctx), &cmdUUID, `SELECT command_uuid FROM host_mdm_apple_bootstrap_packages WHERE host_uuid = ?`, hostUUID)
	if err != nil {
		if err == sql.ErrNoRows {
			return "", ctxerr.Wrap(ctx, notFound("HostMDMBootstrapPackage").WithName(hostUUID))
		}
		return "", ctxerr.Wrap(ctx, err, "get bootstrap package command")
	}
	return cmdUUID, nil
}

func (ds *Datastore) GetHostMDMMacOSSetup(ctx context.Context, hostID uint) (*fleet.HostMDMMacOSSetup, error) {
	// NOTE: Consider joining on host_dep_assignments instead of host_mdm so DEP hosts that
	// manually enroll or re-enroll are included in the results so long as they are not unassigned
	// in Apple Business Manager. The problem with using host_dep_assignments is that a host can be
	// assigned to Fleet in ABM but still manually enroll. We should probably keep using host_mdm,
	// but be better at updating the table with the right values when a host enrolls (perhaps adding
	// a query param to the enroll endpoint).
	stmt := `
SELECT
    CASE
        WHEN ncr.status = 'Acknowledged' THEN ?
        WHEN ncr.status = 'Error' THEN ?
        ELSE ?
    END AS bootstrap_package_status,
    COALESCE(ncr.result, '') AS result,
		mabs.name AS bootstrap_package_name
FROM
    hosts h
JOIN host_mdm_apple_bootstrap_packages hmabp ON
    hmabp.host_uuid = h.uuid
LEFT JOIN nano_command_results ncr ON
    ncr.command_uuid = hmabp.command_uuid
JOIN host_mdm hm ON
    hm.host_id = h.id
JOIN mdm_apple_bootstrap_packages mabs ON
		COALESCE(h.team_id, 0) = mabs.team_id
WHERE
    h.id = ? AND hm.installed_from_dep = 1`

	args := []interface{}{fleet.MDMBootstrapPackageInstalled, fleet.MDMBootstrapPackageFailed, fleet.MDMBootstrapPackagePending, hostID}

	var dest fleet.HostMDMMacOSSetup
	if err := sqlx.GetContext(ctx, ds.reader(ctx), &dest, stmt, args...); err != nil {
		if err == sql.ErrNoRows {
			return nil, ctxerr.Wrap(ctx, notFound("HostMDMMacOSSetup").WithID(hostID))
		}
		return nil, ctxerr.Wrap(ctx, err, "get host mdm macos setup")
	}

	if dest.BootstrapPackageStatus == fleet.MDMBootstrapPackageFailed {
		decoded, err := mdm.DecodeCommandResults(dest.Result)
		if err != nil {
			dest.Detail = "Unable to decode command result"
		} else {
			dest.Detail = apple_mdm.FmtErrorChain(decoded.ErrorChain)
		}
	}
	return &dest, nil
}

func (ds *Datastore) GetMDMAppleBootstrapPackageMeta(ctx context.Context, teamID uint) (*fleet.MDMAppleBootstrapPackage, error) {
	stmt := "SELECT team_id, name, sha256, token, created_at, updated_at FROM mdm_apple_bootstrap_packages WHERE team_id = ?"
	var bp fleet.MDMAppleBootstrapPackage
	if err := sqlx.GetContext(ctx, ds.reader(ctx), &bp, stmt, teamID); err != nil {
		if err == sql.ErrNoRows {
			return nil, ctxerr.Wrap(ctx, notFound("BootstrapPackage").WithID(teamID))
		}
		return nil, ctxerr.Wrap(ctx, err, "get bootstrap package meta")
	}
	return &bp, nil
}

func (ds *Datastore) CleanupUnusedBootstrapPackages(ctx context.Context, pkgStore fleet.MDMBootstrapPackageStore, removeCreatedBefore time.Time) error {
	if pkgStore == nil {
		// no-op in this case, possible if not running with a Premium license or
		// configured S3 storage
		return nil
	}

	// get the list of bootstrap package hashes that are in use
	var shaIDs [][]byte
	if err := sqlx.SelectContext(ctx, ds.reader(ctx), &shaIDs, `SELECT DISTINCT sha256 FROM mdm_apple_bootstrap_packages`); err != nil {
		return ctxerr.Wrap(ctx, err, "get list of bootstrap packages in use")
	}
	var pkgIDs []string
	for _, sha := range shaIDs {
		pkgIDs = append(pkgIDs, hex.EncodeToString(sha))
	}

	_, err := pkgStore.Cleanup(ctx, pkgIDs, removeCreatedBefore)
	return ctxerr.Wrap(ctx, err, "cleanup unused bootstrap packages")
}

func (ds *Datastore) CleanupDiskEncryptionKeysOnTeamChange(ctx context.Context, hostIDs []uint, newTeamID *uint) error {
	return ds.withTx(ctx, func(tx sqlx.ExtContext) error {
		return cleanupDiskEncryptionKeysOnTeamChangeDB(ctx, tx, hostIDs, newTeamID)
	})
}

func cleanupDiskEncryptionKeysOnTeamChangeDB(ctx context.Context, tx sqlx.ExtContext, hostIDs []uint, newTeamID *uint) error {
	_, err := getMDMAppleConfigProfileByTeamAndIdentifierDB(ctx, tx, newTeamID, mobileconfig.FleetFileVaultPayloadIdentifier)
	if err != nil {
		if fleet.IsNotFound(err) {
			// the new team does not have a filevault profile so we need to delete the existing ones
			if err := bulkDeleteHostDiskEncryptionKeysDB(ctx, tx, hostIDs); err != nil {
				return ctxerr.Wrap(ctx, err, "reconcile filevault profiles on team change bulk delete host disk encryption keys")
			}
		} else {
			return ctxerr.Wrap(ctx, err, "reconcile filevault profiles on team change get profile")
		}
	}
	return nil
}

func getMDMAppleConfigProfileByTeamAndIdentifierDB(ctx context.Context, tx sqlx.QueryerContext, teamID *uint, profileIdentifier string) (*fleet.MDMAppleConfigProfile, error) {
	if teamID == nil {
		teamID = ptr.Uint(0)
	}

	stmt := `
SELECT
	profile_uuid,
	profile_id,
	team_id,
	name,
	identifier,
	mobileconfig,
	created_at,
	uploaded_at
FROM
	mdm_apple_configuration_profiles
WHERE
	team_id=? AND identifier=?`

	var profile fleet.MDMAppleConfigProfile
	err := sqlx.GetContext(ctx, tx, &profile, stmt, teamID, profileIdentifier)
	if err != nil {
		if err == sql.ErrNoRows {
			return &fleet.MDMAppleConfigProfile{}, ctxerr.Wrap(ctx, notFound("MDMAppleConfigProfile").WithName(profileIdentifier))
		}
		return &fleet.MDMAppleConfigProfile{}, ctxerr.Wrap(ctx, err, "get mdm apple config profile by team and identifier")
	}
	return &profile, nil
}

func bulkDeleteHostDiskEncryptionKeysDB(ctx context.Context, tx sqlx.ExtContext, hostIDs []uint) error {
	if len(hostIDs) == 0 {
		return nil
	}

	query, args, err := sqlx.In(
		"DELETE FROM host_disk_encryption_keys WHERE host_id IN (?)",
		hostIDs,
	)
	if err != nil {
		return ctxerr.Wrap(ctx, err, "building query")
	}

	_, err = tx.ExecContext(ctx, query, args...)
	return err
}

func (ds *Datastore) SetOrUpdateMDMAppleSetupAssistant(ctx context.Context, asst *fleet.MDMAppleSetupAssistant) (*fleet.MDMAppleSetupAssistant, error) {
	const stmt = `
		INSERT INTO
			mdm_apple_setup_assistants (team_id, global_or_team_id, name, profile)
		VALUES
			(?, ?, ?, ?)
		ON DUPLICATE KEY UPDATE
			updated_at = IF(profile = VALUES(profile) AND name = VALUES(name), updated_at, CURRENT_TIMESTAMP),
			name = VALUES(name),
			profile = VALUES(profile)
`
	var globalOrTmID uint
	if asst.TeamID != nil {
		globalOrTmID = *asst.TeamID
	}
	res, err := ds.writer(ctx).ExecContext(ctx, stmt, asst.TeamID, globalOrTmID, asst.Name, asst.Profile)
	if err != nil {
		return nil, ctxerr.Wrap(ctx, err, "upsert mdm apple setup assistant")
	}

	// TODO(mna): to improve, previously we only cleared the profile UUIDs if the
	// profile/name did change, but from tests it seems we can't rely on
	// insertOnDuplicateDidUpdate to handle this case properly (presumably
	// because the updated_at update condition is too complex?), so at the moment
	// this clears the profile uuids at all times, even if the profile did not
	// change.
	if insertOnDuplicateDidInsertOrUpdate(res) {
		// profile was updated, need to clear the profile uuids
		if err := ds.SetMDMAppleSetupAssistantProfileUUID(ctx, asst.TeamID, "", ""); err != nil {
			return nil, ctxerr.Wrap(ctx, err, "clear mdm apple setup assistant profiles")
		}
	}

	// reload to return the proper timestamp and id
	return ds.getMDMAppleSetupAssistant(ctx, ds.writer(ctx), asst.TeamID)
}

func (ds *Datastore) SetMDMAppleSetupAssistantProfileUUID(ctx context.Context, teamID *uint, profileUUID, abmTokenOrgName string) error {
	const clearStmt = `
		DELETE FROM mdm_apple_setup_assistant_profiles
			WHERE setup_assistant_id = (
				SELECT
					id
				FROM
					mdm_apple_setup_assistants
				WHERE
					global_or_team_id = ?
			)`

	const upsertStmt = `
	INSERT INTO mdm_apple_setup_assistant_profiles (
		setup_assistant_id, abm_token_id, profile_uuid
	) (
		SELECT
			mas.id, abt.id, ?
		FROM
			mdm_apple_setup_assistants mas,
			abm_tokens abt
		WHERE
			mas.global_or_team_id = ? AND
			abt.organization_name = ? AND
			mas.id IS NOT NULL AND
			abt.id IS NOT NULL
	)
	ON DUPLICATE KEY UPDATE
		profile_uuid = VALUES(profile_uuid)
	`

	var globalOrTmID uint
	if teamID != nil {
		globalOrTmID = *teamID
	}

	if profileUUID == "" && abmTokenOrgName == "" {
		// delete all profile uuids for that team, regardless of ABM token
		_, err := ds.writer(ctx).ExecContext(ctx, clearStmt, globalOrTmID)
		if err != nil {
			return ctxerr.Wrap(ctx, err, "delete mdm apple setup assistant profiles")
		}
		return nil
	}

	_, err := ds.writer(ctx).ExecContext(ctx, upsertStmt, profileUUID, globalOrTmID, abmTokenOrgName)
	if err != nil {
		return ctxerr.Wrap(ctx, err, "set mdm apple setup assistant profile uuid")
	}
	return nil
}

func (ds *Datastore) GetMDMAppleSetupAssistantProfileForABMToken(ctx context.Context, teamID *uint, abmTokenOrgName string) (string, time.Time, error) {
	// to preserve previous behavior, the updated_at we use is the one of the
	// setup assistant (what we refer to as "uploaded_at" in the API responses),
	// as the important signal is when the content of the setup assistant
	// changes.
	const stmt = `
	SELECT
		msap.profile_uuid,
		mas.updated_at
	FROM
		mdm_apple_setup_assistants mas
	INNER JOIN
		mdm_apple_setup_assistant_profiles msap ON mas.id = msap.setup_assistant_id
	INNER JOIN
		abm_tokens abt ON abt.id = msap.abm_token_id
	WHERE
		mas.global_or_team_id = ? AND
		abt.organization_name = ?
`
	var globalOrTmID uint
	if teamID != nil {
		globalOrTmID = *teamID
	}
	var asstProf struct {
		ProfileUUID string    `db:"profile_uuid"`
		UpdatedAt   time.Time `db:"updated_at"`
	}
	if err := sqlx.GetContext(ctx, ds.writer(ctx) /* needs to read recent writes */, &asstProf, stmt, globalOrTmID, abmTokenOrgName); err != nil {
		if err == sql.ErrNoRows {
			return "", time.Time{}, ctxerr.Wrap(ctx, notFound("MDMAppleSetupAssistant").WithID(globalOrTmID))
		}
		return "", time.Time{}, ctxerr.Wrap(ctx, err, "get mdm apple setup assistant")
	}
	return asstProf.ProfileUUID, asstProf.UpdatedAt, nil
}

func (ds *Datastore) GetMDMAppleSetupAssistant(ctx context.Context, teamID *uint) (*fleet.MDMAppleSetupAssistant, error) {
	return ds.getMDMAppleSetupAssistant(ctx, ds.reader(ctx), teamID)
}

func (ds *Datastore) getMDMAppleSetupAssistant(ctx context.Context, q sqlx.QueryerContext, teamID *uint) (*fleet.MDMAppleSetupAssistant, error) {
	const stmt = `
	SELECT
		id,
		team_id,
		name,
		profile,
		updated_at as uploaded_at
	FROM
		mdm_apple_setup_assistants
	WHERE global_or_team_id = ?`

	var asst fleet.MDMAppleSetupAssistant
	var globalOrTmID uint
	if teamID != nil {
		globalOrTmID = *teamID
	}
	if err := sqlx.GetContext(ctx, q, &asst, stmt, globalOrTmID); err != nil {
		if err == sql.ErrNoRows {
			return nil, ctxerr.Wrap(ctx, notFound("MDMAppleSetupAssistant").WithID(globalOrTmID))
		}
		return nil, ctxerr.Wrap(ctx, err, "get mdm apple setup assistant")
	}
	return &asst, nil
}

func (ds *Datastore) DeleteMDMAppleSetupAssistant(ctx context.Context, teamID *uint) error {
	// this deletes the setup assistant for that team, and via foreign key
	// cascade also the profiles associated with it.
	const stmt = `
		DELETE FROM mdm_apple_setup_assistants
		WHERE global_or_team_id = ?`

	var globalOrTmID uint
	if teamID != nil {
		globalOrTmID = *teamID
	}
	_, err := ds.writer(ctx).ExecContext(ctx, stmt, globalOrTmID)
	if err != nil {
		return ctxerr.Wrap(ctx, err, "delete mdm apple setup assistant")
	}
	return nil
}

func (ds *Datastore) ListMDMAppleDEPSerialsInTeam(ctx context.Context, teamID *uint) ([]string, error) {
	var args []any
	teamCond := `h.team_id IS NULL`
	if teamID != nil {
		teamCond = `h.team_id = ?`
		args = append(args, *teamID)
	}

	stmt := fmt.Sprintf(`
SELECT
	hardware_serial
FROM
	hosts h
	JOIN host_dep_assignments hda ON hda.host_id = h.id
WHERE
	h.hardware_serial != '' AND
	-- team_id condition
	%s AND
	hda.deleted_at IS NULL
`, teamCond)

	var serials []string
	if err := sqlx.SelectContext(ctx, ds.reader(ctx), &serials, stmt, args...); err != nil {
		return nil, ctxerr.Wrap(ctx, err, "list mdm apple dep serials")
	}
	return serials, nil
}

func (ds *Datastore) ListMDMAppleDEPSerialsInHostIDs(ctx context.Context, hostIDs []uint) ([]string, error) {
	if len(hostIDs) == 0 {
		return nil, nil
	}

	stmt := `
SELECT
	hardware_serial
FROM
	hosts h
	JOIN host_dep_assignments hda ON hda.host_id = h.id
WHERE
	h.hardware_serial != '' AND
	h.id IN (?) AND
	hda.deleted_at IS NULL
`

	stmt, args, err := sqlx.In(stmt, hostIDs)
	if err != nil {
		return nil, ctxerr.Wrap(ctx, err, "prepare statement arguments")
	}

	var serials []string
	if err := sqlx.SelectContext(ctx, ds.reader(ctx), &serials, stmt, args...); err != nil {
		return nil, ctxerr.Wrap(ctx, err, "list mdm apple dep serials")
	}
	return serials, nil
}

func (ds *Datastore) SetMDMAppleDefaultSetupAssistantProfileUUID(ctx context.Context, teamID *uint, profileUUID, abmTokenOrgName string) error {
	const clearStmt = `
		DELETE FROM mdm_apple_default_setup_assistants
			WHERE global_or_team_id = ?`

	const upsertStmt = `
		INSERT INTO
			mdm_apple_default_setup_assistants (team_id, global_or_team_id, profile_uuid, abm_token_id)
		SELECT
			?, ?, ?, abt.id
		FROM
			abm_tokens abt
		WHERE
			abt.organization_name = ?
		ON DUPLICATE KEY UPDATE
			profile_uuid = VALUES(profile_uuid)
`
	var globalOrTmID uint
	if teamID != nil {
		globalOrTmID = *teamID
	}

	if profileUUID == "" && abmTokenOrgName == "" {
		// delete all profile uuids for that team, regardless of ABM token
		_, err := ds.writer(ctx).ExecContext(ctx, clearStmt, globalOrTmID)
		if err != nil {
			return ctxerr.Wrap(ctx, err, "delete mdm apple default setup assistant")
		}
		return nil
	}

	// upsert the profile uuid for the provided token
	_, err := ds.writer(ctx).ExecContext(ctx, upsertStmt, teamID, globalOrTmID, profileUUID, abmTokenOrgName)
	if err != nil {
		return ctxerr.Wrap(ctx, err, "upsert mdm apple default setup assistant")
	}
	return nil
}

func (ds *Datastore) GetMDMAppleDefaultSetupAssistant(ctx context.Context, teamID *uint, abmTokenOrgName string) (profileUUID string, updatedAt time.Time, err error) {
	const stmt = `
	SELECT
		mad.profile_uuid,
		mad.updated_at
	FROM
		mdm_apple_default_setup_assistants mad
	INNER JOIN
		abm_tokens abt ON mad.abm_token_id = abt.id
	WHERE
		mad.global_or_team_id = ? AND
		abt.organization_name = ?
	`

	var globalOrTmID uint
	if teamID != nil {
		globalOrTmID = *teamID
	}
	var asstProf struct {
		ProfileUUID string    `db:"profile_uuid"`
		UpdatedAt   time.Time `db:"updated_at"`
	}
	if err := sqlx.GetContext(ctx, ds.writer(ctx) /* needs to read recent writes */, &asstProf, stmt, globalOrTmID, abmTokenOrgName); err != nil {
		if err == sql.ErrNoRows {
			return "", time.Time{}, ctxerr.Wrap(ctx, notFound("MDMAppleDefaultSetupAssistant").WithID(globalOrTmID))
		}
		return "", time.Time{}, ctxerr.Wrap(ctx, err, "get mdm apple default setup assistant")
	}
	return asstProf.ProfileUUID, asstProf.UpdatedAt, nil
}

func (ds *Datastore) UpdateHostDEPAssignProfileResponses(ctx context.Context, payload *godep.ProfileResponse, abmTokenID uint) error {
	return ds.updateHostDEPAssignProfileResponses(ctx, payload, &abmTokenID)
}

func (ds *Datastore) UpdateHostDEPAssignProfileResponsesSameABM(ctx context.Context, payload *godep.ProfileResponse) error {
	return ds.updateHostDEPAssignProfileResponses(ctx, payload, nil)
}

func (ds *Datastore) updateHostDEPAssignProfileResponses(ctx context.Context, payload *godep.ProfileResponse, abmTokenID *uint) error {
	if payload == nil {
		// caller should ensure this does not happen
		level.Debug(ds.logger).Log("msg", "update host dep assign profiles responses received nil payload")
		return nil
	}

	// we expect all devices to success so pre-allocate just the success slice
	success := make([]string, 0, len(payload.Devices))
	var (
		notAccessible []string
		failed        []string
	)

	for serial, status := range payload.Devices {
		switch status {
		case string(fleet.DEPAssignProfileResponseSuccess):
			success = append(success, serial)
		case string(fleet.DEPAssignProfileResponseNotAccessible):
			notAccessible = append(notAccessible, serial)
		case string(fleet.DEPAssignProfileResponseFailed):
			failed = append(failed, serial)
		default:
			// this should never happen unless Apple changes the response format, so we log it for
			// future debugging
			level.Debug(ds.logger).Log("msg", "unrecognized assign profile response", "serial", serial, "status", status)
		}
	}

	return ds.withRetryTxx(ctx, func(tx sqlx.ExtContext) error {
		if err := updateHostDEPAssignProfileResponses(ctx, tx, ds.logger, payload.ProfileUUID, success,
			string(fleet.DEPAssignProfileResponseSuccess), abmTokenID); err != nil {
			return err
		}
		if err := updateHostDEPAssignProfileResponses(ctx, tx, ds.logger, payload.ProfileUUID, notAccessible,
			string(fleet.DEPAssignProfileResponseNotAccessible), abmTokenID); err != nil {
			return err
		}
		if err := updateHostDEPAssignProfileResponses(ctx, tx, ds.logger, payload.ProfileUUID, failed,
			string(fleet.DEPAssignProfileResponseFailed), abmTokenID); err != nil {
			return err
		}
		return nil
	})
}

func updateHostDEPAssignProfileResponses(ctx context.Context, tx sqlx.ExtContext, logger log.Logger, profileUUID string, serials []string,
	status string, abmTokenID *uint,
) error {
	if len(serials) == 0 {
		return nil
	}

	setABMTokenID := ""
	if abmTokenID != nil {
		setABMTokenID = "abm_token_id = ?," //nolint:gosec // G101 false positive
	}
	stmt := fmt.Sprintf(`
UPDATE
	host_dep_assignments
JOIN
	hosts ON id = host_id
SET
	%s
	profile_uuid = ?,
	assign_profile_response = ?,
	response_updated_at = CURRENT_TIMESTAMP,
	retry_job_id = 0
WHERE
	hardware_serial IN (?)
`, setABMTokenID)
	var args []interface{}
	var err error
	if abmTokenID != nil {
		stmt, args, err = sqlx.In(stmt, abmTokenID, profileUUID, status, serials)
	} else {
		stmt, args, err = sqlx.In(stmt, profileUUID, status, serials)
	}
	if err != nil {
		return ctxerr.Wrap(ctx, err, "prepare statement arguments")
	}
	res, err := tx.ExecContext(ctx, stmt, args...)
	if err != nil {
		return ctxerr.Wrap(ctx, err, "update host dep assignments")
	}

	n, _ := res.RowsAffected()
	level.Info(logger).Log("msg", "update host dep assign profile responses", "profile_uuid", profileUUID, "status", status, "devices", n,
		"serials", fmt.Sprintf("%s", serials), "abm_token_id", abmTokenID)

	return nil
}

// depCooldownPeriod is the waiting period following a failed DEP assign profile request for a host.
const depCooldownPeriod = 1 * time.Hour // TODO: Make this a test config option?

func (ds *Datastore) ScreenDEPAssignProfileSerialsForCooldown(ctx context.Context, serials []string) (skipSerialsByOrgName map[string][]string, serialsByOrgName map[string][]string, err error) {
	if len(serials) == 0 {
		return skipSerialsByOrgName, serialsByOrgName, nil
	}

	stmt := `
SELECT
	CASE WHEN assign_profile_response = ? AND (response_updated_at > DATE_SUB(NOW(), INTERVAL ? SECOND) OR retry_job_id != 0) THEN
		'skip'
	ELSE
		'assign'
	END AS status,
	h.hardware_serial,
	abm.organization_name
FROM
	host_dep_assignments hda
	JOIN hosts h ON h.id = hda.host_id
	JOIN abm_tokens abm ON abm.id = hda.abm_token_id
WHERE
	h.hardware_serial IN (?)
`

	stmt, args, err := sqlx.In(stmt, string(fleet.DEPAssignProfileResponseFailed), depCooldownPeriod.Seconds(), serials)
	if err != nil {
		return nil, nil, ctxerr.Wrap(ctx, err, "screen dep serials: prepare statement arguments")
	}

	var rows []struct {
		Status         string `db:"status"`
		HardwareSerial string `db:"hardware_serial"`
		ABMOrgName     string `db:"organization_name"`
	}
	if err := sqlx.SelectContext(ctx, ds.reader(ctx), &rows, stmt, args...); err != nil {
		return nil, nil, ctxerr.Wrap(ctx, err, "screen dep serials: get rows")
	}

	serialsByOrgName = make(map[string][]string)
	skipSerialsByOrgName = make(map[string][]string)

	for _, r := range rows {
		switch r.Status {
		case "assign":
			serialsByOrgName[r.ABMOrgName] = append(serialsByOrgName[r.ABMOrgName], r.HardwareSerial)
		case "skip":
			skipSerialsByOrgName[r.ABMOrgName] = append(skipSerialsByOrgName[r.ABMOrgName], r.HardwareSerial)
		default:
			return nil, nil, ctxerr.New(ctx, fmt.Sprintf("screen dep serials: %s unrecognized status: %s", r.HardwareSerial, r.Status))
		}
	}

	return skipSerialsByOrgName, serialsByOrgName, nil
}

func (ds *Datastore) GetDEPAssignProfileExpiredCooldowns(ctx context.Context) (map[uint][]string, error) {
	const stmt = `
SELECT
	COALESCE(team_id, 0) AS team_id,
	hardware_serial
FROM
	host_dep_assignments
	JOIN hosts h ON h.id = host_id
	LEFT JOIN jobs j ON j.id = retry_job_id
WHERE
	assign_profile_response = ?
	AND(retry_job_id = 0 OR j.state = ?)
	AND(response_updated_at IS NULL
		OR response_updated_at <= DATE_SUB(NOW(), INTERVAL ? SECOND))`

	var rows []struct {
		TeamID         uint   `db:"team_id"`
		HardwareSerial string `db:"hardware_serial"`
	}
	if err := sqlx.SelectContext(ctx, ds.reader(ctx), &rows, stmt, string(fleet.DEPAssignProfileResponseFailed), string(fleet.JobStateFailure), depCooldownPeriod.Seconds()); err != nil {
		return nil, ctxerr.Wrap(ctx, err, "get host dep assign profile expired cooldowns")
	}

	serialsByTeamID := make(map[uint][]string, len(rows))
	for _, r := range rows {
		serialsByTeamID[r.TeamID] = append(serialsByTeamID[r.TeamID], r.HardwareSerial)
	}
	return serialsByTeamID, nil
}

func (ds *Datastore) UpdateDEPAssignProfileRetryPending(ctx context.Context, jobID uint, serials []string) error {
	if len(serials) == 0 {
		return nil
	}

	stmt := `
UPDATE
	host_dep_assignments
JOIN
	hosts ON id = host_id
SET
	retry_job_id = ?
WHERE
	hardware_serial IN (?)`

	stmt, args, err := sqlx.In(stmt, jobID, serials)
	if err != nil {
		return ctxerr.Wrap(ctx, err, "prepare statement arguments")
	}

	res, err := ds.writer(ctx).ExecContext(ctx, stmt, args...)
	if err != nil {
		return ctxerr.Wrap(ctx, err, "update dep assign profile retry pending")
	}

	n, _ := res.RowsAffected()
	level.Info(ds.logger).Log("msg", "update dep assign profile retry pending", "job_id", jobID, "devices", n, "serials", fmt.Sprintf("%s", serials))

	return nil
}

func (ds *Datastore) MDMResetEnrollment(ctx context.Context, hostUUID string) error {
	return ds.withRetryTxx(ctx, func(tx sqlx.ExtContext) error {
		var host fleet.Host
		err := sqlx.GetContext(
			ctx, tx, &host,
			`SELECT id, platform FROM hosts WHERE uuid = ? LIMIT 1`, hostUUID,
		)
		if err != nil {
			return ctxerr.Wrap(ctx, err, "getting host info from UUID")
		}

		if !fleet.MDMSupported(host.Platform) {
			return ctxerr.Errorf(ctx, "unsupported host platform: %q", host.Platform)
		}

		// Deleting profiles from this table will cause all profiles to
		// be re-delivered on the next cron run.
		if err := ds.deleteMDMOSCustomSettingsForHost(ctx, tx, hostUUID, host.Platform); err != nil {
			return ctxerr.Wrap(ctx, err, "resetting profiles status")
		}

		// Delete any stored disk encryption keys. This covers cases
		// where hosts re-enroll without sending a CheckOut message
		// first, for example:
		//
		// - IT admin wiping the host locally
		// - Host restoring from a back-up
		//
		// This also means that somebody running `sudo profiles renew
		// --type enrollment` will report disk encryption as "pending"
		// for a short period of time.
		_, err = tx.ExecContext(ctx, `
                    DELETE FROM host_disk_encryption_keys
                    WHERE host_id = ?`, host.ID)
		if err != nil {
			return ctxerr.Wrap(ctx, err, "resetting disk encryption key information for host")
		}

		if host.Platform == "darwin" {
			// Deleting the matching entry on this table will cause
			// the aggregate report to show this host as 'pending' to
			// install the bootstrap package.
			_, err = tx.ExecContext(ctx, `DELETE FROM host_mdm_apple_bootstrap_packages WHERE host_uuid = ?`, hostUUID)
			if err != nil {
				return ctxerr.Wrap(ctx, err, "resetting host_mdm_apple_bootstrap_packages")
			}
		}

		// reset the enrolled_from_migration value. We only get to this
		// stage if the host is enrolling with Fleet, SCEP renewals are
		// short-circuited before this.
		_, err = tx.ExecContext(
			ctx,
			"UPDATE nano_enrollments SET enrolled_from_migration = 0 WHERE id = ? AND enabled = 1",
			hostUUID,
		)
		if err != nil {
			return ctxerr.Wrap(ctx, err, "setting enrolled_from_migration value")
		}

		return nil
	})
}

func (ds *Datastore) CleanMacOSMDMLock(ctx context.Context, hostUUID string) error {
	const stmt = `
UPDATE host_mdm_actions hma
JOIN hosts h ON hma.host_id = h.id
SET hma.unlock_ref = NULL,
    hma.lock_ref = NULL,
    hma.unlock_pin = NULL
WHERE h.uuid = ?
  AND hma.unlock_ref IS NOT NULL
  AND hma.unlock_pin IS NOT NULL
  `

	if _, err := ds.writer(ctx).ExecContext(ctx, stmt, hostUUID); err != nil {
		return ctxerr.Wrap(ctx, err, "cleaning up macOS lock")
	}

	return nil
}

func (ds *Datastore) batchSetMDMAppleDeclarations(ctx context.Context, tx sqlx.ExtContext, tmID *uint,
	incomingDeclarations []*fleet.MDMAppleDeclaration,
) (declarations []*fleet.MDMAppleDeclaration, updatedDB bool, err error) {
	const insertStmt = `
INSERT INTO mdm_apple_declarations (
	declaration_uuid,
	identifier,
	name,
	raw_json,
	checksum,
	uploaded_at,
	team_id
)
VALUES (
	?,?,?,?,UNHEX(?),CURRENT_TIMESTAMP(),?
)
ON DUPLICATE KEY UPDATE
  uploaded_at = IF(checksum = VALUES(checksum) AND name = VALUES(name), uploaded_at, CURRENT_TIMESTAMP()),
  checksum = VALUES(checksum),
  name = VALUES(name),
  identifier = VALUES(identifier),
  raw_json = VALUES(raw_json)
`

	fmtDeleteStmt := `
DELETE FROM
  mdm_apple_declarations
WHERE
  team_id = ? AND %s
`
	andNameNotInList := "name NOT IN (?)" // added to fmtDeleteStmt if needed

	const loadExistingDecls = `
SELECT
  name,
  declaration_uuid,
  raw_json
FROM
  mdm_apple_declarations
WHERE
  team_id = ? AND
  name IN (?)
`

	var declTeamID uint
	if tmID != nil {
		declTeamID = *tmID
	}

	// build a list of names for the incoming declarations, will keep the
	// existing ones if there's a match and no change
	incomingNames := make([]string, len(incomingDeclarations))
	// at the same time, index the incoming declarations keyed by name for ease
	// or processing
	incomingDecls := make(map[string]*fleet.MDMAppleDeclaration, len(incomingDeclarations))
	for i, p := range incomingDeclarations {
		incomingNames[i] = p.Name
		incomingDecls[p.Name] = p
	}

	var existingDecls []*fleet.MDMAppleDeclaration

	if len(incomingNames) > 0 {
		// load existing declarations that match the incoming declarations by names
		stmt, args, err := sqlx.In(loadExistingDecls, declTeamID, incomingNames)
		if err != nil || strings.HasPrefix(ds.testBatchSetMDMAppleProfilesErr, "inselect") { // TODO(JVE): do we need to create similar errors for testing decls?
			if err == nil {
				err = errors.New(ds.testBatchSetMDMAppleProfilesErr)
			}
			return nil, false, ctxerr.Wrap(ctx, err, "build query to load existing declarations")
		}
		if err := sqlx.SelectContext(ctx, tx, &existingDecls, stmt, args...); err != nil || strings.HasPrefix(ds.testBatchSetMDMAppleProfilesErr, "select") {
			if err == nil {
				err = errors.New(ds.testBatchSetMDMAppleProfilesErr)
			}
			return nil, false, ctxerr.Wrap(ctx, err, "load existing declarations")
		}
	}

	// figure out if we need to delete any declarations
	keepNames := make([]string, 0, len(incomingNames))
	for _, p := range existingDecls {
		if newP := incomingDecls[p.Name]; newP != nil {
			keepNames = append(keepNames, p.Name)
		}
	}
	keepNames = append(keepNames, fleetmdm.ListFleetReservedMacOSDeclarationNames()...)

	var delArgs []any
	var delStmt string
	if len(keepNames) == 0 {
		// delete all declarations for the team
		delStmt = fmt.Sprintf(fmtDeleteStmt, "TRUE")
		delArgs = []any{declTeamID}
	} else {
		// delete the obsolete declarations (all those that are not in keepNames)
		stmt, args, err := sqlx.In(fmt.Sprintf(fmtDeleteStmt, andNameNotInList), declTeamID, keepNames)
		if err != nil {
			return nil, false, ctxerr.Wrap(ctx, err, "build query to delete obsolete profiles")
		}
		delStmt = stmt
		delArgs = args
	}

	var result sql.Result
	if result, err = tx.ExecContext(ctx, delStmt, delArgs...); err != nil || strings.HasPrefix(ds.testBatchSetMDMAppleProfilesErr,
		"delete") {
		if err == nil {
			err = errors.New(ds.testBatchSetMDMAppleProfilesErr)
		}
		return nil, false, ctxerr.Wrap(ctx, err, "delete obsolete declarations")
	}
	if result != nil {
		rows, _ := result.RowsAffected()
		updatedDB = rows > 0
	}

	for _, d := range incomingDeclarations {
		checksum := md5ChecksumScriptContent(string(d.RawJSON))
		declUUID := fleet.MDMAppleDeclarationUUIDPrefix + uuid.NewString()
		if result, err = tx.ExecContext(ctx, insertStmt,
			declUUID,
			d.Identifier,
			d.Name,
			d.RawJSON,
			checksum,
			declTeamID); err != nil || strings.HasPrefix(ds.testBatchSetMDMAppleProfilesErr, "insert") {
			if err == nil {
				err = errors.New(ds.testBatchSetMDMAppleProfilesErr)
			}
			return nil, false, ctxerr.Wrapf(ctx, err, "insert new/edited declaration with identifier %q", d.Identifier)
		}
		updatedDB = updatedDB || insertOnDuplicateDidInsertOrUpdate(result)
	}

	incomingLabels := []fleet.ConfigurationProfileLabel{}
	if len(incomingNames) > 0 {
		var newlyInsertedDecls []*fleet.MDMAppleDeclaration
		// load current declarations (again) that match the incoming declarations by name to grab their uuids
		// this is an easy way to grab the identifiers for both the existing declarations and the new ones we generated.
		//
		// TODO(roberto): if we're a bit careful, we can harvest this
		// information without this extra request in the previous DB
		// calls. Due to time constraints, I'm leaving that
		// optimization for a later iteration.
		stmt, args, err := sqlx.In(loadExistingDecls, declTeamID, incomingNames)
		if err != nil {
			return nil, false, ctxerr.Wrap(ctx, err, "build query to load newly inserted declarations")
		}
		if err := sqlx.SelectContext(ctx, tx, &newlyInsertedDecls, stmt, args...); err != nil {
			return nil, false, ctxerr.Wrap(ctx, err, "load newly inserted declarations")
		}

		for _, newlyInsertedDecl := range newlyInsertedDecls {
			incomingDecl, ok := incomingDecls[newlyInsertedDecl.Name]
			if !ok {
				return nil, false, ctxerr.Wrapf(ctx, err, "declaration %q is in the database but was not incoming", newlyInsertedDecl.Name)
			}

			for _, label := range incomingDecl.LabelsIncludeAll {
				label.ProfileUUID = newlyInsertedDecl.DeclarationUUID
				incomingLabels = append(incomingLabels, label)
			}
			for _, label := range incomingDecl.LabelsExcludeAny {
				label.ProfileUUID = newlyInsertedDecl.DeclarationUUID
				label.Exclude = true
				incomingLabels = append(incomingLabels, label)
			}
		}
	}

	var updatedLabels bool
	if updatedLabels, err = batchSetDeclarationLabelAssociationsDB(ctx, tx,
		incomingLabels); err != nil || strings.HasPrefix(ds.testBatchSetMDMAppleProfilesErr, "labels") {
		if err == nil {
			err = errors.New(ds.testBatchSetMDMAppleProfilesErr)
		}
		return nil, false, ctxerr.Wrap(ctx, err, "inserting apple declaration label associations")
	}

	return incomingDeclarations, updatedDB || updatedLabels, nil
}

func (ds *Datastore) NewMDMAppleDeclaration(ctx context.Context, declaration *fleet.MDMAppleDeclaration) (*fleet.MDMAppleDeclaration, error) {
	const stmt = `
INSERT INTO mdm_apple_declarations (
	declaration_uuid,
	team_id,
	identifier,
	name,
	raw_json,
	checksum,
	uploaded_at)
(SELECT ?,?,?,?,?,UNHEX(?),CURRENT_TIMESTAMP() FROM DUAL WHERE
	NOT EXISTS (
 		SELECT 1 FROM mdm_windows_configuration_profiles WHERE name = ? AND team_id = ?
 	) AND NOT EXISTS (
 		SELECT 1 FROM mdm_apple_configuration_profiles WHERE name = ? AND team_id = ?
 	)
)`

	return ds.insertOrUpsertMDMAppleDeclaration(ctx, stmt, declaration)
}

func (ds *Datastore) SetOrUpdateMDMAppleDeclaration(ctx context.Context, declaration *fleet.MDMAppleDeclaration) (*fleet.MDMAppleDeclaration, error) {
	const stmt = `
INSERT INTO mdm_apple_declarations (
	declaration_uuid,
	team_id,
	identifier,
	name,
	raw_json,
	checksum,
	uploaded_at)
(SELECT ?,?,?,?,?,UNHEX(?),CURRENT_TIMESTAMP() FROM DUAL WHERE
	NOT EXISTS (
 		SELECT 1 FROM mdm_windows_configuration_profiles WHERE name = ? AND team_id = ?
 	) AND NOT EXISTS (
 		SELECT 1 FROM mdm_apple_configuration_profiles WHERE name = ? AND team_id = ?
 	)
)
ON DUPLICATE KEY UPDATE
	identifier = VALUES(identifier),
	uploaded_at = IF(checksum = VALUES(checksum) AND name = VALUES(name), uploaded_at, CURRENT_TIMESTAMP()),
	raw_json = VALUES(raw_json),
	checksum = VALUES(checksum)`

	return ds.insertOrUpsertMDMAppleDeclaration(ctx, stmt, declaration)
}

func (ds *Datastore) insertOrUpsertMDMAppleDeclaration(ctx context.Context, insOrUpsertStmt string, declaration *fleet.MDMAppleDeclaration) (*fleet.MDMAppleDeclaration, error) {
	declUUID := fleet.MDMAppleDeclarationUUIDPrefix + uuid.NewString()
	checksum := md5ChecksumScriptContent(string(declaration.RawJSON))

	var tmID uint
	if declaration.TeamID != nil {
		tmID = *declaration.TeamID
	}

	const reloadStmt = `SELECT declaration_uuid FROM mdm_apple_declarations WHERE name = ? AND team_id = ?`

	err := ds.withTx(ctx, func(tx sqlx.ExtContext) error {
		res, err := tx.ExecContext(ctx, insOrUpsertStmt,
			declUUID, tmID, declaration.Identifier, declaration.Name, declaration.RawJSON, checksum, declaration.Name, tmID, declaration.Name, tmID)
		if err != nil {
			switch {
			case IsDuplicate(err):
				return ctxerr.Wrap(ctx, formatErrorDuplicateDeclaration(err, declaration))
			default:
				return ctxerr.Wrap(ctx, err, "creating new apple mdm declaration")
			}
		}

		aff, _ := res.RowsAffected()
		if aff == 0 {
			return &existsError{
				ResourceType: "MDMAppleDeclaration.Name",
				Identifier:   declaration.Name,
				TeamID:       declaration.TeamID,
			}
		}

		if err := sqlx.GetContext(ctx, tx, &declUUID, reloadStmt, declaration.Name, tmID); err != nil {
			return ctxerr.Wrap(ctx, err, "reload apple mdm declaration")
		}

		labels := make([]fleet.ConfigurationProfileLabel, 0,
			len(declaration.LabelsIncludeAll)+len(declaration.LabelsIncludeAny)+len(declaration.LabelsExcludeAny))
		for i := range declaration.LabelsIncludeAll {
			declaration.LabelsIncludeAll[i].ProfileUUID = declUUID
			declaration.LabelsIncludeAll[i].Exclude = false
			declaration.LabelsIncludeAll[i].RequireAll = true
			labels = append(labels, declaration.LabelsIncludeAll[i])
		}
		for i := range declaration.LabelsIncludeAny {
			declaration.LabelsIncludeAny[i].ProfileUUID = declUUID
			declaration.LabelsIncludeAny[i].Exclude = false
			declaration.LabelsIncludeAny[i].RequireAll = false
			labels = append(labels, declaration.LabelsIncludeAny[i])
		}
		for i := range declaration.LabelsExcludeAny {
			declaration.LabelsExcludeAny[i].ProfileUUID = declUUID
			declaration.LabelsExcludeAny[i].Exclude = true
			declaration.LabelsExcludeAny[i].RequireAll = false
			labels = append(labels, declaration.LabelsExcludeAny[i])
		}
		if _, err := batchSetDeclarationLabelAssociationsDB(ctx, tx, labels); err != nil {
			return ctxerr.Wrap(ctx, err, "inserting mdm declaration label associations")
		}

		return nil
	})
	if err != nil {
		return nil, ctxerr.Wrap(ctx, err, "inserting declaration and label associations")
	}

	declaration.DeclarationUUID = declUUID
	return declaration, nil
}

func batchSetDeclarationLabelAssociationsDB(ctx context.Context, tx sqlx.ExtContext,
	declarationLabels []fleet.ConfigurationProfileLabel,
) (updatedDB bool, err error) {
	if len(declarationLabels) == 0 {
		return false, nil
	}

	// delete any profile+label tuple that is NOT in the list of provided tuples
	// but are associated with the provided profiles (so we don't delete
	// unrelated profile+label tuples)
	deleteStmt := `
	  DELETE FROM mdm_declaration_labels
	  WHERE (apple_declaration_uuid, label_id) NOT IN (%s) AND
	  apple_declaration_uuid IN (?)
	`

	upsertStmt := `
	  INSERT INTO mdm_declaration_labels
              (apple_declaration_uuid, label_id, label_name, exclude, require_all)
          VALUES
              %s
          ON DUPLICATE KEY UPDATE
              label_id = VALUES(label_id),
              exclude = VALUES(exclude),
			  require_all = VALUES(require_all)
	`

	selectStmt := `
		SELECT apple_declaration_uuid as profile_uuid, label_name, label_id, exclude, require_all FROM mdm_declaration_labels
		WHERE (apple_declaration_uuid, label_name) IN (%s)
	`

	var (
		insertBuilder         strings.Builder
		selectOrDeleteBuilder strings.Builder
		selectParams          []any
		insertParams          []any
		deleteParams          []any

		setProfileUUIDs = make(map[string]struct{})
		labelsToInsert  = make(map[string]*fleet.ConfigurationProfileLabel, len(declarationLabels))
	)
	for i, pl := range declarationLabels {
		labelsToInsert[fmt.Sprintf("%s\n%s", pl.ProfileUUID, pl.LabelName)] = &declarationLabels[i]
		if i > 0 {
			insertBuilder.WriteString(",")
			selectOrDeleteBuilder.WriteString(",")
		}
		insertBuilder.WriteString("(?, ?, ?, ?, ?)")
		selectOrDeleteBuilder.WriteString("(?, ?)")
		selectParams = append(selectParams, pl.ProfileUUID, pl.LabelName)
		insertParams = append(insertParams, pl.ProfileUUID, pl.LabelID, pl.LabelName, pl.Exclude, pl.RequireAll)
		deleteParams = append(deleteParams, pl.ProfileUUID, pl.LabelID)

		setProfileUUIDs[pl.ProfileUUID] = struct{}{}
	}

	// Determine if we need to update the database
	var existingProfileLabels []fleet.ConfigurationProfileLabel
	err = sqlx.SelectContext(ctx, tx, &existingProfileLabels,
		fmt.Sprintf(selectStmt, selectOrDeleteBuilder.String()), selectParams...)
	if err != nil {
		return false, ctxerr.Wrap(ctx, err, "selecting existing profile labels")
	}

	updateNeeded := false
	if len(existingProfileLabels) == len(labelsToInsert) {
		for _, existing := range existingProfileLabels {
			toInsert, ok := labelsToInsert[fmt.Sprintf("%s\n%s", existing.ProfileUUID, existing.LabelName)]
			// The fleet.ConfigurationProfileLabel struct has no pointers, so we can use standard cmp.Equal
			if !ok || !cmp.Equal(existing, *toInsert) {
				updateNeeded = true
				break
			}
		}
	} else {
		updateNeeded = true
	}

	if updateNeeded {
		_, err = tx.ExecContext(ctx, fmt.Sprintf(upsertStmt, insertBuilder.String()), insertParams...)
		if err != nil {
			if isChildForeignKeyError(err) {
				// one of the provided labels doesn't exist
				return false, foreignKey("mdm_declaration_labels", fmt.Sprintf("(declaration, label)=(%v)", insertParams))
			}

			return false, ctxerr.Wrap(ctx, err, "setting label associations for declarations")
		}
		updatedDB = true
	}

	deleteStmt = fmt.Sprintf(deleteStmt, selectOrDeleteBuilder.String())

	profUUIDs := make([]string, 0, len(setProfileUUIDs))
	for k := range setProfileUUIDs {
		profUUIDs = append(profUUIDs, k)
	}
	deleteArgs := deleteParams
	deleteArgs = append(deleteArgs, profUUIDs)

	deleteStmt, args, err := sqlx.In(deleteStmt, deleteArgs...)
	if err != nil {
		return false, ctxerr.Wrap(ctx, err, "sqlx.In delete labels for declarations")
	}
	var result sql.Result
	if result, err = tx.ExecContext(ctx, deleteStmt, args...); err != nil {
		return false, ctxerr.Wrap(ctx, err, "deleting labels for declarations")
	}
	if result != nil {
		rows, err := result.RowsAffected()
		if err != nil {
			return false, ctxerr.Wrap(ctx, err, "count rows affected by insert")
		}
		updatedDB = updatedDB || rows > 0
	}

	return updatedDB, nil
}

func (ds *Datastore) MDMAppleDDMDeclarationsToken(ctx context.Context, hostUUID string) (*fleet.MDMAppleDDMDeclarationsToken, error) {
	const stmt = `
SELECT
	COALESCE(MD5((count(0) + GROUP_CONCAT(HEX(mad.checksum)
		ORDER BY
			mad.uploaded_at DESC separator ''))), '') AS checksum,
	COALESCE(MAX(mad.created_at), NOW()) AS latest_created_timestamp
FROM
	host_mdm_apple_declarations hmad
	JOIN mdm_apple_declarations mad ON hmad.declaration_uuid = mad.declaration_uuid
WHERE
	hmad.host_uuid = ? AND hmad.operation_type = ?`

	// NOTE: the token generated as part of this query decides if the DDM session
	// proceeds with sending the declarations - if the token differs from what
	// the host last applied, it will proceed. That's why we use only the "to be
	// installed" declarations for the token generation. If some declarations get
	// removed, then they will be ignored in the token generation, which will
	// change the token and make the DDM session proceed (and declarations not
	// sent get removed).

	var res fleet.MDMAppleDDMDeclarationsToken
	if err := sqlx.GetContext(ctx, ds.reader(ctx), &res, stmt, hostUUID, fleet.MDMOperationTypeInstall); err != nil {
		return nil, ctxerr.Wrap(ctx, err, "get DDM declarations token")
	}

	return &res, nil
}

func (ds *Datastore) MDMAppleDDMDeclarationItems(ctx context.Context, hostUUID string) ([]fleet.MDMAppleDDMDeclarationItem, error) {
	const stmt = `
SELECT
	HEX(mad.checksum) as checksum,
	mad.identifier
FROM
	host_mdm_apple_declarations hmad
	JOIN mdm_apple_declarations mad ON mad.declaration_uuid = hmad.declaration_uuid
WHERE
	hmad.host_uuid = ? AND operation_type = ?`

	var res []fleet.MDMAppleDDMDeclarationItem
	if err := sqlx.SelectContext(ctx, ds.reader(ctx), &res, stmt, hostUUID, fleet.MDMOperationTypeInstall); err != nil {
		return nil, ctxerr.Wrap(ctx, err, "get DDM declaration items")
	}

	return res, nil
}

func (ds *Datastore) MDMAppleDDMDeclarationsResponse(ctx context.Context, identifier string, hostUUID string) (*fleet.MDMAppleDeclaration, error) {
	// TODO: When hosts table is indexed by uuid, consider joining on hosts to ensure that the
	// declaration for the host's current team is returned. In the case where the specified
	// identifier is not unique to the team, the cron should ensure that any conflicting
	// declarations are removed, but the join would provide an extra layer of safety.
	const stmt = `
SELECT
	mad.raw_json, HEX(mad.checksum) as checksum
FROM
	host_mdm_apple_declarations hmad
	JOIN mdm_apple_declarations mad ON hmad.declaration_uuid = mad.declaration_uuid
WHERE
	host_uuid = ? AND identifier = ? AND operation_type = ?`

	var res fleet.MDMAppleDeclaration
	if err := sqlx.GetContext(ctx, ds.reader(ctx), &res, stmt, hostUUID, identifier, fleet.MDMOperationTypeInstall); err != nil {
		if err == sql.ErrNoRows {
			return nil, notFound("MDMAppleDeclaration").WithName(identifier)
		}
		return nil, ctxerr.Wrap(ctx, err, "get ddm declarations response")
	}

	return &res, nil
}

func (ds *Datastore) MDMAppleBatchSetHostDeclarationState(ctx context.Context) ([]string, error) {
	var uuids []string

	const defaultBatchSize = 1000
	batchSize := defaultBatchSize
	if ds.testUpsertMDMDesiredProfilesBatchSize > 0 {
		batchSize = ds.testUpsertMDMDesiredProfilesBatchSize
	}

	err := ds.withRetryTxx(ctx, func(tx sqlx.ExtContext) error {
		var err error
		uuids, _, err = mdmAppleBatchSetHostDeclarationStateDB(ctx, tx, batchSize, &fleet.MDMDeliveryPending)
		return err
	})

	return uuids, ctxerr.Wrap(ctx, err, "upserting host declaration state")
}

func mdmAppleBatchSetHostDeclarationStateDB(ctx context.Context, tx sqlx.ExtContext, batchSize int,
	status *fleet.MDMDeliveryStatus,
) ([]string, bool, error) {
	// once all the declarations are in place, compute the desired state
	// and find which hosts need a DDM sync.
	changedDeclarations, err := mdmAppleGetHostsWithChangedDeclarationsDB(ctx, tx)
	if err != nil {
		return nil, false, ctxerr.Wrap(ctx, err, "find hosts with changed declarations")
	}

	if len(changedDeclarations) == 0 {
		return []string{}, false, nil
	}

	// a host might have more than one declaration to sync, we do this to
	// collect unique host UUIDs in order to send a single command to each
	// host in the next step
	uuidMap := map[string]struct{}{}
	for _, d := range changedDeclarations {
		uuidMap[d.HostUUID] = struct{}{}
	}
	uuids := make([]string, 0, len(uuidMap))
	for uuid := range uuidMap {
		uuids = append(uuids, uuid)
	}

	// mark the host declarations as pending, this serves two purposes:
	//
	// - support the APIs/methods that track host status (summaries, filters, etc)
	//
	// - support the DDM endpoints, which use data from the
	//   `host_mdm_apple_declarations` table to compute which declarations to
	//   serve
	var updatedDB bool
	if updatedDB, err = mdmAppleBatchSetPendingHostDeclarationsDB(ctx, tx, batchSize, changedDeclarations, status); err != nil {
		return nil, false, ctxerr.Wrap(ctx, err, "batch insert mdm apple host declarations")
	}

	return uuids, updatedDB, nil
}

// mdmAppleBatchSetPendingHostDeclarationsDB tracks the current status of all
// the host declarations provided.
func mdmAppleBatchSetPendingHostDeclarationsDB(
	ctx context.Context,
	tx sqlx.ExtContext,
	batchSize int,
	changedDeclarations []*fleet.MDMAppleHostDeclaration,
	status *fleet.MDMDeliveryStatus,
) (updatedDB bool, err error) {
	baseStmt := `
	  INSERT INTO host_mdm_apple_declarations
	    (host_uuid, status, operation_type, checksum, declaration_uuid, declaration_identifier, declaration_name)
	  VALUES
	    %s
	  ON DUPLICATE KEY UPDATE
	    status = VALUES(status),
	    operation_type = VALUES(operation_type),
	    checksum = VALUES(checksum)
	  `

	profilesToInsert := make(map[string]*fleet.MDMAppleHostDeclaration)

	executeUpsertBatch := func(valuePart string, args []any) error {
		// Check if the update needs to be done at all.
		selectStmt := fmt.Sprintf(`
			SELECT
				host_uuid,
				declaration_uuid,
				status,
				COALESCE(operation_type, '') AS operation_type,
				COALESCE(detail, '') AS detail,
				checksum,
				declaration_uuid,
				declaration_identifier,
				declaration_name
			FROM host_mdm_apple_declarations WHERE (host_uuid, declaration_uuid) IN (%s)`,
			strings.TrimSuffix(strings.Repeat("(?,?),", len(profilesToInsert)), ","))
		var selectArgs []any
		for _, p := range profilesToInsert {
			selectArgs = append(selectArgs, p.HostUUID, p.DeclarationUUID)
		}
		var existingProfiles []fleet.MDMAppleHostDeclaration
		if err := sqlx.SelectContext(ctx, tx, &existingProfiles, selectStmt, selectArgs...); err != nil {
			return ctxerr.Wrap(ctx, err, "bulk set pending declarations select existing")
		}
		var updateNeeded bool
		if len(existingProfiles) == len(profilesToInsert) {
			for _, exist := range existingProfiles {
				insert, ok := profilesToInsert[fmt.Sprintf("%s\n%s", exist.HostUUID, exist.DeclarationUUID)]
				if !ok || !exist.Equal(*insert) {
					updateNeeded = true
					break
				}
			}
		} else {
			updateNeeded = true
		}
		clear(profilesToInsert)
		if !updateNeeded {
			// All profiles are already in the database, no need to update.
			return nil
		}

		updatedDB = true
		_, err := tx.ExecContext(
			ctx,
			fmt.Sprintf(baseStmt, strings.TrimSuffix(valuePart, ",")),
			args...,
		)
		return err
	}

	generateValueArgs := func(d *fleet.MDMAppleHostDeclaration) (string, []any) {
		profilesToInsert[fmt.Sprintf("%s\n%s", d.HostUUID, d.DeclarationUUID)] = &fleet.MDMAppleHostDeclaration{
			HostUUID:        d.HostUUID,
			DeclarationUUID: d.DeclarationUUID,
			Name:            d.Name,
			Identifier:      d.Identifier,
			Status:          status,
			OperationType:   d.OperationType,
			Detail:          d.Detail,
			Checksum:        d.Checksum,
		}
		valuePart := "(?, ?, ?, ?, ?, ?, ?),"
		args := []any{d.HostUUID, status, d.OperationType, d.Checksum, d.DeclarationUUID, d.Identifier, d.Name}
		return valuePart, args
	}

	err = batchProcessDB(changedDeclarations, batchSize, generateValueArgs, executeUpsertBatch)
	return updatedDB, ctxerr.Wrap(ctx, err, "inserting changed host declaration state")
}

// mdmAppleGetHostsWithChangedDeclarationsDB returns a
// MDMAppleHostDeclaration item for each (host x declaration) pair that
// needs an status change, this includes declarations to install and
// declarations to be removed. Those can be differentiated by the
// OperationType field on each struct.
func mdmAppleGetHostsWithChangedDeclarationsDB(ctx context.Context, tx sqlx.ExtContext) ([]*fleet.MDMAppleHostDeclaration, error) {
	stmt := fmt.Sprintf(`
        (
            SELECT
                ds.host_uuid,
                'install' as operation_type,
                ds.checksum,
                ds.declaration_uuid,
                ds.declaration_identifier,
                ds.declaration_name
            FROM
                %s
        )
        UNION ALL
        (
            SELECT
                hmae.host_uuid,
                'remove' as operation_type,
                hmae.checksum,
                hmae.declaration_uuid,
                hmae.declaration_identifier,
                hmae.declaration_name
            FROM
                %s
        )
    `,
		generateEntitiesToInstallQuery("declaration"),
		generateEntitiesToRemoveQuery("declaration"),
	)

	var decls []*fleet.MDMAppleHostDeclaration
	if err := sqlx.SelectContext(ctx, tx, &decls, stmt, fleet.MDMOperationTypeRemove, fleet.MDMOperationTypeInstall, fleet.MDMOperationTypeRemove); err != nil {
		return nil, ctxerr.Wrap(ctx, err, "running sql statement")
	}
	return decls, nil
}

func (ds *Datastore) MDMAppleStoreDDMStatusReport(ctx context.Context, hostUUID string, updates []*fleet.MDMAppleHostDeclaration) error {
	getHostDeclarationsStmt := `
    SELECT host_uuid, status, operation_type, HEX(checksum) as checksum, declaration_uuid, declaration_identifier, declaration_name
    FROM host_mdm_apple_declarations
    WHERE host_uuid = ?
  `

	updateHostDeclarationsStmt := `
INSERT INTO host_mdm_apple_declarations
    (host_uuid, declaration_uuid, status, operation_type, detail, declaration_name, declaration_identifier, checksum)
VALUES
  %s
ON DUPLICATE KEY UPDATE
  status = VALUES(status),
  operation_type = VALUES(operation_type),
  detail = VALUES(detail)
  `

	deletePendingRemovesStmt := `
  DELETE FROM host_mdm_apple_declarations
  WHERE host_uuid = ? AND operation_type = 'remove' AND (status = 'pending' OR status IS NULL)
  `

	var current []*fleet.MDMAppleHostDeclaration
	if err := sqlx.SelectContext(ctx, ds.reader(ctx), &current, getHostDeclarationsStmt, hostUUID); err != nil {
		return ctxerr.Wrap(ctx, err, "getting current host declarations")
	}

	updatesByChecksum := make(map[string]*fleet.MDMAppleHostDeclaration, len(updates))
	for _, u := range updates {
		updatesByChecksum[u.Checksum] = u
	}

	var args []any
	var insertVals strings.Builder
	for _, c := range current {
		if u, ok := updatesByChecksum[c.Checksum]; ok {
			insertVals.WriteString("(?, ?, ?, ?, ?, ?, ?, UNHEX(?)),")
			args = append(args, hostUUID, c.DeclarationUUID, u.Status, u.OperationType, u.Detail, c.Identifier, c.Name, c.Checksum)
		}
	}

	err := ds.withRetryTxx(ctx, func(tx sqlx.ExtContext) error {
		if len(args) != 0 {
			stmt := fmt.Sprintf(updateHostDeclarationsStmt, strings.TrimSuffix(insertVals.String(), ","))
			if _, err := tx.ExecContext(ctx, stmt, args...); err != nil {
				return ctxerr.Wrap(ctx, err, "updating existing declarations")
			}
		}

		if _, err := tx.ExecContext(ctx, deletePendingRemovesStmt, hostUUID); err != nil {
			return ctxerr.Wrap(ctx, err, "deleting pending removals")
		}

		return nil
	})

	return ctxerr.Wrap(ctx, err, "updating host declarations")
}

func (ds *Datastore) MDMAppleSetPendingDeclarationsAs(ctx context.Context, hostUUID string, status *fleet.MDMDeliveryStatus, detail string) error {
	stmt := `
  UPDATE host_mdm_apple_declarations
  SET
    status = ?,
    detail = ?
  WHERE
    operation_type = ?
    AND status = ?
    AND host_uuid = ?
  `

	_, err := ds.writer(ctx).ExecContext(
		ctx, stmt,
		// SET ...
		status, detail,
		// WHERE ...
		fleet.MDMOperationTypeInstall, fleet.MDMDeliveryPending, hostUUID,
	)
	return ctxerr.Wrap(ctx, err, "updating host declaration status to verifying")
}

func (ds *Datastore) InsertMDMAppleDDMRequest(ctx context.Context, hostUUID, messageType string, rawJSON json.RawMessage) error {
	const stmt = `
INSERT INTO
    mdm_apple_declarative_requests (
        enrollment_id,
        message_type,
        raw_json
    )
VALUES
    (?, ?, ?)
`
	if _, err := ds.writer(ctx).ExecContext(ctx, stmt, hostUUID, messageType, rawJSON); err != nil {
		return ctxerr.Wrap(ctx, err, "writing apple declarative request to db")
	}

	return nil
}

func encrypt(plainText []byte, privateKey string) ([]byte, error) {
	block, err := aes.NewCipher([]byte(privateKey))
	if err != nil {
		return nil, fmt.Errorf("create new cipher: %w", err)
	}

	aesGCM, err := cipher.NewGCM(block)
	if err != nil {
		return nil, fmt.Errorf("create new gcm: %w", err)
	}

	nonce := make([]byte, aesGCM.NonceSize())
	if _, err = io.ReadFull(rand.Reader, nonce); err != nil {
		return nil, fmt.Errorf("generate nonce: %w", err)
	}

	return aesGCM.Seal(nonce, nonce, plainText, nil), nil
}

func decrypt(encrypted []byte, privateKey string) ([]byte, error) {
	block, err := aes.NewCipher([]byte(privateKey))
	if err != nil {
		return nil, fmt.Errorf("create new cipher: %w", err)
	}

	aesGCM, err := cipher.NewGCM(block)
	if err != nil {
		return nil, fmt.Errorf("create new gcm: %w", err)
	}

	// Get the nonce size
	nonceSize := aesGCM.NonceSize()

	// Extract the nonce from the encrypted data
	nonce, ciphertext := encrypted[:nonceSize], encrypted[nonceSize:]

	decrypted, err := aesGCM.Open(nil, nonce, ciphertext, nil)
	if err != nil {
		return nil, fmt.Errorf("decrypting: %w", err)
	}

	return decrypted, nil
}

func (ds *Datastore) InsertMDMConfigAssets(ctx context.Context, assets []fleet.MDMConfigAsset, tx sqlx.ExtContext) error {
	insertFunc := func(tx sqlx.ExtContext) error {
		if err := insertMDMConfigAssets(ctx, tx, assets, ds.serverPrivateKey); err != nil {
			return ctxerr.Wrap(ctx, err, "insert mdm config assets")
		}
		return nil
	}
	if tx != nil {
		return insertFunc(tx)
	}
	return ds.withRetryTxx(ctx, insertFunc)
}

func (ds *Datastore) GetAllMDMConfigAssetsByName(ctx context.Context, assetNames []fleet.MDMAssetName,
	queryerContext sqlx.QueryerContext,
) (map[fleet.MDMAssetName]fleet.MDMConfigAsset, error) {
	if len(assetNames) == 0 {
		return nil, nil
	}

	stmt := `
SELECT
    name, value
FROM
   mdm_config_assets
WHERE
    name IN (?)
	AND deletion_uuid = ''
	`

	stmt, args, err := sqlx.In(stmt, assetNames)
	if err != nil {
		return nil, ctxerr.Wrap(ctx, err, "building sqlx.In statement")
	}

	var res []fleet.MDMConfigAsset
	if queryerContext == nil {
		queryerContext = ds.reader(ctx)
	}
	if err := sqlx.SelectContext(ctx, queryerContext, &res, stmt, args...); err != nil {
		return nil, ctxerr.Wrap(ctx, err, "get mdm config assets by name")
	}

	if len(res) == 0 {
		return nil, notFound("MDMConfigAsset")
	}

	assetMap := make(map[fleet.MDMAssetName]fleet.MDMConfigAsset, len(res))
	for _, asset := range res {
		decryptedVal, err := decrypt(asset.Value, ds.serverPrivateKey)
		if err != nil {
			return nil, ctxerr.Wrapf(ctx, err, "decrypting mdm config asset %s", asset.Name)
		}

		assetMap[asset.Name] = fleet.MDMConfigAsset{Name: asset.Name, Value: decryptedVal}
	}

	if len(res) < len(assetNames) {
		return assetMap, ErrPartialResult
	}

	return assetMap, nil
}

func (ds *Datastore) GetAllMDMConfigAssetsHashes(ctx context.Context, assetNames []fleet.MDMAssetName) (map[fleet.MDMAssetName]string, error) {
	if len(assetNames) == 0 {
		return nil, nil
	}

	stmt := `
SELECT name, HEX(md5_checksum) as md5_checksum
FROM mdm_config_assets
WHERE name IN (?) AND deletion_uuid = ''`

	stmt, args, err := sqlx.In(stmt, assetNames)
	if err != nil {
		return nil, ctxerr.Wrap(ctx, err, "building sqlx.In statement")
	}

	var res []fleet.MDMConfigAsset
	if err := sqlx.SelectContext(ctx, ds.reader(ctx), &res, stmt, args...); err != nil {
		return nil, ctxerr.Wrap(ctx, err, "get mdm config checksums by name")
	}

	if len(res) == 0 {
		return nil, notFound("MDMConfigAsset")
	}

	assetMap := make(map[fleet.MDMAssetName]string, len(res))
	for _, asset := range res {
		assetMap[asset.Name] = asset.MD5Checksum
	}

	if len(res) < len(assetNames) {
		return assetMap, ErrPartialResult
	}

	return assetMap, nil
}

func (ds *Datastore) DeleteMDMConfigAssetsByName(ctx context.Context, assetNames []fleet.MDMAssetName) error {
	return ds.withRetryTxx(ctx, func(tx sqlx.ExtContext) error {
		if err := softDeleteMDMConfigAssetsByName(ctx, tx, assetNames); err != nil {
			return ctxerr.Wrap(ctx, err, "delete mdm config assets by name")
		}

		return nil
	})
}

func (ds *Datastore) HardDeleteMDMConfigAsset(ctx context.Context, assetName fleet.MDMAssetName) error {
	stmt := `
DELETE FROM mdm_config_assets
WHERE name = ?`
	_, err := ds.writer(ctx).ExecContext(ctx, stmt, assetName)
	// ctxerr.Wrap returns nil if err is nil
	return ctxerr.Wrap(ctx, err, "hard delete mdm config asset")
}

func softDeleteMDMConfigAssetsByName(ctx context.Context, tx sqlx.ExtContext, assetNames []fleet.MDMAssetName) error {
	stmt := `
UPDATE
    mdm_config_assets
SET
    deleted_at = CURRENT_TIMESTAMP(),
	deletion_uuid = ?
WHERE
    name IN (?) AND deletion_uuid = ''
	`

	deletionUUID := uuid.New().String()

	stmt, args, err := sqlx.In(stmt, deletionUUID, assetNames)
	if err != nil {
		return ctxerr.Wrap(ctx, err, "sqlx.In softDeleteMDMConfigAssetsByName")
	}

	_, err = tx.ExecContext(ctx, stmt, args...)
	return ctxerr.Wrap(ctx, err, "deleting mdm config assets")
}

func insertMDMConfigAssets(ctx context.Context, tx sqlx.ExtContext, assets []fleet.MDMConfigAsset, privateKey string) error {
	stmt := `
INSERT INTO mdm_config_assets
  (name, value, md5_checksum)
VALUES
  %s`

	var args []any
	var insertVals strings.Builder

	for _, a := range assets {
		encryptedVal, err := encrypt(a.Value, privateKey)
		if err != nil {
			return ctxerr.Wrap(ctx, err, fmt.Sprintf("encrypting mdm config asset %s", a.Name))
		}

		hexChecksum := md5ChecksumBytes(encryptedVal)
		insertVals.WriteString(`(?, ?, UNHEX(?)),`)
		args = append(args, a.Name, encryptedVal, hexChecksum)
	}

	stmt = fmt.Sprintf(stmt, strings.TrimSuffix(insertVals.String(), ","))

	_, err := tx.ExecContext(ctx, stmt, args...)

	return ctxerr.Wrap(ctx, err, "writing mdm config assets to db")
}

func (ds *Datastore) ReplaceMDMConfigAssets(ctx context.Context, assets []fleet.MDMConfigAsset, tx sqlx.ExtContext) error {
	replaceFunc := func(tx sqlx.ExtContext) error {
		var names []fleet.MDMAssetName
		for _, a := range assets {
			names = append(names, a.Name)
		}

		if err := softDeleteMDMConfigAssetsByName(ctx, tx, names); err != nil {
			return ctxerr.Wrap(ctx, err, "upsert mdm config assets soft delete")
		}

		if err := insertMDMConfigAssets(ctx, tx, assets, ds.serverPrivateKey); err != nil {
			return ctxerr.Wrap(ctx, err, "upsert mdm config assets insert")
		}
		return nil
	}
	if tx != nil {
		return replaceFunc(tx)
	}
	return ds.withRetryTxx(ctx, replaceFunc)
}

// ListIOSAndIPadOSToRefetch returns the UUIDs of iPhones/iPads that should be refetched
// (their details haven't been updated in the given `interval`).
func (ds *Datastore) ListIOSAndIPadOSToRefetch(ctx context.Context, interval time.Duration) (devices []fleet.AppleDevicesToRefetch,
	err error,
) {
	hostsStmt := `
SELECT h.id as host_id, h.uuid as uuid, JSON_ARRAYAGG(hmc.command_type) as commands_already_sent FROM hosts h
INNER JOIN host_mdm hmdm ON hmdm.host_id = h.id
LEFT JOIN host_mdm_commands hmc ON hmc.host_id = h.id
WHERE (h.platform = 'ios' OR h.platform = 'ipados')
AND TRIM(h.uuid) != ''
AND TIMESTAMPDIFF(SECOND, h.detail_updated_at, NOW()) > ?
GROUP BY h.id`
	if err := sqlx.SelectContext(ctx, ds.reader(ctx), &devices, hostsStmt, interval.Seconds()); err != nil {
		return nil, err
	}

	return devices, nil
}

func (ds *Datastore) GetHostUUIDsWithPendingMDMAppleCommands(ctx context.Context) (uuids []string, err error) {
	const stmt = `
SELECT DISTINCT neq.id
FROM nano_enrollment_queue neq
LEFT JOIN nano_command_results ncr ON ncr.command_uuid = neq.command_uuid AND ncr.id = neq.id
WHERE neq.active = 1 AND ncr.status IS NULL
AND neq.created_at >= NOW() - INTERVAL 7 DAY
LIMIT 500
`

	var deviceUUIDs []string
	if err := sqlx.SelectContext(ctx, ds.reader(ctx), &deviceUUIDs, stmt); err != nil {
		return nil, err
	}

	return deviceUUIDs, nil
}

func (ds *Datastore) GetABMTokenByOrgName(ctx context.Context, orgName string) (*fleet.ABMToken, error) {
	tok, err := ds.getABMToken(ctx, 0, orgName)
	if err != nil {
		return nil, ctxerr.Wrap(ctx, err, "get ABM token by org name")
	}

	return tok, nil
}

func (ds *Datastore) SaveABMToken(ctx context.Context, tok *fleet.ABMToken) error {
	const stmt = `
UPDATE
	abm_tokens
SET
	organization_name = ?,
	apple_id = ?,
	terms_expired = ?,
	renew_at = ?,
	token = ?,
	macos_default_team_id = ?,
	ios_default_team_id = ?,
	ipados_default_team_id = ?
WHERE
	id = ?`

	doubleEncTok, err := encrypt(tok.EncryptedToken, ds.serverPrivateKey)
	if err != nil {
		return ctxerr.Wrap(ctx, err, "encrypt with datastore.serverPrivateKey")
	}

	_, err = ds.writer(ctx).ExecContext(
		ctx,
		stmt,
		tok.OrganizationName,
		tok.AppleID,
		tok.TermsExpired,
		tok.RenewAt.UTC(),
		doubleEncTok,
		tok.MacOSDefaultTeamID,
		tok.IOSDefaultTeamID,
		tok.IPadOSDefaultTeamID,
		tok.ID)
	return ctxerr.Wrap(ctx, err, "updating abm_token")
}

func (ds *Datastore) InsertABMToken(ctx context.Context, tok *fleet.ABMToken) (*fleet.ABMToken, error) {
	const stmt = `
INSERT INTO
	abm_tokens
	(organization_name, apple_id, terms_expired, renew_at, token, macos_default_team_id, ios_default_team_id, ipados_default_team_id)
VALUES (?, ?, ?, ?, ?, ?, ?, ?)
`
	doubleEncTok, err := encrypt(tok.EncryptedToken, ds.serverPrivateKey)
	if err != nil {
		return nil, ctxerr.Wrap(ctx, err, "encrypt abm_token with datastore.serverPrivateKey")
	}

	res, err := ds.writer(ctx).ExecContext(
		ctx,
		stmt,
		tok.OrganizationName,
		tok.AppleID,
		tok.TermsExpired,
		tok.RenewAt,
		doubleEncTok,
		tok.MacOSDefaultTeamID,
		tok.IOSDefaultTeamID,
		tok.IPadOSDefaultTeamID,
	)
	if err != nil {
		return nil, ctxerr.Wrap(ctx, err, "inserting abm_token")
	}

	tokenID, _ := res.LastInsertId()

	tok.ID = uint(tokenID) //nolint:gosec // dismiss G115

	cfg, err := ds.AppConfig(ctx)
	if err != nil {
		return nil, ctxerr.Wrap(ctx, err, "get app config")
	}

	url, err := apple_mdm.ResolveAppleMDMURL(cfg.MDMUrl())
	if err != nil {
		return nil, ctxerr.Wrap(ctx, err, "getting ABM token MDM server url")
	}

	tok.MDMServerURL = url

	return tok, nil
}

func (ds *Datastore) ListABMTokens(ctx context.Context) ([]*fleet.ABMToken, error) {
	stmt := `
SELECT
	abt.id,
	abt.organization_name,
	abt.apple_id,
	abt.terms_expired,
	abt.renew_at,
	abt.token,
	abt.macos_default_team_id,
	abt.ios_default_team_id,
	abt.ipados_default_team_id,
	COALESCE(t1.name, :no_team) as macos_team,
	COALESCE(t2.name, :no_team) as ios_team,
	COALESCE(t3.name, :no_team) as ipados_team
FROM
	abm_tokens abt
LEFT OUTER JOIN
	teams t1 ON t1.id = abt.macos_default_team_id
LEFT OUTER JOIN
	teams t2 ON t2.id = abt.ios_default_team_id
LEFT OUTER JOIN
	teams t3 ON t3.id = abt.ipados_default_team_id

	`

	stmt, args, err := sqlx.Named(stmt, map[string]any{"no_team": fleet.TeamNameNoTeam})
	if err != nil {
		return nil, ctxerr.Wrap(ctx, err, "build list ABM tokens query from named args")
	}

	var tokens []*fleet.ABMToken
	if err := sqlx.SelectContext(ctx, ds.reader(ctx), &tokens, stmt, args...); err != nil {
		return nil, ctxerr.Wrap(ctx, err, "list ABM tokens")
	}

	cfg, err := ds.AppConfig(ctx)
	if err != nil {
		return nil, ctxerr.Wrap(ctx, err, "get app config")
	}

	url, err := apple_mdm.ResolveAppleMDMURL(cfg.MDMUrl())
	if err != nil {
		return nil, ctxerr.Wrap(ctx, err, "getting ABM token MDM server url")
	}

	for _, tok := range tokens {
		tok.MDMServerURL = url

		// Promote DB fields into respective objects
		var macOSTeamID, iOSTeamID, iPadIOSTeamID uint
		if tok.MacOSDefaultTeamID != nil {
			macOSTeamID = *tok.MacOSDefaultTeamID
		}
		if tok.IOSDefaultTeamID != nil {
			iOSTeamID = *tok.IOSDefaultTeamID
		}
		if tok.IPadOSDefaultTeamID != nil {
			iPadIOSTeamID = *tok.IPadOSDefaultTeamID
		}

		tok.MacOSTeam = fleet.ABMTokenTeam{Name: tok.MacOSTeamName, ID: macOSTeamID}
		tok.IOSTeam = fleet.ABMTokenTeam{Name: tok.IOSTeamName, ID: iOSTeamID}
		tok.IPadOSTeam = fleet.ABMTokenTeam{Name: tok.IPadOSTeamName, ID: iPadIOSTeamID}

		// decrypt the token with the serverPrivateKey, the resulting value will be
		// the token still encrypted, but just with the ABM cert and key (it is that
		// encrypted value that is stored with another layer of encryption with the
		// serverPrivateKey).
		decrypted, err := decrypt(tok.EncryptedToken, ds.serverPrivateKey)
		if err != nil {
			return nil, ctxerr.Wrapf(ctx, err, "decrypting abm token with datastore.serverPrivateKey")
		}
		tok.EncryptedToken = decrypted
	}

	return tokens, nil
}

func (ds *Datastore) DeleteABMToken(ctx context.Context, tokenID uint) error {
	const stmt = `
DELETE FROM
	abm_tokens
WHERE ID = ?
		`

	_, err := ds.writer(ctx).ExecContext(ctx, stmt, tokenID)

	return ctxerr.Wrap(ctx, err, "deleting ABM token")
}

func (ds *Datastore) GetABMTokenByID(ctx context.Context, tokenID uint) (*fleet.ABMToken, error) {
	tok, err := ds.getABMToken(ctx, tokenID, "")
	if err != nil {
		return nil, ctxerr.Wrap(ctx, err, "get ABM token by id")
	}

	return tok, nil
}

func (ds *Datastore) getABMToken(ctx context.Context, tokenID uint, orgName string) (*fleet.ABMToken, error) {
	stmt := `
SELECT
	abt.id,
	abt.organization_name,
	abt.apple_id,
	abt.terms_expired,
	abt.renew_at,
	abt.token,
	abt.macos_default_team_id,
	abt.ios_default_team_id,
	abt.ipados_default_team_id,
	COALESCE(t1.name, :no_team) as macos_team,
	COALESCE(t2.name, :no_team) as ios_team,
	COALESCE(t3.name, :no_team) as ipados_team
FROM
	abm_tokens abt
LEFT OUTER JOIN
	teams t1 ON t1.id = abt.macos_default_team_id
LEFT OUTER JOIN
	teams t2 ON t2.id = abt.ios_default_team_id
LEFT OUTER JOIN
	teams t3 ON t3.id = abt.ipados_default_team_id
%s
	`

	stmt, args, err := sqlx.Named(stmt, map[string]any{"no_team": fleet.TeamNameNoTeam})
	if err != nil {
		return nil, ctxerr.Wrap(ctx, err, "build list ABM tokens query from named args")
	}

	var ident any = orgName
	clause := "WHERE abt.organization_name = ?"
	if tokenID != 0 {
		clause = "WHERE abt.id = ?"
		ident = tokenID
	}

	stmt = fmt.Sprintf(stmt, clause)

	args = append(args, ident)

	var tok fleet.ABMToken
	if err := sqlx.GetContext(ctx, ds.reader(ctx), &tok, stmt, args...); err != nil {
		if err == sql.ErrNoRows {
			return nil, ctxerr.Wrap(ctx, notFound("ABMToken"))
		}

		return nil, ctxerr.Wrap(ctx, err, "get ABM token")
	}

	// decrypt the token with the serverPrivateKey, the resulting value will be
	// the token still encrypted, but just with the ABM cert and key (it is that
	// encrypted value that is stored with another layer of encryption with the
	// serverPrivateKey).
	decrypted, err := decrypt(tok.EncryptedToken, ds.serverPrivateKey)
	if err != nil {
		return nil, ctxerr.Wrapf(ctx, err, "decrypting abm token with datastore.serverPrivateKey")
	}
	tok.EncryptedToken = decrypted

	cfg, err := ds.AppConfig(ctx)
	if err != nil {
		return nil, ctxerr.Wrap(ctx, err, "get app config")
	}

	url, err := apple_mdm.ResolveAppleMDMURL(cfg.MDMUrl())
	if err != nil {
		return nil, ctxerr.Wrap(ctx, err, "getting ABM token MDM server url")
	}

	tok.MDMServerURL = url

	// Promote DB fields into respective objects
	var macOSTeamID, iOSTeamID, iPadIOSTeamID uint
	if tok.MacOSDefaultTeamID != nil {
		macOSTeamID = *tok.MacOSDefaultTeamID
	}
	if tok.IOSDefaultTeamID != nil {
		iOSTeamID = *tok.IOSDefaultTeamID
	}
	if tok.IPadOSDefaultTeamID != nil {
		iPadIOSTeamID = *tok.IPadOSDefaultTeamID
	}

	tok.MacOSTeam = fleet.ABMTokenTeam{Name: tok.MacOSTeamName, ID: macOSTeamID}
	tok.IOSTeam = fleet.ABMTokenTeam{Name: tok.IOSTeamName, ID: iOSTeamID}
	tok.IPadOSTeam = fleet.ABMTokenTeam{Name: tok.IPadOSTeamName, ID: iPadIOSTeamID}

	return &tok, nil
}

func (ds *Datastore) GetABMTokenCount(ctx context.Context) (int, error) {
	var count int
	const countStmt = `SELECT COUNT(*) FROM abm_tokens`

	if err := sqlx.GetContext(ctx, ds.reader(ctx), &count, countStmt); err != nil {
		return 0, ctxerr.Wrap(ctx, err, "counting existing ABM tokens")
	}

	return count, nil
}

func (ds *Datastore) SetABMTokenTermsExpiredForOrgName(ctx context.Context, orgName string, expired bool) (wasSet bool, err error) {
	const stmt = `UPDATE abm_tokens SET terms_expired = ? WHERE organization_name = ? AND terms_expired != ?`
	res, err := ds.writer(ctx).ExecContext(ctx, stmt, expired, orgName, expired)
	if err != nil {
		return false, ctxerr.Wrap(ctx, err, "update abm_tokens terms_expired")
	}
	affRows, _ := res.RowsAffected()

	if affRows > 0 {
		// if it did update the row, then the previous value was the opposite of
		// expired
		wasSet = !expired
	} else {
		// if it did not update any row, then the previous value was the same
		wasSet = expired
	}
	return wasSet, nil
}

func (ds *Datastore) CountABMTokensWithTermsExpired(ctx context.Context) (int, error) {
	// The expectation is that abm_tokens will have few rows (we don't even
	// support pagination on the "list ABM tokens" endpoint), so this query
	// should be very fast even without index on terms_expired.
	const stmt = `SELECT COUNT(*) FROM abm_tokens WHERE terms_expired = 1`

	var count int
	if err := sqlx.GetContext(ctx, ds.reader(ctx), &count, stmt); err != nil {
		return 0, ctxerr.Wrap(ctx, err, "count ABM tokens with terms expired")
	}
	return count, nil
}

func (ds *Datastore) GetABMTokenOrgNamesAssociatedWithTeam(ctx context.Context, teamID *uint) ([]string, error) {
	stmt := `
SELECT DISTINCT
	abmt.organization_name
FROM
	abm_tokens abmt
	JOIN host_dep_assignments hda ON hda.abm_token_id = abmt.id
	JOIN hosts h ON hda.host_id = h.id
WHERE
	%s
UNION
SELECT DISTINCT
	abmt.organization_name
FROM
	abm_tokens abmt
WHERE
	%s
`
	var args []any
	teamFilter := `h.team_id IS NULL`
	abmtFilter := `abmt.macos_default_team_id IS NULL OR abmt.ios_default_team_id IS NULL OR abmt.ipados_default_team_id IS NULL`
	if teamID != nil {
		teamFilter = `h.team_id = ?`
		abmtFilter = `abmt.macos_default_team_id = ? OR abmt.ios_default_team_id = ? OR abmt.ipados_default_team_id = ?`
		args = append(args, *teamID, *teamID, *teamID, *teamID)
	}

	stmt = fmt.Sprintf(stmt, teamFilter, abmtFilter)

	var orgNames []string
	if err := sqlx.SelectContext(ctx, ds.reader(ctx), &orgNames, stmt, args...); err != nil {
		return nil, ctxerr.Wrap(ctx, err, "getting org names for team from db")
	}

	return orgNames, nil
}

func (ds *Datastore) AddHostMDMCommands(ctx context.Context, commands []fleet.HostMDMCommand) error {
	const baseStmt = `
		INSERT INTO host_mdm_commands (host_id, command_type)
		VALUES %s
		ON DUPLICATE KEY UPDATE
		command_type = VALUES(command_type)`

	for i := 0; i < len(commands); i += addHostMDMCommandsBatchSize {
		start := i
		end := i + hostIssuesInsertBatchSize
		if end > len(commands) {
			end = len(commands)
		}
		totalToProcess := end - start
		const numberOfArgsPerInsert = 2 // number of ? in each VALUES clause
		values := strings.TrimSuffix(
			strings.Repeat("(?,?),", totalToProcess), ",",
		)
		stmt := fmt.Sprintf(baseStmt, values)
		args := make([]interface{}, 0, totalToProcess*numberOfArgsPerInsert)
		for j := start; j < end; j++ {
			item := commands[j]
			args = append(
				args, item.HostID, item.CommandType,
			)
		}
		if _, err := ds.writer(ctx).ExecContext(ctx, stmt, args...); err != nil {
			return ctxerr.Wrap(ctx, err, "insert into host_mdm_commands")
		}
	}

	return nil
}

func (ds *Datastore) GetHostMDMCommands(ctx context.Context, hostID uint) (commands []fleet.HostMDMCommand, err error) {
	const stmt = `SELECT host_id, command_type FROM host_mdm_commands WHERE host_id = ?`
	if err := sqlx.SelectContext(ctx, ds.reader(ctx), &commands, stmt, hostID); err != nil {
		return nil, err
	}
	return commands, nil
}

func (ds *Datastore) RemoveHostMDMCommand(ctx context.Context, command fleet.HostMDMCommand) error {
	const stmt = `
		DELETE FROM host_mdm_commands
		WHERE host_id = ? AND command_type = ?`
	if _, err := ds.writer(ctx).ExecContext(ctx, stmt, command.HostID, command.CommandType); err != nil {
		return ctxerr.Wrap(ctx, err, "delete from host_mdm_commands")
	}
	return nil
}

func (ds *Datastore) CleanupHostMDMCommands(ctx context.Context) error {
	// Delete commands that don't have a corresponding host or have been sent over 1 day ago.
	// We are using 1 day instead of 7 days in case MDM commands fail to be sent or fail to process. They can be resent the next day.
	const stmt = `
		DELETE hmc FROM host_mdm_commands AS hmc
		LEFT JOIN hosts h ON h.id = hmc.host_id
		WHERE h.id IS NULL OR hmc.updated_at < NOW() - INTERVAL 1 DAY`
	if _, err := ds.writer(ctx).ExecContext(ctx, stmt); err != nil {
		return ctxerr.Wrap(ctx, err, "delete from host_mdm_commands")
	}
	return nil
}

func (ds *Datastore) GetMDMAppleOSUpdatesSettingsByHostSerial(ctx context.Context, serial string) (*fleet.AppleOSUpdateSettings, error) {
	stmt := `
SELECT
	team_id, platform
FROM
	hosts h
JOIN
	host_dep_assignments hdep ON h.id = host_id
WHERE
	hardware_serial = ? AND deleted_at IS NULL
LIMIT 1`

	var dest struct {
		TeamID   *uint  `db:"team_id"`
		Platform string `db:"platform"`
	}
	if err := sqlx.GetContext(ctx, ds.reader(ctx), &dest, stmt, serial); err != nil {
		return nil, ctxerr.Wrap(ctx, err, "getting team id for host")
	}

	var settings fleet.AppleOSUpdateSettings
	if dest.TeamID == nil {
		// use the global settings
		ac, err := ds.AppConfig(ctx)
		if err != nil {
			return nil, ctxerr.Wrap(ctx, err, "getting app config for os update settings")
		}
		switch dest.Platform {
		case "ios":
			settings = ac.MDM.IOSUpdates
		case "ipados":
			settings = ac.MDM.IPadOSUpdates
		case "darwin":
			settings = ac.MDM.MacOSUpdates
		default:
			return nil, ctxerr.New(ctx, fmt.Sprintf("unsupported platform %s", dest.Platform))
		}
	} else {
		// use the team settings
		tm, err := ds.TeamWithoutExtras(ctx, *dest.TeamID)
		if err != nil {
			return nil, ctxerr.Wrap(ctx, err, "getting team os update settings")
		}
		switch dest.Platform {
		case "ios":
			settings = tm.Config.MDM.IOSUpdates
		case "ipados":
			settings = tm.Config.MDM.IPadOSUpdates
		case "darwin":
			settings = tm.Config.MDM.MacOSUpdates
		default:
			return nil, ctxerr.New(ctx, fmt.Sprintf("unsupported platform %s", dest.Platform))
		}
	}

	return &settings, nil
}

func (ds *Datastore) BulkUpsertMDMManagedCertificates(ctx context.Context, payload []*fleet.MDMBulkUpsertManagedCertificatePayload) error {
	if len(payload) == 0 {
		return nil
	}

	executeUpsertBatch := func(valuePart string, args []any) error {
		stmt := fmt.Sprintf(`
	    INSERT INTO host_mdm_managed_certificates (
              host_uuid,
              profile_uuid,
              challenge_retrieved_at
            )
            VALUES %s
            ON DUPLICATE KEY UPDATE
              challenge_retrieved_at = VALUES(challenge_retrieved_at)`,
			strings.TrimSuffix(valuePart, ","),
		)

		_, err := ds.writer(ctx).ExecContext(ctx, stmt, args...)
		return err
	}

	generateValueArgs := func(p *fleet.MDMBulkUpsertManagedCertificatePayload) (string, []any) {
		valuePart := "(?, ?, ?),"
		args := []any{p.HostUUID, p.ProfileUUID, p.ChallengeRetrievedAt}
		return valuePart, args
	}

	const defaultBatchSize = 1000
	batchSize := defaultBatchSize
	if ds.testUpsertMDMDesiredProfilesBatchSize > 0 {
		batchSize = ds.testUpsertMDMDesiredProfilesBatchSize
	}

	if err := batchProcessDB(payload, batchSize, generateValueArgs, executeUpsertBatch); err != nil {
		return err
	}

	return nil
}<|MERGE_RESOLUTION|>--- conflicted
+++ resolved
@@ -2409,13 +2409,9 @@
 			JOIN nano_enrollments ne
 				ON ne.device_id = h.uuid
 			JOIN ${mdmEntityLabelsTable} mel
-<<<<<<< HEAD
 				ON mel.${appleEntityUUIDColumn} = mae.${entityUUIDColumn} AND mel.exclude = 1 AND mel.require_all = 0
-=======
-				ON mel.${appleEntityUUIDColumn} = mae.${entityUUIDColumn} AND mel.exclude = 1
 			LEFT OUTER JOIN labels lbl
 				ON lbl.id = mel.label_id
->>>>>>> a2398034
 			LEFT OUTER JOIN label_membership lm
 				ON lm.label_id = mel.label_id AND lm.host_id = h.id
 	WHERE
@@ -2426,9 +2422,8 @@
 	GROUP BY
 		mae.${entityUUIDColumn}, h.uuid, h.platform, mae.identifier, mae.name, mae.checksum
 	HAVING
-<<<<<<< HEAD
-		-- considers only the profiles with labels, without any broken label, and with the host not in any label
-		${countEntityLabelsColumn} > 0 AND ${countEntityLabelsColumn} = count_non_broken_labels AND count_host_labels = 0
+		-- considers only the profiles with labels, without any broken label, with results reported after all labels were created and with the host not in any label
+		${countEntityLabelsColumn} > 0 AND ${countEntityLabelsColumn} = count_non_broken_labels AND ${countEntityLabelsColumn} = count_host_updated_after_labels AND count_host_labels = 0
 
 	UNION
 
@@ -2444,7 +2439,8 @@
 		mae.checksum as checksum,
 		COUNT(*) as ${countEntityLabelsColumn},
 		COUNT(mel.label_id) as count_non_broken_labels,
-		COUNT(lm.label_id) as count_host_labels
+		COUNT(lm.label_id) as count_host_labels,
+		0 as count_host_updated_after_labels
 	FROM
 		${mdmAppleEntityTable} mae
 			JOIN hosts h
@@ -2464,11 +2460,6 @@
 		mae.${entityUUIDColumn}, h.uuid, h.platform, mae.identifier, mae.name, mae.checksum
 	HAVING
 		${countEntityLabelsColumn} > 0 AND count_host_labels >= 1
-
-=======
-		-- considers only the profiles with labels, without any broken label, with results reported after all labels were created and with the host not in any label
-		${countEntityLabelsColumn} > 0 AND ${countEntityLabelsColumn} = count_non_broken_labels AND ${countEntityLabelsColumn} = count_host_updated_after_labels AND count_host_labels = 0
->>>>>>> a2398034
 	`, func(s string) string { return dynamicNames[s] })
 }
 
