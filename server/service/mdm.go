package service

import (
	"bytes"
	"context"
	"crypto/rsa"
	"crypto/tls"
	"crypto/x509"
	"encoding/json"
	"encoding/pem"
	"errors"
	"fmt"
	"io"
	"mime/multipart"
	"net/http"
	"path/filepath"
	"strconv"
	"strings"
	"time"

	"github.com/VividCortex/mysqlerr"
	"github.com/docker/go-units"
	"github.com/fleetdm/fleet/v4/pkg/fleethttp"
	"github.com/fleetdm/fleet/v4/server"
	"github.com/fleetdm/fleet/v4/server/authz"
	"github.com/fleetdm/fleet/v4/server/contexts/ctxerr"
	"github.com/fleetdm/fleet/v4/server/contexts/license"
	"github.com/fleetdm/fleet/v4/server/contexts/logging"
	"github.com/fleetdm/fleet/v4/server/contexts/viewer"
	"github.com/fleetdm/fleet/v4/server/fleet"
	"github.com/fleetdm/fleet/v4/server/mdm"
	apple_mdm "github.com/fleetdm/fleet/v4/server/mdm/apple"
	nanomdm "github.com/fleetdm/fleet/v4/server/mdm/nanomdm/mdm"
	"github.com/fleetdm/fleet/v4/server/ptr"
	"github.com/go-kit/kit/log/level"
	"github.com/go-sql-driver/mysql"
)

////////////////////////////////////////////////////////////////////////////////
// GET /mdm/apple
////////////////////////////////////////////////////////////////////////////////

type getAppleMDMResponse struct {
	*fleet.AppleMDM
	Err error `json:"error,omitempty"`
}

func (r getAppleMDMResponse) error() error { return r.Err }

func getAppleMDMEndpoint(ctx context.Context, request interface{}, svc fleet.Service) (errorer, error) {
	appleMDM, err := svc.GetAppleMDM(ctx)
	if err != nil {
		return getAppleMDMResponse{Err: err}, nil
	}

	return getAppleMDMResponse{AppleMDM: appleMDM}, nil
}

func (svc *Service) GetAppleMDM(ctx context.Context) (*fleet.AppleMDM, error) {
	if err := svc.authz.Authorize(ctx, &fleet.AppleMDM{}, fleet.ActionRead); err != nil {
		return nil, err
	}

	// if there is no apple mdm config, fail with a 404
	if !svc.config.MDM.IsAppleAPNsSet() {
		return nil, newNotFoundError()
	}

	apns, _, _, err := svc.config.MDM.AppleAPNs()
	if err != nil {
		return nil, err
	}

	appleMDM := &fleet.AppleMDM{
		CommonName: apns.Leaf.Subject.CommonName,
		Issuer:     apns.Leaf.Issuer.CommonName,
		RenewDate:  apns.Leaf.NotAfter,
	}
	if apns.Leaf.SerialNumber != nil {
		appleMDM.SerialNumber = apns.Leaf.SerialNumber.String()
	}

	return appleMDM, nil
}

////////////////////////////////////////////////////////////////////////////////
// GET /mdm/apple_bm
////////////////////////////////////////////////////////////////////////////////

type getAppleBMResponse struct {
	*fleet.AppleBM
	Err error `json:"error,omitempty"`
}

func (r getAppleBMResponse) error() error { return r.Err }

func getAppleBMEndpoint(ctx context.Context, request interface{}, svc fleet.Service) (errorer, error) {
	appleBM, err := svc.GetAppleBM(ctx)
	if err != nil {
		return getAppleBMResponse{Err: err}, nil
	}

	return getAppleBMResponse{AppleBM: appleBM}, nil
}

func (svc *Service) GetAppleBM(ctx context.Context) (*fleet.AppleBM, error) {
	// skipauth: No authorization check needed due to implementation returning
	// only license error.
	svc.authz.SkipAuthorization(ctx)

	return nil, fleet.ErrMissingLicense
}

////////////////////////////////////////////////////////////////////////////////
// POST /mdm/apple/request_csr
////////////////////////////////////////////////////////////////////////////////

type requestMDMAppleCSRRequest struct {
	EmailAddress string `json:"email_address"`
	Organization string `json:"organization"`
}

type requestMDMAppleCSRResponse struct {
	*fleet.AppleCSR
	Err error `json:"error,omitempty"`
}

func (r requestMDMAppleCSRResponse) error() error { return r.Err }

func requestMDMAppleCSREndpoint(ctx context.Context, request interface{}, svc fleet.Service) (errorer, error) {
	req := request.(*requestMDMAppleCSRRequest)

	csr, err := svc.RequestMDMAppleCSR(ctx, req.EmailAddress, req.Organization)
	if err != nil {
		return requestMDMAppleCSRResponse{Err: err}, nil
	}
	return requestMDMAppleCSRResponse{
		AppleCSR: csr,
	}, nil
}

func (svc *Service) RequestMDMAppleCSR(ctx context.Context, email, org string) (*fleet.AppleCSR, error) {
	if err := svc.authz.Authorize(ctx, &fleet.AppleCSR{}, fleet.ActionWrite); err != nil {
		return nil, err
	}

	if err := fleet.ValidateEmail(email); err != nil {
		if strings.TrimSpace(email) == "" {
			return nil, ctxerr.Wrap(ctx, fleet.NewInvalidArgumentError("email_address", "missing email address"))
		}
		return nil, ctxerr.Wrap(ctx, fleet.NewInvalidArgumentError("email_address", fmt.Sprintf("invalid email address: %v", err)))
	}
	if strings.TrimSpace(org) == "" {
		return nil, ctxerr.Wrap(ctx, fleet.NewInvalidArgumentError("organization", "missing organization"))
	}

	// create the raw SCEP CA cert and key (creating before the CSR signing
	// request so that nothing can fail after the request is made, except for the
	// network during the response of course)
	scepCACert, scepCAKey, err := apple_mdm.NewSCEPCACertKey()
	if err != nil {
		return nil, ctxerr.Wrap(ctx, err, "generate SCEP CA cert and key")
	}

	// create the APNs CSR
	apnsCSR, apnsKey, err := apple_mdm.GenerateAPNSCSRKey(email, org)
	if err != nil {
		return nil, ctxerr.Wrap(ctx, err, "generate APNs CSR")
	}

	// request the signed APNs CSR from fleetdm.com
	client := fleethttp.NewClient(fleethttp.WithTimeout(10 * time.Second))
	if err := apple_mdm.GetSignedAPNSCSR(client, apnsCSR); err != nil {
		if ferr, ok := err.(apple_mdm.FleetWebsiteError); ok {
			status := http.StatusBadGateway
			if ferr.Status >= 400 && ferr.Status <= 499 {
				// TODO: fleetdm.com returns a genereric "Bad
				// Request" message, we should coordinate and
				// stablish a response schema from which we can get
				// the invalid field and use
				// fleet.NewInvalidArgumentError instead
				//
				// For now, since we have already validated
				// everything else, we assume that a 4xx
				// response is an email with an invalid domain
				return nil, ctxerr.Wrap(
					ctx,
					fleet.NewInvalidArgumentError(
						"email_address",
						fmt.Sprintf("this email address is not valid: %v", err),
					),
				)
			}
			return nil, ctxerr.Wrap(
				ctx,
				fleet.NewUserMessageError(
					fmt.Errorf("FleetDM CSR request failed: %w", err),
					status,
				),
			)
		}

		return nil, ctxerr.Wrap(ctx, err, "get signed CSR")
	}

	// PEM-encode the cert and keys
	scepCACertPEM := apple_mdm.EncodeCertPEM(scepCACert)
	scepCAKeyPEM := apple_mdm.EncodePrivateKeyPEM(scepCAKey)
	apnsKeyPEM := apple_mdm.EncodePrivateKeyPEM(apnsKey)

	return &fleet.AppleCSR{
		APNsKey:  apnsKeyPEM,
		SCEPCert: scepCACertPEM,
		SCEPKey:  scepCAKeyPEM,
	}, nil
}

func (svc *Service) VerifyMDMAppleConfigured(ctx context.Context) error {
	appCfg, err := svc.ds.AppConfig(ctx)
	if err != nil {
		// skipauth: Authorization is currently for user endpoints only.
		svc.authz.SkipAuthorization(ctx)
		return err
	}
	if !appCfg.MDM.EnabledAndConfigured {
		// skipauth: Authorization is currently for user endpoints only.
		svc.authz.SkipAuthorization(ctx)
		return fleet.ErrMDMNotConfigured
	}

	return nil
}

////////////////////////////////////////////////////////////////////////////////
// POST /mdm/setup/eula
////////////////////////////////////////////////////////////////////////////////

type createMDMEULARequest struct {
	EULA *multipart.FileHeader
}

// TODO: We parse the whole body before running svc.authz.Authorize.
// An authenticated but unauthorized user could abuse this.
func (createMDMEULARequest) DecodeRequest(ctx context.Context, r *http.Request) (interface{}, error) {
	err := r.ParseMultipartForm(512 * units.MiB)
	if err != nil {
		return nil, &fleet.BadRequestError{
			Message:     "failed to parse multipart form",
			InternalErr: err,
		}
	}

	if r.MultipartForm.File["eula"] == nil {
		return nil, &fleet.BadRequestError{
			Message:     "eula multipart field is required",
			InternalErr: err,
		}
	}

	return &createMDMEULARequest{
		EULA: r.MultipartForm.File["eula"][0],
	}, nil
}

type createMDMEULAResponse struct {
	Err error `json:"error,omitempty"`
}

func (r createMDMEULAResponse) error() error { return r.Err }

func createMDMEULAEndpoint(ctx context.Context, request interface{}, svc fleet.Service) (errorer, error) {
	req := request.(*createMDMEULARequest)
	ff, err := req.EULA.Open()
	if err != nil {
		return createMDMEULAResponse{Err: err}, nil
	}
	defer ff.Close()

	if err := svc.MDMCreateEULA(ctx, req.EULA.Filename, ff); err != nil {
		return createMDMEULAResponse{Err: err}, nil
	}

	return createMDMEULAResponse{}, nil
}

func (svc *Service) MDMCreateEULA(ctx context.Context, name string, file io.ReadSeeker) error {
	// skipauth: No authorization check needed due to implementation returning
	// only license error.
	svc.authz.SkipAuthorization(ctx)

	return fleet.ErrMissingLicense
}

////////////////////////////////////////////////////////////////////////////////
// GET /mdm/setup/eula?token={token}
////////////////////////////////////////////////////////////////////////////////

type getMDMEULARequest struct {
	Token string `url:"token"`
}

type getMDMEULAResponse struct {
	Err error `json:"error,omitempty"`

	// fields used in hijackRender to build the response
	eula *fleet.MDMEULA
}

func (r getMDMEULAResponse) error() error { return r.Err }

func (r getMDMEULAResponse) hijackRender(ctx context.Context, w http.ResponseWriter) {
	w.Header().Set("Content-Length", strconv.Itoa(len(r.eula.Bytes)))
	w.Header().Set("Content-Type", "application/pdf")
	w.Header().Set("X-Content-Type-Options", "nosniff")

	// OK to just log the error here as writing anything on
	// `http.ResponseWriter` sets the status code to 200 (and it can't be
	// changed.) Clients should rely on matching content-length with the
	// header provided
	if n, err := w.Write(r.eula.Bytes); err != nil {
		logging.WithExtras(ctx, "err", err, "bytes_copied", n)
	}
}

func getMDMEULAEndpoint(ctx context.Context, request interface{}, svc fleet.Service) (errorer, error) {
	req := request.(*getMDMEULARequest)

	eula, err := svc.MDMGetEULABytes(ctx, req.Token)
	if err != nil {
		return getMDMEULAResponse{Err: err}, nil
	}

	return getMDMEULAResponse{eula: eula}, nil
}

func (svc *Service) MDMGetEULABytes(ctx context.Context, token string) (*fleet.MDMEULA, error) {
	// skipauth: No authorization check needed due to implementation returning
	// only license error.
	svc.authz.SkipAuthorization(ctx)

	return nil, fleet.ErrMissingLicense
}

////////////////////////////////////////////////////////////////////////////////
// GET /mdm/setup/eula/{token}/metadata
////////////////////////////////////////////////////////////////////////////////

type getMDMEULAMetadataRequest struct{}

type getMDMEULAMetadataResponse struct {
	*fleet.MDMEULA
	Err error `json:"error,omitempty"`
}

func (r getMDMEULAMetadataResponse) error() error { return r.Err }

func getMDMEULAMetadataEndpoint(ctx context.Context, request interface{}, svc fleet.Service) (errorer, error) {
	eula, err := svc.MDMGetEULAMetadata(ctx)
	if err != nil {
		return getMDMEULAMetadataResponse{Err: err}, nil
	}

	return getMDMEULAMetadataResponse{MDMEULA: eula}, nil
}

func (svc *Service) MDMGetEULAMetadata(ctx context.Context) (*fleet.MDMEULA, error) {
	// skipauth: No authorization check needed due to implementation returning
	// only license error.
	svc.authz.SkipAuthorization(ctx)

	return nil, fleet.ErrMissingLicense
}

////////////////////////////////////////////////////////////////////////////////
// DELETE /mdm/setup/eula
////////////////////////////////////////////////////////////////////////////////

type deleteMDMEULARequest struct {
	Token string `url:"token"`
}

type deleteMDMEULAResponse struct {
	Err error `json:"error,omitempty"`
}

func (r deleteMDMEULAResponse) error() error { return r.Err }

func deleteMDMEULAEndpoint(ctx context.Context, request interface{}, svc fleet.Service) (errorer, error) {
	req := request.(*deleteMDMEULARequest)
	if err := svc.MDMDeleteEULA(ctx, req.Token); err != nil {
		return deleteMDMEULAResponse{Err: err}, nil
	}
	return deleteMDMEULAResponse{}, nil
}

func (svc *Service) MDMDeleteEULA(ctx context.Context, token string) error {
	// skipauth: No authorization check needed due to implementation returning
	// only license error.
	svc.authz.SkipAuthorization(ctx)

	return fleet.ErrMissingLicense
}

////////////////////////////////////////////////////////////////////////////////
// Windows MDM Middleware
////////////////////////////////////////////////////////////////////////////////

func (svc *Service) VerifyMDMWindowsConfigured(ctx context.Context) error {
	appCfg, err := svc.ds.AppConfig(ctx)
	if err != nil {
		// skipauth: Authorization is currently for user endpoints only.
		svc.authz.SkipAuthorization(ctx)
		return err
	}

	// Windows MDM configuration setting
	if !appCfg.MDM.WindowsEnabledAndConfigured {
		// skipauth: Authorization is currently for user endpoints only.
		svc.authz.SkipAuthorization(ctx)
		return fleet.ErrMDMNotConfigured
	}

	return nil
}

////////////////////////////////////////////////////////////////////////////////
// Apple or Windows MDM Middleware
////////////////////////////////////////////////////////////////////////////////

func (svc *Service) VerifyMDMAppleOrWindowsConfigured(ctx context.Context) error {
	appCfg, err := svc.ds.AppConfig(ctx)
	if err != nil {
		// skipauth: Authorization is currently for user endpoints only.
		svc.authz.SkipAuthorization(ctx)
		return err
	}

	// Apple or Windows MDM configuration setting
	if !appCfg.MDM.EnabledAndConfigured && !appCfg.MDM.WindowsEnabledAndConfigured {
		// skipauth: Authorization is currently for user endpoints only.
		svc.authz.SkipAuthorization(ctx)
		return fleet.ErrMDMNotConfigured
	}

	return nil
}

////////////////////////////////////////////////////////////////////////////////
// Run Apple or Windows MDM Command
////////////////////////////////////////////////////////////////////////////////

type runMDMCommandRequest struct {
	Command   string   `json:"command"`
	HostUUIDs []string `json:"host_uuids"`
}

type runMDMCommandResponse struct {
	*fleet.CommandEnqueueResult
	Err error `json:"error,omitempty"`
}

func (r runMDMCommandResponse) error() error { return r.Err }

func runMDMCommandEndpoint(ctx context.Context, request interface{}, svc fleet.Service) (errorer, error) {
	req := request.(*runMDMCommandRequest)
	result, err := svc.RunMDMCommand(ctx, req.Command, req.HostUUIDs)
	if err != nil {
		return runMDMCommandResponse{Err: err}, nil
	}
	return runMDMCommandResponse{
		CommandEnqueueResult: result,
	}, nil
}

func (svc *Service) RunMDMCommand(ctx context.Context, rawBase64Cmd string, hostUUIDs []string) (result *fleet.CommandEnqueueResult, err error) {
	hosts, err := svc.authorizeAllHostsTeams(ctx, hostUUIDs, fleet.ActionWrite, &fleet.MDMCommandAuthz{})
	if err != nil {
		return nil, err
	}
	if len(hosts) == 0 {
		err := fleet.NewInvalidArgumentError("host_uuids", "No hosts targeted. Make sure you provide a valid UUID.").WithStatus(http.StatusNotFound)
		return nil, ctxerr.Wrap(ctx, err, "no host received")
	}

	platforms := make(map[string]bool)
	for _, h := range hosts {
		if !h.MDMInfo.IsFleetEnrolled() {
			err := fleet.NewInvalidArgumentError("host_uuids", "Can't run the MDM command because one or more hosts have MDM turned off. Run the following command to see a list of hosts with MDM on: fleetctl get hosts --mdm.").WithStatus(http.StatusPreconditionFailed)
			return nil, ctxerr.Wrap(ctx, err, "check host mdm enrollment")
		}
		platforms[h.FleetPlatform()] = true
	}
	if len(platforms) != 1 {
		err := fleet.NewInvalidArgumentError("host_uuids", "All hosts must be on the same platform.")
		return nil, ctxerr.Wrap(ctx, err, "check host platform")
	}

	// it's a for loop but at this point it's guaranteed that the map has a single value.
	var commandPlatform string
	for platform := range platforms {
		commandPlatform = platform
	}
	if commandPlatform != "windows" && commandPlatform != "darwin" {
		err := fleet.NewInvalidArgumentError("host_uuids", "Invalid platform. You can only run MDM commands on Windows or macOS hosts.")
		return nil, ctxerr.Wrap(ctx, err, "check host platform")
	}

	// check that the platform-specific MDM is enabled (not sure this check can
	// ever happen, since we verify that the hosts are enrolled, but just to be
	// safe)
	switch commandPlatform {
	case "windows":
		if err := svc.VerifyMDMWindowsConfigured(ctx); err != nil {
			err := fleet.NewInvalidArgumentError("host_uuids", fleet.WindowsMDMNotConfiguredMessage).WithStatus(http.StatusBadRequest)
			return nil, ctxerr.Wrap(ctx, err, "check windows MDM enabled")
		}
	default:
		if err := svc.VerifyMDMAppleConfigured(ctx); err != nil {
			err := fleet.NewInvalidArgumentError("host_uuids", fleet.AppleMDMNotConfiguredMessage).WithStatus(http.StatusBadRequest)
			return nil, ctxerr.Wrap(ctx, err, "check macOS MDM enabled")
		}
	}

	// We're supporting both padded and unpadded base64.
	rawXMLCmd, err := server.Base64DecodePaddingAgnostic(rawBase64Cmd)
	if err != nil {
		err = fleet.NewInvalidArgumentError("command", "unable to decode base64 command").WithStatus(http.StatusBadRequest)
		return nil, ctxerr.Wrap(ctx, err, "decode base64 command")
	}

	// the rest is platform-specific (validation of command payload, enqueueing, etc.)
	switch commandPlatform {
	case "windows":
		return svc.enqueueMicrosoftMDMCommand(ctx, rawXMLCmd, hostUUIDs)
	default:
		return svc.enqueueAppleMDMCommand(ctx, rawXMLCmd, hostUUIDs)
	}
}

var appleMDMPremiumCommands = map[string]bool{
	"EraseDevice": true,
	"DeviceLock":  true,
}

func (svc *Service) enqueueAppleMDMCommand(ctx context.Context, rawXMLCmd []byte, deviceIDs []string) (result *fleet.CommandEnqueueResult, err error) {
	cmd, err := nanomdm.DecodeCommand(rawXMLCmd)
	if err != nil {
		err = fleet.NewInvalidArgumentError("command", "unable to decode plist command").WithStatus(http.StatusUnsupportedMediaType)
		return nil, ctxerr.Wrap(ctx, err, "decode plist command")
	}

	if appleMDMPremiumCommands[strings.TrimSpace(cmd.Command.RequestType)] {
		lic, err := svc.License(ctx)
		if err != nil {
			return nil, ctxerr.Wrap(ctx, err, "get license")
		}
		if !lic.IsPremium() {
			return nil, fleet.ErrMissingLicense
		}
	}

	if err := svc.mdmAppleCommander.EnqueueCommand(ctx, deviceIDs, string(rawXMLCmd)); err != nil {
		// if at least one UUID enqueued properly, return success, otherwise return
		// error
		var apnsErr *apple_mdm.APNSDeliveryError
		var mysqlErr *mysql.MySQLError
		if errors.As(err, &apnsErr) {
			if len(apnsErr.FailedUUIDs) < len(deviceIDs) {
				// some hosts properly received the command, so return success, with the list
				// of failed uuids.
				return &fleet.CommandEnqueueResult{
					CommandUUID: cmd.CommandUUID,
					RequestType: cmd.Command.RequestType,
					FailedUUIDs: apnsErr.FailedUUIDs,
				}, nil
			}
			// push failed for all hosts
			err := fleet.NewBadGatewayError("Apple push notificiation service", err)
			return nil, ctxerr.Wrap(ctx, err, "enqueue command")

		} else if errors.As(err, &mysqlErr) {
			// enqueue may fail with a foreign key constraint error 1452 when one of
			// the hosts provided is not enrolled in nano_enrollments. Detect when
			// that's the case and add information to the error.
			if mysqlErr.Number == mysqlerr.ER_NO_REFERENCED_ROW_2 {
				err := fleet.NewInvalidArgumentError(
					"device_ids",
					fmt.Sprintf("at least one of the hosts is not enrolled in MDM or is not an elegible device: %v", err),
				).WithStatus(http.StatusBadRequest)
				return nil, ctxerr.Wrap(ctx, err, "enqueue command")
			}
		}

		return nil, ctxerr.Wrap(ctx, err, "enqueue command")
	}
	return &fleet.CommandEnqueueResult{
		CommandUUID: cmd.CommandUUID,
		RequestType: cmd.Command.RequestType,
		Platform:    "darwin",
	}, nil
}

func (svc *Service) enqueueMicrosoftMDMCommand(ctx context.Context, rawXMLCmd []byte, deviceIDs []string) (result *fleet.CommandEnqueueResult, err error) {
	cmdMsg, err := fleet.ParseWindowsMDMCommand(rawXMLCmd)
	if err != nil {
		err = fleet.NewInvalidArgumentError("command", err.Error())
		return nil, ctxerr.Wrap(ctx, err, "decode SyncML command")
	}

	if cmdMsg.IsPremium() {
		lic, err := svc.License(ctx)
		if err != nil {
			return nil, ctxerr.Wrap(ctx, err, "get license")
		}
		if !lic.IsPremium() {
			return nil, fleet.ErrMissingLicense
		}
	}

	winCmd := &fleet.MDMWindowsCommand{
		// TODO: using the provided ID to mimic Apple, but seems better if
		// we're full in control of it, what we should do?
		CommandUUID:  cmdMsg.CmdID.Value,
		RawCommand:   rawXMLCmd,
		TargetLocURI: cmdMsg.GetTargetURI(),
	}
	if err := svc.ds.MDMWindowsInsertCommandForHosts(ctx, deviceIDs, winCmd); err != nil {
		return nil, ctxerr.Wrap(ctx, err, "insert pending windows mdm command")
	}

	return &fleet.CommandEnqueueResult{
		CommandUUID: winCmd.CommandUUID,
		RequestType: winCmd.TargetLocURI,
		Platform:    "windows",
	}, nil
}

////////////////////////////////////////////////////////////////////////////////
// GET /mdm/commandresults
////////////////////////////////////////////////////////////////////////////////

type getMDMCommandResultsRequest struct {
	CommandUUID string `query:"command_uuid,optional"`
}

type getMDMCommandResultsResponse struct {
	Results []*fleet.MDMCommandResult `json:"results,omitempty"`
	Err     error                     `json:"error,omitempty"`
}

func (r getMDMCommandResultsResponse) error() error { return r.Err }

func getMDMCommandResultsEndpoint(ctx context.Context, request interface{}, svc fleet.Service) (errorer, error) {
	req := request.(*getMDMCommandResultsRequest)
	results, err := svc.GetMDMCommandResults(ctx, req.CommandUUID)
	if err != nil {
		return getMDMCommandResultsResponse{
			Err: err,
		}, nil
	}

	return getMDMCommandResultsResponse{
		Results: results,
	}, nil
}

func (svc *Service) GetMDMCommandResults(ctx context.Context, commandUUID string) ([]*fleet.MDMCommandResult, error) {
	// first, authorize that the user has the right to list hosts
	if err := svc.authz.Authorize(ctx, &fleet.Host{}, fleet.ActionList); err != nil {
		return nil, ctxerr.Wrap(ctx, err)
	}

	vc, ok := viewer.FromContext(ctx)
	if !ok {
		return nil, fleet.ErrNoContext
	}

	// check that command exists first, to return 404 on invalid commands
	// (the command may exist but have no results yet).
	p, err := svc.ds.GetMDMCommandPlatform(ctx, commandUUID)
	if err != nil {
		return nil, ctxerr.Wrap(ctx, err)
	}

	var results []*fleet.MDMCommandResult
	switch p {
	case "darwin":
		results, err = svc.ds.GetMDMAppleCommandResults(ctx, commandUUID)
	case "windows":
		results, err = svc.ds.GetMDMWindowsCommandResults(ctx, commandUUID)
	default:
		// this should never happen, but just in case
		level.Debug(svc.logger).Log("msg", "unknown MDM command platform", "platform", p)
	}

	if err != nil {
		return nil, err
	}

	// now we can load the hosts (lite) corresponding to those command results,
	// and do the final authorization check with the proper team(s). Include observers,
	// as they are able to view command results for their teams' hosts.
	filter := fleet.TeamFilter{User: vc.User, IncludeObserver: true}
	hostUUIDs := make([]string, len(results))
	for i, res := range results {
		hostUUIDs[i] = res.HostUUID
	}
	hosts, err := svc.ds.ListHostsLiteByUUIDs(ctx, filter, hostUUIDs)
	if err != nil {
		return nil, err
	}
	if len(hosts) == 0 {
		// do not return 404 here, as it's possible for a command to not have
		// results yet
		return nil, nil
	}

	// collect the team IDs and verify that the user has access to view commands
	// on all affected teams. Index the hosts by uuid for easly lookup as
	// afterwards we'll want to store the hostname on the returned results.
	hostsByUUID := make(map[string]*fleet.Host, len(hosts))
	teamIDs := make(map[uint]bool)
	for _, h := range hosts {
		var id uint
		if h.TeamID != nil {
			id = *h.TeamID
		}
		teamIDs[id] = true
		hostsByUUID[h.UUID] = h
	}

	var commandAuthz fleet.MDMCommandAuthz
	for tmID := range teamIDs {
		commandAuthz.TeamID = &tmID
		if tmID == 0 {
			commandAuthz.TeamID = nil
		}

		if err := svc.authz.Authorize(ctx, commandAuthz, fleet.ActionRead); err != nil {
			return nil, ctxerr.Wrap(ctx, err)
		}
	}

	// add the hostnames to the results
	for _, res := range results {
		if h := hostsByUUID[res.HostUUID]; h != nil {
			res.Hostname = hostsByUUID[res.HostUUID].Hostname
		}
	}
	return results, nil
}

////////////////////////////////////////////////////////////////////////////////
// GET /mdm/commands
////////////////////////////////////////////////////////////////////////////////

type listMDMCommandsRequest struct {
	ListOptions fleet.ListOptions `url:"list_options"`
}

type listMDMCommandsResponse struct {
	Results []*fleet.MDMCommand `json:"results"`
	Err     error               `json:"error,omitempty"`
}

func (r listMDMCommandsResponse) error() error { return r.Err }

func listMDMCommandsEndpoint(ctx context.Context, request interface{}, svc fleet.Service) (errorer, error) {
	req := request.(*listMDMCommandsRequest)
	results, err := svc.ListMDMCommands(ctx, &fleet.MDMCommandListOptions{
		ListOptions: req.ListOptions,
	})
	if err != nil {
		return listMDMCommandsResponse{
			Err: err,
		}, nil
	}

	return listMDMCommandsResponse{
		Results: results,
	}, nil
}

func (svc *Service) ListMDMCommands(ctx context.Context, opts *fleet.MDMCommandListOptions) ([]*fleet.MDMCommand, error) {
	// first, authorize that the user has the right to list hosts
	if err := svc.authz.Authorize(ctx, &fleet.Host{}, fleet.ActionList); err != nil {
		return nil, ctxerr.Wrap(ctx, err)
	}

	vc, ok := viewer.FromContext(ctx)
	if !ok {
		return nil, fleet.ErrNoContext
	}

	// get the list of commands so we know what hosts (and therefore what teams)
	// we're dealing with. Including the observers as they are allowed to view
	// MDM Apple commands.
	results, err := svc.ds.ListMDMCommands(ctx, fleet.TeamFilter{
		User:            vc.User,
		IncludeObserver: true,
	}, opts)
	if err != nil {
		return nil, err
	}

	// collect the different team IDs and verify that the user has access to view
	// commands on all affected teams, do not assume that ListMDMCommands
	// only returned hosts that the user is authorized to view the command
	// results of (that is, always verify with our rego authz policy).
	teamIDs := make(map[uint]bool)
	for _, res := range results {
		var id uint
		if res.TeamID != nil {
			id = *res.TeamID
		}
		teamIDs[id] = true
	}

	// instead of returning an authz error if the user is not authorized for a
	// team, we remove those commands from the results (as we want to return
	// whatever the user is allowed to see). Since this can only be done after
	// retrieving the list of commands, this may result in returning less results
	// than requested, but it's ok - it's expected that the results retrieved
	// from the datastore will all be authorized for the user.
	var commandAuthz fleet.MDMCommandAuthz
	var authzErr error
	for tmID := range teamIDs {
		commandAuthz.TeamID = &tmID
		if tmID == 0 {
			commandAuthz.TeamID = nil
		}
		if err := svc.authz.Authorize(ctx, commandAuthz, fleet.ActionRead); err != nil {
			if authzErr == nil {
				authzErr = err
			}
			teamIDs[tmID] = false
		}
	}

	if authzErr != nil {
		level.Error(svc.logger).Log("err", "unauthorized to view some team commands", "details", authzErr)

		// filter-out the teams that the user is not allowed to view
		allowedResults := make([]*fleet.MDMCommand, 0, len(results))
		for _, res := range results {
			var id uint
			if res.TeamID != nil {
				id = *res.TeamID
			}
			if teamIDs[id] {
				allowedResults = append(allowedResults, res)
			}
		}
		results = allowedResults
	}

	return results, nil
}

////////////////////////////////////////////////////////////////////////////////
// GET /mdm/disk_encryption/summary
////////////////////////////////////////////////////////////////////////////////

type getMDMDiskEncryptionSummaryRequest struct {
	TeamID *uint `query:"team_id,optional"`
}

type getMDMDiskEncryptionSummaryResponse struct {
	*fleet.MDMDiskEncryptionSummary
	Err error `json:"error,omitempty"`
}

func (r getMDMDiskEncryptionSummaryResponse) error() error { return r.Err }

func getMDMDiskEncryptionSummaryEndpoint(ctx context.Context, request interface{}, svc fleet.Service) (errorer, error) {
	req := request.(*getMDMDiskEncryptionSummaryRequest)

	des, err := svc.GetMDMDiskEncryptionSummary(ctx, req.TeamID)
	if err != nil {
		return getMDMDiskEncryptionSummaryResponse{Err: err}, nil
	}

	return &getMDMDiskEncryptionSummaryResponse{
		MDMDiskEncryptionSummary: des,
	}, nil
}

func (svc *Service) GetMDMDiskEncryptionSummary(ctx context.Context, teamID *uint) (*fleet.MDMDiskEncryptionSummary, error) {
	// skipauth: No authorization check needed due to implementation returning
	// only license error.
	svc.authz.SkipAuthorization(ctx)

	return nil, fleet.ErrMissingLicense
}

////////////////////////////////////////////////////////////////////////////////
// GET /mdm/profiles/summary
////////////////////////////////////////////////////////////////////////////////

type getMDMProfilesSummaryRequest struct {
	TeamID *uint `query:"team_id,optional"`
}

type getMDMProfilesSummaryResponse struct {
	fleet.MDMProfilesSummary
	Err error `json:"error,omitempty"`
}

func (r getMDMProfilesSummaryResponse) error() error { return r.Err }

func getMDMProfilesSummaryEndpoint(ctx context.Context, request interface{}, svc fleet.Service) (errorer, error) {
	req := request.(*getMDMProfilesSummaryRequest)
	res := getMDMProfilesSummaryResponse{}

	as, err := svc.GetMDMAppleProfilesSummary(ctx, req.TeamID)
	if err != nil {
		return &getMDMAppleProfilesSummaryResponse{Err: err}, nil
	}

	ws, err := svc.GetMDMWindowsProfilesSummary(ctx, req.TeamID)
	if err != nil {
		return &getMDMProfilesSummaryResponse{Err: err}, nil
	}

	res.Verified = as.Verified + ws.Verified
	res.Verifying = as.Verifying + ws.Verifying
	res.Failed = as.Failed + ws.Failed
	res.Pending = as.Pending + ws.Pending

	return &res, nil
}

// authorizeAllHostsTeams is a helper function that loads the hosts
// corresponding to the hostUUIDs and authorizes the context user to execute
// the specified authzAction (e.g. fleet.ActionWrite) for all the hosts' teams
// with the specified authorizer, which is typically a struct that can set a
// TeamID field and defines an authorization subject, such as
// fleet.MDMCommandAuthz.
//
// On success, the list of hosts is returned (which may be empty, it is up to
// the caller to return an error if needed when no hosts are found).
func (svc *Service) authorizeAllHostsTeams(ctx context.Context, hostUUIDs []string, authzAction any, authorizer fleet.TeamIDSetter) ([]*fleet.Host, error) {
	// load hosts (lite) by uuids, check that the user has the rights to run
	// commands for every affected team.
	if err := svc.authz.Authorize(ctx, &fleet.Host{}, fleet.ActionList); err != nil {
		return nil, err
	}

	// here we use a global admin as filter because we want to get all hosts that
	// correspond to those uuids. Only after we get those hosts will we check
	// authorization for the current user, for all teams affected by that host.
	// Without this, only hosts that the user can view would be returned and the
	// actual authorization check might only be done on a subset of the requsted
	// hosts.
	filter := fleet.TeamFilter{User: &fleet.User{GlobalRole: ptr.String(fleet.RoleAdmin)}}
	hosts, err := svc.ds.ListHostsLiteByUUIDs(ctx, filter, hostUUIDs)
	if err != nil {
		return nil, err
	}

	// collect the team IDs and verify that the user has access to run commands
	// on all affected teams.
	teamIDs := make(map[uint]bool, len(hosts))
	for _, h := range hosts {
		var id uint
		if h.TeamID != nil {
			id = *h.TeamID
		}
		teamIDs[id] = true
	}

	for tmID := range teamIDs {
		authzTeamID := &tmID
		if tmID == 0 {
			authzTeamID = nil
		}
		authorizer.SetTeamID(authzTeamID)

		if err := svc.authz.Authorize(ctx, authorizer, authzAction); err != nil {
			return nil, ctxerr.Wrap(ctx, err)
		}
	}
	return hosts, nil
}

////////////////////////////////////////////////////////////////////////////////
// GET /mdm/profiles/{uuid}
////////////////////////////////////////////////////////////////////////////////

type getMDMConfigProfileRequest struct {
	ProfileUUID string `url:"profile_uuid"`
	Alt         string `query:"alt,optional"`
}

type getMDMConfigProfileResponse struct {
	*fleet.MDMConfigProfilePayload
	Err error `json:"error,omitempty"`
}

func (r getMDMConfigProfileResponse) error() error { return r.Err }

func getMDMConfigProfileEndpoint(ctx context.Context, request interface{}, svc fleet.Service) (errorer, error) {
	req := request.(*getMDMConfigProfileRequest)

	downloadRequested := req.Alt == "media"
	var err error
	if isAppleProfileUUID(req.ProfileUUID) {
		// Apple config profile
		cp, err := svc.GetMDMAppleConfigProfile(ctx, req.ProfileUUID)
		if err != nil {
			return &getMDMConfigProfileResponse{Err: err}, nil
		}

		if downloadRequested {
			return downloadFileResponse{
				content:     cp.Mobileconfig,
				contentType: "application/x-apple-aspen-config",
				filename:    fmt.Sprintf("%s_%s.mobileconfig", time.Now().Format("2006-01-02"), strings.ReplaceAll(cp.Name, " ", "_")),
			}, nil
		}
		return &getMDMConfigProfileResponse{
			MDMConfigProfilePayload: fleet.NewMDMConfigProfilePayloadFromApple(cp),
		}, nil
	}

	if isAppleDeclarationUUID(req.ProfileUUID) {
		// TODO: we could potentially combined with the other service methods
		decl, err := svc.GetMDMAppleDeclaration(ctx, req.ProfileUUID)
		if err != nil {
			return &getMDMConfigProfileResponse{Err: err}, nil
		}

		if downloadRequested {
			return downloadFileResponse{
				content:     decl.RawJSON,
				contentType: "application/json",
				filename:    fmt.Sprintf("%s_%s.json", time.Now().Format("2006-01-02"), strings.ReplaceAll(decl.Name, " ", "_")),
			}, nil
		}
		return &getMDMConfigProfileResponse{
			MDMConfigProfilePayload: fleet.NewMDMConfigProfilePayloadFromAppleDDM(decl),
		}, nil
	}

	// Windows config profile
	cp, err := svc.GetMDMWindowsConfigProfile(ctx, req.ProfileUUID)
	if err != nil {
		return &getMDMConfigProfileResponse{Err: err}, nil
	}

	if downloadRequested {
		return downloadFileResponse{
			content:     cp.SyncML,
			contentType: "application/octet-stream", // not using the XML MIME type as a profile is not valid XML (a list of <Replace> elements)
			filename:    fmt.Sprintf("%s_%s.xml", time.Now().Format("2006-01-02"), strings.ReplaceAll(cp.Name, " ", "_")),
		}, nil
	}
	return &getMDMConfigProfileResponse{
		MDMConfigProfilePayload: fleet.NewMDMConfigProfilePayloadFromWindows(cp),
	}, nil
}

func (svc *Service) GetMDMWindowsConfigProfile(ctx context.Context, profileUUID string) (*fleet.MDMWindowsConfigProfile, error) {
	// first we perform a perform basic authz check
	if err := svc.authz.Authorize(ctx, &fleet.Team{}, fleet.ActionRead); err != nil {
		return nil, err
	}

	cp, err := svc.ds.GetMDMWindowsConfigProfile(ctx, profileUUID)
	if err != nil {
		return nil, ctxerr.Wrap(ctx, err)
	}

	// now we can do a specific authz check based on team id of profile before we
	// return the profile.
	if err := svc.authz.Authorize(ctx, &fleet.MDMConfigProfileAuthz{TeamID: cp.TeamID}, fleet.ActionRead); err != nil {
		return nil, err
	}

	return cp, nil
}

////////////////////////////////////////////////////////////////////////////////
// DELETE /mdm/profiles/{uuid}
////////////////////////////////////////////////////////////////////////////////

type deleteMDMConfigProfileRequest struct {
	ProfileUUID string `url:"profile_uuid"`
}

type deleteMDMConfigProfileResponse struct {
	Err error `json:"error,omitempty"`
}

func (r deleteMDMConfigProfileResponse) error() error { return r.Err }

func deleteMDMConfigProfileEndpoint(ctx context.Context, request interface{}, svc fleet.Service) (errorer, error) {
	req := request.(*deleteMDMConfigProfileRequest)

	var err error
	if isAppleProfileUUID(req.ProfileUUID) {
		err = svc.DeleteMDMAppleConfigProfile(ctx, req.ProfileUUID)
	} else if isAppleDeclarationUUID(req.ProfileUUID) {
		// TODO: we could potentially combined with the other service methods
		err = svc.DeleteMDMAppleDeclaration(ctx, req.ProfileUUID)
	} else {
		err = svc.DeleteMDMWindowsConfigProfile(ctx, req.ProfileUUID)
	}
	return &deleteMDMConfigProfileResponse{Err: err}, nil
}

func (svc *Service) DeleteMDMWindowsConfigProfile(ctx context.Context, profileUUID string) error {
	// first we perform a perform basic authz check
	if err := svc.authz.Authorize(ctx, &fleet.Team{}, fleet.ActionRead); err != nil {
		return ctxerr.Wrap(ctx, err)
	}

	// check that Windows MDM is enabled - the middleware of that endpoint checks
	// only that any MDM is enabled, maybe it's just macOS
	if err := svc.VerifyMDMWindowsConfigured(ctx); err != nil {
		err := fleet.NewInvalidArgumentError("profile_uuid", fleet.WindowsMDMNotConfiguredMessage).WithStatus(http.StatusBadRequest)
		return ctxerr.Wrap(ctx, err, "check windows MDM enabled")
	}

	prof, err := svc.ds.GetMDMWindowsConfigProfile(ctx, profileUUID)
	if err != nil {
		return ctxerr.Wrap(ctx, err)
	}

	var teamName string
	teamID := *prof.TeamID
	if teamID >= 1 {
		tm, err := svc.EnterpriseOverrides.TeamByIDOrName(ctx, &teamID, nil)
		if err != nil {
			return ctxerr.Wrap(ctx, err)
		}
		teamName = tm.Name
	}

	// now we can do a specific authz check based on team id of profile before we delete the profile
	if err := svc.authz.Authorize(ctx, &fleet.MDMConfigProfileAuthz{TeamID: prof.TeamID}, fleet.ActionWrite); err != nil {
		return ctxerr.Wrap(ctx, err)
	}

	// prevent deleting Fleet-managed profiles (e.g., Windows OS Updates profile controlled by the OS Updates settings)
	fleetNames := mdm.FleetReservedProfileNames()
	if _, ok := fleetNames[prof.Name]; ok {
		err := &fleet.BadRequestError{Message: "Profiles managed by Fleet can't be deleted using this endpoint."}
		return ctxerr.Wrap(ctx, err, "validate profile")
	}

	if err := svc.ds.DeleteMDMWindowsConfigProfile(ctx, profileUUID); err != nil {
		return ctxerr.Wrap(ctx, err)
	}

	// cannot use the profile ID as it is now deleted
	if err := svc.ds.BulkSetPendingMDMHostProfiles(ctx, nil, []uint{teamID}, nil, nil); err != nil {
		return ctxerr.Wrap(ctx, err, "bulk set pending host profiles")
	}

	var (
		actTeamID   *uint
		actTeamName *string
	)
	if teamID > 0 {
		actTeamID = &teamID
		actTeamName = &teamName
	}
	if err := svc.ds.NewActivity(ctx, authz.UserFromContext(ctx), &fleet.ActivityTypeDeletedWindowsProfile{
		TeamID:      actTeamID,
		TeamName:    actTeamName,
		ProfileName: prof.Name,
	}); err != nil {
		return ctxerr.Wrap(ctx, err, "logging activity for delete mdm windows config profile")
	}

	return nil
}

// returns the numeric Apple profile ID and true if it is an Apple identifier,
// or 0 and false otherwise.
func isAppleProfileUUID(profileUUID string) bool {
	return strings.HasPrefix(profileUUID, "a")
}

func isAppleDeclarationUUID(profileUUID string) bool {
	return strings.HasPrefix(profileUUID, fleet.MDMAppleDeclarationUUIDPrefix)
}

////////////////////////////////////////////////////////////////////////////////
// POST /mdm/profiles (Create Apple or Windows MDM Config Profile)
////////////////////////////////////////////////////////////////////////////////

type newMDMConfigProfileRequest struct {
	TeamID  uint
	Profile *multipart.FileHeader
	Labels  []string
}

func (newMDMConfigProfileRequest) DecodeRequest(ctx context.Context, r *http.Request) (interface{}, error) {
	decoded := newMDMConfigProfileRequest{}

	err := r.ParseMultipartForm(512 * units.MiB)
	if err != nil {
		return nil, &fleet.BadRequestError{
			Message:     "failed to parse multipart form",
			InternalErr: err,
		}
	}

	// add team_id
	val, ok := r.MultipartForm.Value["team_id"]
	if !ok || len(val) < 1 {
		// default is no team
		decoded.TeamID = 0
	} else {
		teamID, err := strconv.Atoi(val[0])
		if err != nil {
			return nil, &fleet.BadRequestError{Message: fmt.Sprintf("failed to decode team_id in multipart form: %s", err.Error())}
		}
		decoded.TeamID = uint(teamID)
	}

	// add profile
	fhs, ok := r.MultipartForm.File["profile"]
	if !ok || len(fhs) < 1 {
		return nil, &fleet.BadRequestError{Message: "no file headers for profile"}
	}
	decoded.Profile = fhs[0]

	// add labels
	decoded.Labels = r.MultipartForm.Value["labels"]

	return &decoded, nil
}

type newMDMConfigProfileResponse struct {
	ProfileUUID string `json:"profile_uuid"`
	Err         error  `json:"error,omitempty"`
}

func (r newMDMConfigProfileResponse) error() error { return r.Err }

func newMDMConfigProfileEndpoint(ctx context.Context, request interface{}, svc fleet.Service) (errorer, error) {
	req := request.(*newMDMConfigProfileRequest)

	ff, err := req.Profile.Open()
	if err != nil {
		return &newMDMConfigProfileResponse{Err: err}, nil
	}
	defer ff.Close()

	fileExt := filepath.Ext(req.Profile.Filename)
	profileName := strings.TrimSuffix(filepath.Base(req.Profile.Filename), fileExt)
	isMobileConfig := strings.EqualFold(fileExt, ".mobileconfig")
	isJSON := strings.EqualFold(fileExt, ".json")
	if isMobileConfig || isJSON {
		// Then it's an Apple configuration file
		if isJSON {
			decl, err := svc.NewMDMAppleDeclaration(ctx, req.TeamID, ff, req.Labels, profileName)
			if err != nil {
				return &newMDMConfigProfileResponse{Err: err}, nil
			}

			return &newMDMConfigProfileResponse{
				ProfileUUID: decl.DeclarationUUID,
			}, nil

		}

		cp, err := svc.NewMDMAppleConfigProfile(ctx, req.TeamID, ff, req.Labels)
		if err != nil {
			return &newMDMConfigProfileResponse{Err: err}, nil
		}
		return &newMDMConfigProfileResponse{
			ProfileUUID: cp.ProfileUUID,
		}, nil
	}

	if isWindows := strings.EqualFold(fileExt, ".xml"); isWindows {
		cp, err := svc.NewMDMWindowsConfigProfile(ctx, req.TeamID, profileName, ff, req.Labels)
		if err != nil {
			return &newMDMConfigProfileResponse{Err: err}, nil
		}
		return &newMDMConfigProfileResponse{
			ProfileUUID: cp.ProfileUUID,
		}, nil
	}

	err = svc.NewMDMUnsupportedConfigProfile(ctx, req.TeamID, req.Profile.Filename)
	return &newMDMConfigProfileResponse{Err: err}, nil
}

func (svc *Service) NewMDMUnsupportedConfigProfile(ctx context.Context, teamID uint, filename string) error {
	if err := svc.authz.Authorize(ctx, &fleet.MDMConfigProfileAuthz{TeamID: &teamID}, fleet.ActionWrite); err != nil {
		return ctxerr.Wrap(ctx, err)
	}

	// this is required because we need authorize to return the error, and
	// svc.authz is only available on the concrete Service struct, not on the
	// Service interface so it cannot be done in the endpoint itself.
	return &fleet.BadRequestError{Message: "Couldn't add profile. The file should be a .mobileconfig, XML, or JSON file."}
}

func (svc *Service) NewMDMWindowsConfigProfile(ctx context.Context, teamID uint, profileName string, r io.Reader, labels []string) (*fleet.MDMWindowsConfigProfile, error) {
	if err := svc.authz.Authorize(ctx, &fleet.MDMConfigProfileAuthz{TeamID: &teamID}, fleet.ActionWrite); err != nil {
		return nil, ctxerr.Wrap(ctx, err)
	}

	// check that Windows MDM is enabled - the middleware of that endpoint checks
	// only that any MDM is enabled, maybe it's just macOS
	if err := svc.VerifyMDMWindowsConfigured(ctx); err != nil {
		err := fleet.NewInvalidArgumentError("profile", fleet.WindowsMDMNotConfiguredMessage).WithStatus(http.StatusBadRequest)
		return nil, ctxerr.Wrap(ctx, err, "check windows MDM enabled")
	}

	var teamName string
	if teamID > 0 {
		tm, err := svc.EnterpriseOverrides.TeamByIDOrName(ctx, &teamID, nil)
		if err != nil {
			return nil, ctxerr.Wrap(ctx, err)
		}
		teamName = tm.Name
	}

	b, err := io.ReadAll(r)
	if err != nil {
		return nil, ctxerr.Wrap(ctx, &fleet.BadRequestError{
			Message:     "failed to read Windows config profile",
			InternalErr: err,
		})
	}

	cp := fleet.MDMWindowsConfigProfile{
		TeamID: &teamID,
		Name:   profileName,
		SyncML: b,
	}
	if err := cp.ValidateUserProvided(); err != nil {
		// this is not great, but since the validations are shared between the CLI
		// and the API, we must make some changes to error message here.
		msg := err.Error()
		if ix := strings.Index(msg, "To control these settings,"); ix >= 0 {
			msg = strings.TrimSpace(msg[:ix])
		}
		err := &fleet.BadRequestError{Message: "Couldn't upload. " + msg}
		return nil, ctxerr.Wrap(ctx, err, "validate profile")
	}

	labelMap, err := svc.validateProfileLabels(ctx, labels)
	if err != nil {
		return nil, ctxerr.Wrap(ctx, err, "validating labels")
	}
	cp.Labels = labelMap

	newCP, err := svc.ds.NewMDMWindowsConfigProfile(ctx, cp)
	if err != nil {
		var existsErr existsErrorInterface
		if errors.As(err, &existsErr) {
			err = fleet.NewInvalidArgumentError("profile", "Couldn't upload. A configuration profile with this name already exists.").
				WithStatus(http.StatusConflict)
		}
		return nil, ctxerr.Wrap(ctx, err)
	}

	if err := svc.ds.BulkSetPendingMDMHostProfiles(ctx, nil, nil, []string{newCP.ProfileUUID}, nil); err != nil {
		return nil, ctxerr.Wrap(ctx, err, "bulk set pending host profiles")
	}

	var (
		actTeamID   *uint
		actTeamName *string
	)
	if teamID > 0 {
		actTeamID = &teamID
		actTeamName = &teamName
	}
	if err := svc.ds.NewActivity(ctx, authz.UserFromContext(ctx), &fleet.ActivityTypeCreatedWindowsProfile{
		TeamID:      actTeamID,
		TeamName:    actTeamName,
		ProfileName: newCP.Name,
	}); err != nil {
		return nil, ctxerr.Wrap(ctx, err, "logging activity for create mdm windows config profile")
	}

	return newCP, nil
}

func (svc *Service) batchValidateProfileLabels(ctx context.Context, labelNames []string) (map[string]fleet.ConfigurationProfileLabel, error) {
	if len(labelNames) == 0 {
		return nil, nil
	}

	labels, err := svc.ds.LabelIDsByName(ctx, labelNames)
	if err != nil {
		return nil, ctxerr.Wrap(ctx, err, "getting label IDs by name")
	}

	uniqueNames := make(map[string]bool)
	for _, entry := range labelNames {
		if _, value := uniqueNames[entry]; !value {
			uniqueNames[entry] = true
		}
	}

	if len(labels) != len(uniqueNames) {
		return nil, &fleet.BadRequestError{
			Message:     "some or all the labels provided don't exist",
			InternalErr: fmt.Errorf("names provided: %v", labelNames),
		}
	}

	profLabels := make(map[string]fleet.ConfigurationProfileLabel)
	for labelName, labelID := range labels {
		profLabels[labelName] = fleet.ConfigurationProfileLabel{
			LabelName: labelName,
			LabelID:   labelID,
		}
	}
	return profLabels, nil
}

func (svc *Service) validateProfileLabels(ctx context.Context, labelNames []string) ([]fleet.ConfigurationProfileLabel, error) {
	labelMap, err := svc.batchValidateProfileLabels(ctx, labelNames)
	if err != nil {
		return nil, ctxerr.Wrap(ctx, err, "validating profile labels")
	}

	var profLabels []fleet.ConfigurationProfileLabel
	for _, label := range labelMap {
		profLabels = append(profLabels, label)
	}
	return profLabels, nil
}

////////////////////////////////////////////////////////////////////////////////
// Batch Replace MDM Profiles
////////////////////////////////////////////////////////////////////////////////

type batchSetMDMProfilesRequest struct {
	TeamID        *uint                        `json:"-" query:"team_id,optional"`
	TeamName      *string                      `json:"-" query:"team_name,optional"`
	DryRun        bool                         `json:"-" query:"dry_run,optional"`        // if true, apply validation but do not save changes
	AssumeEnabled *bool                        `json:"-" query:"assume_enabled,optional"` // if true, assume MDM is enabled
	Profiles      backwardsCompatProfilesParam `json:"profiles"`
}

type backwardsCompatProfilesParam []fleet.MDMProfileBatchPayload

func (bcp *backwardsCompatProfilesParam) UnmarshalJSON(data []byte) error {
	if len(data) == 0 {
		return nil
	}

	if lookAhead := bytes.TrimSpace(data); len(lookAhead) > 0 && lookAhead[0] == '[' {
		// use []fleet.MDMProfileBatchPayload to prevent infinite recursion if we
		// use `backwardsCompatProfileSlice`
		var profs []fleet.MDMProfileBatchPayload
		if err := json.Unmarshal(data, &profs); err != nil {
			return fmt.Errorf("unmarshal profile spec. Error using new format: %w", err)
		}
		*bcp = profs
		return nil
	}

	var backwardsCompat map[string][]byte
	if err := json.Unmarshal(data, &backwardsCompat); err != nil {
		return fmt.Errorf("unmarshal profile spec. Error using old format: %w", err)
	}

	*bcp = make(backwardsCompatProfilesParam, 0, len(backwardsCompat))
	for name, contents := range backwardsCompat {
		*bcp = append(*bcp, fleet.MDMProfileBatchPayload{Name: name, Contents: contents})
	}
	return nil
}

type batchSetMDMProfilesResponse struct {
	Err error `json:"error,omitempty"`
}

func (r batchSetMDMProfilesResponse) error() error { return r.Err }

func (r batchSetMDMProfilesResponse) Status() int { return http.StatusNoContent }

func batchSetMDMProfilesEndpoint(ctx context.Context, request interface{}, svc fleet.Service) (errorer, error) {
	req := request.(*batchSetMDMProfilesRequest)
	if err := svc.BatchSetMDMProfiles(
		ctx, req.TeamID, req.TeamName, req.Profiles, req.DryRun, false, req.AssumeEnabled,
	); err != nil {
		return batchSetMDMProfilesResponse{Err: err}, nil
	}
	return batchSetMDMProfilesResponse{}, nil
}

func (svc *Service) BatchSetMDMProfiles(
	ctx context.Context, tmID *uint, tmName *string, profiles []fleet.MDMProfileBatchPayload, dryRun, skipBulkPending bool,
	assumeEnabled *bool,
) error {
	var err error
	if tmID, tmName, err = svc.authorizeBatchProfiles(ctx, tmID, tmName); err != nil {
		return err
	}

	appCfg, err := svc.ds.AppConfig(ctx)
	if err != nil {
		return ctxerr.Wrap(ctx, err, "getting app config")
	}
	if assumeEnabled != nil {
		appCfg.MDM.WindowsEnabledAndConfigured = *assumeEnabled
	}

	if err := validateProfiles(profiles); err != nil {
		return ctxerr.Wrap(ctx, err, "validating profiles")
	}

	labels := []string{}
	for _, prof := range profiles {
		labels = append(labels, prof.Labels...)
	}
	labelMap, err := svc.batchValidateProfileLabels(ctx, labels)
	if err != nil {
		return ctxerr.Wrap(ctx, err, "validating labels")
	}

	appleProfiles, appleDecls, err := getAppleProfiles(ctx, tmID, appCfg, profiles, labelMap)
	if err != nil {
		return ctxerr.Wrap(ctx, err, "validating macOS profiles")
	}

	windowsProfiles, err := getWindowsProfiles(ctx, tmID, appCfg, profiles, labelMap)
	if err != nil {
		return ctxerr.Wrap(ctx, err, "validating Windows profiles")
	}

	if err := svc.validateCrossPlatformProfileNames(ctx, appleProfiles, windowsProfiles, appleDecls); err != nil {
		return ctxerr.Wrap(ctx, err, "validating cross-platform profile names")
	}

	if dryRun {
		return nil
	}

	if err := svc.ds.BatchSetMDMProfiles(ctx, tmID, appleProfiles, windowsProfiles, appleDecls); err != nil {
		return ctxerr.Wrap(ctx, err, "setting config profiles")
	}

	// set pending status for windows profiles
	winProfUUIDs := []string{}
	for _, p := range windowsProfiles {
		winProfUUIDs = append(winProfUUIDs, p.ProfileUUID)
	}
	if err := svc.ds.BulkSetPendingMDMHostProfiles(ctx, nil, nil, winProfUUIDs, nil); err != nil {
		return ctxerr.Wrap(ctx, err, "bulk set pending windows host profiles")
	}

	// set pending status for apple profiles
	appleProfUUIDs := []string{}
	for _, p := range appleProfiles {
		appleProfUUIDs = append(appleProfUUIDs, p.ProfileUUID)
	}
	if err := svc.ds.BulkSetPendingMDMHostProfiles(ctx, nil, nil, appleProfUUIDs, nil); err != nil {
		return ctxerr.Wrap(ctx, err, "bulk set pending apple host profiles")
	}

	// TODO(roberto): should we generate activities only of any profiles were
	// changed? this is the existing behavior for macOS profiles so I'm
	// leaving it as-is for now.
	if err := svc.ds.NewActivity(ctx, authz.UserFromContext(ctx), &fleet.ActivityTypeEditedMacosProfile{
		TeamID:   tmID,
		TeamName: tmName,
	}); err != nil {
		return ctxerr.Wrap(ctx, err, "logging activity for edited macos profile")
	}
	if err := svc.ds.NewActivity(ctx, authz.UserFromContext(ctx), &fleet.ActivityTypeEditedWindowsProfile{
		TeamID:   tmID,
		TeamName: tmName,
	}); err != nil {
		return ctxerr.Wrap(ctx, err, "logging activity for edited windows profile")
	}
	if err := svc.ds.NewActivity(ctx, authz.UserFromContext(ctx), &fleet.ActivityTypeEditedDeclarationProfile{
		TeamID:   tmID,
		TeamName: tmName,
	}); err != nil {
		return ctxerr.Wrap(ctx, err, "logging activity for edited macos declarations")
	}

	return nil
}

func (svc *Service) validateCrossPlatformProfileNames(ctx context.Context, appleProfiles []*fleet.MDMAppleConfigProfile, windowsProfiles []*fleet.MDMWindowsConfigProfile, appleDecls []*fleet.MDMAppleDeclaration) error {
	// map all profile names to check for duplicates, regardless of platform; key is name, value is one of
	// ".mobileconfig" or ".json" or ".xml"
	extByName := make(map[string]string, len(appleProfiles)+len(windowsProfiles)+len(appleDecls))
	for i, p := range appleProfiles {
		if v, ok := extByName[p.Name]; ok {
			err := fleet.NewInvalidArgumentError(fmt.Sprintf("appleProfiles[%d]", i), fmtDuplicateNameErrMsg(p.Name, ".mobileconfig", v))
			return ctxerr.Wrap(ctx, err, "duplicate mobileconfig profile by name")
		}
		extByName[p.Name] = ".mobileconfig"
	}
	for i, p := range windowsProfiles {
		if v, ok := extByName[p.Name]; ok {
			err := fleet.NewInvalidArgumentError(fmt.Sprintf("windowsProfiles[%d]", i), fmtDuplicateNameErrMsg(p.Name, ".xml", v))
			return ctxerr.Wrap(ctx, err, "duplicate xml by name")
		}
		extByName[p.Name] = ".xml"
	}
	for i, p := range appleDecls {
		if v, ok := extByName[p.Name]; ok {
			err := fleet.NewInvalidArgumentError(fmt.Sprintf("appleDecls[%d]", i), fmtDuplicateNameErrMsg(p.Name, ".json", v))
			return ctxerr.Wrap(ctx, err, "duplicate json by name")
		}
		extByName[p.Name] = ".json"
	}

	return nil
}

func fmtDuplicateNameErrMsg(name, fileType1, fileType2 string) string {
	var part1 string
	switch fileType1 {
	case ".xml":
		part1 = "Windows .xml file name"
	case ".mobileconfig":
		part1 = "macOS .mobileconfig PayloadDisplayName"
	case ".json":
		part1 = "macOS .json file name"
	}

	var part2 string
	switch fileType2 {
	case ".xml":
		part2 = "Windows .xml file name"
	case ".mobileconfig":
		part2 = "macOS .mobileconfig PayloadDisplayName"
	case ".json":
		part2 = "macOS .json file name"
	}

	base := fmt.Sprintf(`Couldn’t edit custom_settings. More than one configuration profile have the same name '%s'`, name)
	detail := ` (%s).`
	switch {
	case part1 == part2:
		return fmt.Sprintf(base+detail, part1)
	case part1 != "" && part2 != "":
		return fmt.Sprintf(base+detail, fmt.Sprintf("%s or %s", part1, part2))
	case part1 != "" || part2 != "":
		return fmt.Sprintf(base+detail, part1+part2)
	default:
		return base + "." // should never happen
	}
}

func (svc *Service) authorizeBatchProfiles(ctx context.Context, tmID *uint, tmName *string) (*uint, *string, error) {
	if tmID != nil && tmName != nil {
		svc.authz.SkipAuthorization(ctx) // so that the error message is not replaced by "forbidden"
		return nil, nil, ctxerr.Wrap(ctx, fleet.NewInvalidArgumentError("team_name", "cannot specify both team_id and team_name"))
	}
	if tmID != nil || tmName != nil {
		license, _ := license.FromContext(ctx)
		if !license.IsPremium() {
			field := "team_id"
			if tmName != nil {
				field = "team_name"
			}
			svc.authz.SkipAuthorization(ctx) // so that the error message is not replaced by "forbidden"
			return nil, nil, ctxerr.Wrap(ctx, fleet.NewInvalidArgumentError(field, ErrMissingLicense.Error()))
		}
	}

	// if the team name is provided, load the corresponding team to get its id.
	// vice-versa, if the id is provided, load it to get the name (required for
	// the activity).
	if tmName != nil || tmID != nil {
		tm, err := svc.EnterpriseOverrides.TeamByIDOrName(ctx, tmID, tmName)
		if err != nil {
			return nil, nil, err
		}
		if tmID == nil {
			tmID = &tm.ID
		} else {
			tmName = &tm.Name
		}
	}

	if err := svc.authz.Authorize(ctx, &fleet.MDMConfigProfileAuthz{TeamID: tmID}, fleet.ActionWrite); err != nil {
		return nil, nil, ctxerr.Wrap(ctx, err)
	}

	return tmID, tmName, nil
}

func getAppleProfiles(
	ctx context.Context,
	tmID *uint,
	appCfg *fleet.AppConfig,
	profiles []fleet.MDMProfileBatchPayload,
	labelMap map[string]fleet.ConfigurationProfileLabel,
) ([]*fleet.MDMAppleConfigProfile, []*fleet.MDMAppleDeclaration, error) {
	// any duplicate identifier or name in the provided set results in an error
	profs := make([]*fleet.MDMAppleConfigProfile, 0, len(profiles))
	decls := make([]*fleet.MDMAppleDeclaration, 0, len(profiles))
	// we need to keep track of the names and identifiers to check for duplicates so we will use
	// a map where the key is the name oridentifier and the value is either "mobileconfig" or
	// "declaration" to differentiate between the two types of profiles
	byName, byIdent := make(map[string]string, len(profiles)), make(map[string]string, len(profiles))
	for _, prof := range profiles {
		if mdm.GetRawProfilePlatform(prof.Contents) != "darwin" {
			continue
		}

		// Check for DDM files
		if mdm.GuessProfileExtension(prof.Contents) == "json" {
			rawDecl, err := fleet.GetRawDeclarationValues(prof.Contents)
			if err != nil {
				return nil, nil, err
			}

			if err := rawDecl.ValidateUserProvided(); err != nil {
				return nil, nil, err
			}

			mdmDecl := fleet.NewMDMAppleDeclaration(prof.Contents, tmID, prof.Name, rawDecl.Type, rawDecl.Identifier)
			for _, labelName := range prof.Labels {
				if lbl, ok := labelMap[labelName]; ok {
					declLabel := fleet.ConfigurationProfileLabel{
						LabelName: lbl.LabelName,
						LabelID:   lbl.LabelID,
					}
					mdmDecl.Labels = append(mdmDecl.Labels, declLabel)
				}
			}

			v, ok := byIdent[mdmDecl.Identifier]
			switch {
			case !ok:
				byIdent[mdmDecl.Identifier] = "declaration"
			case v == "mobileconfig":
				return nil, nil, ctxerr.Wrap(ctx,
					fleet.NewInvalidArgumentError(mdmDecl.Identifier, "A configuration profile with this identifier already exists."),
					"duplicate mobileconfig profile by identifier")
			case v == "declaration":
				return nil, nil, ctxerr.Wrap(ctx,
					fleet.NewInvalidArgumentError(mdmDecl.Identifier, "A declaration profile with this identifier already exists."),
					"duplicate declaration profile by identifier")
			default:
				// this should never happen but just in case
				return nil, nil, ctxerr.Wrap(ctx,
					fleet.NewInvalidArgumentError(mdmDecl.Identifier, "A profile with this identifier already exists."),
					"duplicate identifier by identifier")
			}

			decls = append(decls, mdmDecl)

			continue
		}

		mdmProf, err := fleet.NewMDMAppleConfigProfile(prof.Contents, tmID)
		if err != nil {
			return nil, nil, ctxerr.Wrap(ctx,
				fleet.NewInvalidArgumentError(prof.Name, err.Error()),
				"invalid mobileconfig profile")
		}

		for _, labelName := range prof.Labels {
			if lbl, ok := labelMap[labelName]; ok {
				mdmProf.Labels = append(mdmProf.Labels, lbl)
			}
		}

		if err := mdmProf.ValidateUserProvided(); err != nil {
			return nil, nil, ctxerr.Wrap(ctx,
				fleet.NewInvalidArgumentError(prof.Name, err.Error()))
		}

		if mdmProf.Name != prof.Name {
			return nil, nil, ctxerr.Wrap(ctx,
				fleet.NewInvalidArgumentError(prof.Name, fmt.Sprintf("Couldn’t edit custom_settings. The name provided for the profile must match the profile PayloadDisplayName: %q", mdmProf.Name)),
				"duplicate mobileconfig profile by name")
		}

		// TODO: confirm error messages
		if _, ok := byName[mdmProf.Name]; ok {
			return nil, nil, ctxerr.Wrap(ctx,
				fleet.NewInvalidArgumentError(prof.Name, fmt.Sprintf("Couldn’t edit custom_settings. More than one configuration profile have the same name (PayloadDisplayName): %q", mdmProf.Name)),
				"duplicate mobileconfig profile by name")
		}
		byName[mdmProf.Name] = "mobileconfig"

		// TODO: confirm error messages
		if _, ok := byIdent[mdmProf.Identifier]; ok {
			return nil, nil, ctxerr.Wrap(ctx,
				fleet.NewInvalidArgumentError(prof.Name, fmt.Sprintf("Couldn’t edit custom_settings. More than one configuration profile have the same identifier (PayloadIdentifier): %q", mdmProf.Identifier)),
				"duplicate mobileconfig profile by identifier")
		}
		byIdent[mdmProf.Identifier] = "mobileconfig"

		profs = append(profs, mdmProf)
	}

	if !appCfg.MDM.EnabledAndConfigured {
		// NOTE: in order to prevent an error when Fleet MDM is not enabled but no
		// profile is provided, which can happen if a user runs `fleetctl get
		// config` and tries to apply that YAML, as it will contain an empty/null
		// custom_settings key, we just return a success response in this
		// situation.
		if len(profs) == 0 {
			return []*fleet.MDMAppleConfigProfile{}, []*fleet.MDMAppleDeclaration{}, nil
		}

		return nil, nil, ctxerr.Wrap(ctx, fleet.NewInvalidArgumentError("mdm", "cannot set custom settings: Fleet MDM is not configured"))
	}

	return profs, decls, nil
}

func getWindowsProfiles(
	ctx context.Context,
	tmID *uint,
	appCfg *fleet.AppConfig,
	profiles []fleet.MDMProfileBatchPayload,
	labelMap map[string]fleet.ConfigurationProfileLabel,
) ([]*fleet.MDMWindowsConfigProfile, error) {
	profs := make([]*fleet.MDMWindowsConfigProfile, 0, len(profiles))

	for _, profile := range profiles {
		if mdm.GetRawProfilePlatform(profile.Contents) != "windows" {
			continue
		}

		mdmProf := &fleet.MDMWindowsConfigProfile{
			TeamID: tmID,
			Name:   profile.Name,
			SyncML: profile.Contents,
		}
		for _, labelName := range profile.Labels {
			if lbl, ok := labelMap[labelName]; ok {
				mdmProf.Labels = append(mdmProf.Labels, lbl)
			}
		}

		if err := mdmProf.ValidateUserProvided(); err != nil {
			return nil, ctxerr.Wrap(ctx,
				fleet.NewInvalidArgumentError(fmt.Sprintf("profiles[%s]", profile.Name), err.Error()))
		}

		profs = append(profs, mdmProf)
	}

	if !appCfg.MDM.WindowsEnabledAndConfigured {
		// NOTE: in order to prevent an error when Fleet MDM is not enabled but no
		// profile is provided, which can happen if a user runs `fleetctl get
		// config` and tries to apply that YAML, as it will contain an empty/null
		// custom_settings key, we just return a success response in this
		// situation.
		if len(profs) == 0 {
			return nil, nil
		}

		return nil, ctxerr.Wrap(ctx, fleet.NewInvalidArgumentError("mdm", "cannot set custom settings: Fleet MDM is not configured"))
	}

	return profs, nil
}

func validateProfiles(profiles []fleet.MDMProfileBatchPayload) error {
	for _, profile := range profiles {
		platform := mdm.GetRawProfilePlatform(profile.Contents)
		if platform != "darwin" && platform != "windows" {
			// TODO(roberto): there's ongoing feedback with Marko about improving this message, as it's too windows specific
			return fleet.NewInvalidArgumentError("mdm", "Windows configuration profiles can only have <Replace> or <Add> top level elements.")
		}
	}

	return nil
}

////////////////////////////////////////////////////////////////////////////////
// GET /mdm/profiles (List profiles)
////////////////////////////////////////////////////////////////////////////////

type listMDMConfigProfilesRequest struct {
	TeamID      *uint             `query:"team_id,optional"`
	ListOptions fleet.ListOptions `url:"list_options"`
}

type listMDMConfigProfilesResponse struct {
	Meta     *fleet.PaginationMetadata        `json:"meta"`
	Profiles []*fleet.MDMConfigProfilePayload `json:"profiles"`
	Err      error                            `json:"error,omitempty"`
}

func (r listMDMConfigProfilesResponse) error() error { return r.Err }

func listMDMConfigProfilesEndpoint(ctx context.Context, request interface{}, svc fleet.Service) (errorer, error) {
	req := request.(*listMDMConfigProfilesRequest)

	profs, meta, err := svc.ListMDMConfigProfiles(ctx, req.TeamID, req.ListOptions)
	if err != nil {
		return &listMDMConfigProfilesResponse{Err: err}, nil
	}

	res := listMDMConfigProfilesResponse{Meta: meta, Profiles: profs}
	if profs == nil {
		// return empty json array instead of json null
		res.Profiles = []*fleet.MDMConfigProfilePayload{}
	}
	return &res, nil
}

func (svc *Service) ListMDMConfigProfiles(ctx context.Context, teamID *uint, opt fleet.ListOptions) ([]*fleet.MDMConfigProfilePayload, *fleet.PaginationMetadata, error) {
	if err := svc.authz.Authorize(ctx, &fleet.MDMConfigProfileAuthz{TeamID: teamID}, fleet.ActionRead); err != nil {
		return nil, nil, ctxerr.Wrap(ctx, err)
	}

	if teamID != nil && *teamID > 0 {
		// confirm that team exists
		if _, err := svc.ds.Team(ctx, *teamID); err != nil {
			return nil, nil, ctxerr.Wrap(ctx, err)
		}
	}

	// cursor-based pagination is not supported for profiles
	opt.After = ""
	// custom ordering is not supported, always by name
	opt.OrderKey = "name"
	opt.OrderDirection = fleet.OrderAscending
	// no matching query support
	opt.MatchQuery = ""
	// always include metadata for profiles
	opt.IncludeMetadata = true

	return svc.ds.ListMDMConfigProfiles(ctx, teamID, opt)
}

////////////////////////////////////////////////////////////////////////////////
// Update MDM Disk encryption
////////////////////////////////////////////////////////////////////////////////

type updateMDMDiskEncryptionRequest struct {
	TeamID               *uint `json:"team_id"`
	EnableDiskEncryption bool  `json:"enable_disk_encryption"`
}

type updateMDMDiskEncryptionResponse struct {
	Err error `json:"error,omitempty"`
}

func (r updateMDMDiskEncryptionResponse) error() error { return r.Err }

func (r updateMDMDiskEncryptionResponse) Status() int { return http.StatusNoContent }

func updateMDMDiskEncryptionEndpoint(ctx context.Context, request interface{}, svc fleet.Service) (errorer, error) {
	req := request.(*updateMDMDiskEncryptionRequest)
	if err := svc.UpdateMDMDiskEncryption(ctx, req.TeamID, &req.EnableDiskEncryption); err != nil {
		return updateMDMDiskEncryptionResponse{Err: err}, nil
	}
	return updateMDMDiskEncryptionResponse{}, nil
}

func (svc *Service) UpdateMDMDiskEncryption(ctx context.Context, teamID *uint, enableDiskEncryption *bool) error {
	// TODO(mna): this should all move to the ee package when we remove the
	// `PATCH /api/v1/fleet/mdm/apple/settings` endpoint, but for now it's better
	// leave here so both endpoints can reuse the same logic.

	lic, _ := license.FromContext(ctx)
	if lic == nil || !lic.IsPremium() {
		svc.authz.SkipAuthorization(ctx) // so that the error message is not replaced by "forbidden"
		return ErrMissingLicense
	}

	// for historical reasons (the deprecated PATCH /mdm/apple/settings
	// endpoint), this uses an Apple-specific struct for authorization. Can be improved
	// once we remove the deprecated endpoint.
	if err := svc.authz.Authorize(ctx, fleet.MDMAppleSettingsPayload{TeamID: teamID}, fleet.ActionWrite); err != nil {
		return ctxerr.Wrap(ctx, err)
	}

	if teamID != nil {
		tm, err := svc.EnterpriseOverrides.TeamByIDOrName(ctx, teamID, nil)
		if err != nil {
			return err
		}
		return svc.EnterpriseOverrides.UpdateTeamMDMDiskEncryption(ctx, tm, enableDiskEncryption)
	}
	return svc.updateAppConfigMDMDiskEncryption(ctx, enableDiskEncryption)
}

////////////////////////////////////////////////////////////////////////////////
// POST /hosts/{id:[0-9]+}/configuration_profiles/{profile_uuid}
////////////////////////////////////////////////////////////////////////////////

type resendHostMDMProfileRequest struct {
	HostID      uint   `url:"host_id"`
	ProfileUUID string `url:"profile_uuid"`
}

type resendHostMDMProfileResponse struct {
	Err error `json:"error,omitempty"`
}

func (r resendHostMDMProfileResponse) error() error { return r.Err }

func (r resendHostMDMProfileResponse) Status() int { return http.StatusAccepted }

func resendHostMDMProfileEndpoint(ctx context.Context, request interface{}, svc fleet.Service) (errorer, error) {
	req := request.(*resendHostMDMProfileRequest)

	if err := svc.ResendHostMDMProfile(ctx, req.HostID, req.ProfileUUID); err != nil {
		return resendHostMDMProfileResponse{Err: err}, nil
	}

	return resendHostMDMProfileResponse{}, nil
}

func (svc *Service) ResendHostMDMProfile(ctx context.Context, hostID uint, profileUUID string) error {
	// first we perform a perform basic authz check, we use selective list action to include gitops users
	if err := svc.authz.Authorize(ctx, &fleet.Host{}, fleet.ActionSelectiveList); err != nil {
		return ctxerr.Wrap(ctx, err)
	}

	host, err := svc.ds.HostLite(ctx, hostID)
	if err != nil {
		return ctxerr.Wrap(ctx, err)
	}

	// now we can do a specific authz check based on team id of the host before proceeding
	if err := svc.authz.Authorize(ctx, &fleet.MDMConfigProfileAuthz{TeamID: host.TeamID}, fleet.ActionWrite); err != nil {
		return ctxerr.Wrap(ctx, err)
	}

	var profileTeamID *uint
	var profileName string
	switch {
	case strings.HasPrefix(profileUUID, fleet.MDMAppleProfileUUIDPrefix):
		if err := svc.VerifyMDMAppleConfigured(ctx); err != nil {
			return ctxerr.Wrap(ctx, fleet.NewInvalidArgumentError("HostMDMProfile", fleet.AppleMDMNotConfiguredMessage).WithStatus(http.StatusBadRequest), "check apple mdm enabled")
		}
		if host.Platform != "darwin" {
			return ctxerr.Wrap(ctx, fleet.NewInvalidArgumentError("HostMDMProfile", "Profile is not compatible with host platform."), "check host platform")
		}
		prof, err := svc.ds.GetMDMAppleConfigProfile(ctx, profileUUID)
		if err != nil {
			return ctxerr.Wrap(ctx, err, "getting apple config profile")
		}
		profileTeamID = prof.TeamID
		profileName = prof.Name

	case strings.HasPrefix(profileUUID, fleet.MDMAppleDeclarationUUIDPrefix):
		if err := svc.VerifyMDMAppleConfigured(ctx); err != nil {
			return ctxerr.Wrap(ctx, fleet.NewInvalidArgumentError("HostMDMProfile", fleet.AppleMDMNotConfiguredMessage).WithStatus(http.StatusBadRequest), "check apple mdm enabled")
		}
		if host.Platform != "darwin" {
			return ctxerr.Wrap(ctx, fleet.NewInvalidArgumentError("HostMDMProfile", "Profile is not compatible with host platform."), "check host platform")
		}
		decl, err := svc.ds.GetMDMAppleDeclaration(ctx, profileUUID)
		if err != nil {
			return ctxerr.Wrap(ctx, err, "getting apple declaration")
		}
		profileTeamID = decl.TeamID
		profileName = decl.Name

	case strings.HasPrefix(profileUUID, fleet.MDMWindowsProfileUUIDPrefix):
		if err := svc.VerifyMDMWindowsConfigured(ctx); err != nil {
			return ctxerr.Wrap(ctx, fleet.NewInvalidArgumentError("HostMDMProfile", fleet.WindowsMDMNotConfiguredMessage).WithStatus(http.StatusBadRequest), "check windows mdm enabled")
		}
		if host.Platform != "windows" {
			return ctxerr.Wrap(ctx, fleet.NewInvalidArgumentError("HostMDMProfile", "Profile is not compatible with host platform."), "check host platform")
		}
		prof, err := svc.ds.GetMDMWindowsConfigProfile(ctx, profileUUID)
		if err != nil {
			return ctxerr.Wrap(ctx, err, "getting windows config profile")
		}
		profileTeamID = prof.TeamID
		profileName = prof.Name

	default:
		return ctxerr.Wrap(ctx, fleet.NewInvalidArgumentError("HostMDMProfile", "Invalid profile UUID prefix.").WithStatus(http.StatusNotFound), "check profile UUID prefix")
	}

	// check again based on team id of profile before we proceeding
	if err := svc.authz.Authorize(ctx, &fleet.MDMConfigProfileAuthz{TeamID: profileTeamID}, fleet.ActionWrite); err != nil {
		return ctxerr.Wrap(ctx, err, "authorizing profile team")
	}

	status, err := svc.ds.GetHostMDMProfileInstallStatus(ctx, host.UUID, profileUUID)
	if err != nil {
		if fleet.IsNotFound(err) {
			return ctxerr.Wrap(ctx, fleet.NewInvalidArgumentError("HostMDMProfile", "Unable to match profile to host.").WithStatus(http.StatusNotFound), "getting host mdm profile status")
		}
		return ctxerr.Wrap(ctx, err, "getting host mdm profile status")
	}
	if status == fleet.MDMDeliveryPending || status == fleet.MDMDeliveryVerifying {
		return ctxerr.Wrap(ctx, fleet.NewInvalidArgumentError("HostMDMProfile", "Couldn’t resend. Configuration profiles with “pending” or “verifying” status can’t be resent.").WithStatus(http.StatusConflict), "check profile status")
	}
	if status != fleet.MDMDeliveryFailed && status != fleet.MDMDeliveryVerified {
		// this should never happen, but just in case
		return ctxerr.Errorf(ctx, "unrecognized profile status %s", status)
	}

	if err := svc.ds.ResendHostMDMProfile(ctx, host.UUID, profileUUID); err != nil {
		return ctxerr.Wrap(ctx, err, "resending host mdm profile")
	}

	if err := svc.ds.NewActivity(ctx, authz.UserFromContext(ctx), &fleet.ActivityTypeResentConfigurationProfile{
		HostID:          &host.ID,
		HostDisplayName: ptr.String(host.DisplayName()),
		ProfileName:     profileName,
	}); err != nil {
		return ctxerr.Wrap(ctx, err, "logging activity for resend config profile")
	}

	return nil
}

////////////////////////////////////////////////////////////////////////////////
// GET /mdm/apple/request_csr
////////////////////////////////////////////////////////////////////////////////

type getMDMAppleCSRRequest struct{}

type getMDMAppleCSRResponse struct {
	CSR []byte `json:"csr"` // base64 encoded
	Err error  `json:"error,omitempty"`
}

func (r getMDMAppleCSRResponse) error() error { return r.Err }

func getMDMAppleCSREndpoint(ctx context.Context, request interface{}, svc fleet.Service) (errorer, error) {
	signedCSRB64, err := svc.GetMDMAppleCSR(ctx)
	if err != nil {
		return &getMDMAppleCSRResponse{Err: err}, nil
	}

	return &getMDMAppleCSRResponse{CSR: signedCSRB64}, nil
}

func (svc *Service) GetMDMAppleCSR(ctx context.Context) ([]byte, error) {
	if err := svc.authz.Authorize(ctx, &fleet.AppleCSR{}, fleet.ActionWrite); err != nil {
		return nil, err
	}

	if len(svc.config.Server.PrivateKey) == 0 {
		return nil, ctxerr.Wrap(ctx, errors.New("no private key configured"))
	}

	vc, ok := viewer.FromContext(ctx)
	if !ok {
		return nil, fleet.ErrNoContext
	}

	// Check if we have existing certs and keys
	var apnsKey *rsa.PrivateKey
	savedAssets, err := svc.ds.GetAllMDMConfigAssetsByName(ctx, []fleet.MDMAssetName{
		fleet.MDMAssetCACert,
		fleet.MDMAssetCAKey,
		fleet.MDMAssetAPNSKey,
	})
	if err != nil {
<<<<<<< HEAD
		return nil, ctxerr.Wrap(ctx, err, "getting saved assets")
=======
		// allow not found errors as it means we're generating the assets for
		// the first time.
		if !fleet.IsNotFound(err) {
			return nil, ctxerr.Wrap(ctx, err, "loading existing assets from the database")
		}
>>>>>>> 741a83dd
	}

	if len(savedAssets) == 0 {
		// Then we should create them

		scepCert, scepKey, err := apple_mdm.NewSCEPCACertKey()
		if err != nil {
			return nil, ctxerr.Wrap(ctx, err, "generate SCEP cert and key")
		}

		apnsKey, err = apple_mdm.NewPrivateKey()
		if err != nil {
			return nil, ctxerr.Wrap(ctx, err, "generate new apns private key")
		}

		// Store our config assets encrypted
		var assets []fleet.MDMConfigAsset
		for k, v := range map[fleet.MDMAssetName][]byte{
			fleet.MDMAssetCACert:  apple_mdm.EncodeCertPEM(scepCert),
			fleet.MDMAssetCAKey:   apple_mdm.EncodePrivateKeyPEM(scepKey),
			fleet.MDMAssetAPNSKey: apple_mdm.EncodePrivateKeyPEM(apnsKey),
		} {
			assets = append(assets, fleet.MDMConfigAsset{
				Name:  k,
				Value: v,
			})
		}

		if err := svc.ds.InsertMDMConfigAssets(ctx, assets); err != nil {
			return nil, ctxerr.Wrap(ctx, err, "inserting mdm config assets")
		}
	} else {
<<<<<<< HEAD
		for _, a := range savedAssets {
			if a.Name == fleet.MDMAssetAPNSKey {
				block, _ := pem.Decode(a.Value)
				if block == nil {
					return nil, ctxerr.Wrap(ctx, errors.New("decoding apns key"))
				}
				apnsKey, err = x509.ParsePKCS1PrivateKey(block.Bytes)
				if err != nil {
					return nil, ctxerr.Wrap(ctx, err, "unmarshaling saved apns key")
				}
			}
=======
		rawApnsKey := savedAssets[fleet.MDMAssetAPNSKey]
		block, _ := pem.Decode(rawApnsKey.Value)
		apnsKey, err = x509.ParsePKCS1PrivateKey(block.Bytes)
		if err != nil {
			return nil, ctxerr.Wrap(ctx, err, "unmarshaling saved apns key")
>>>>>>> 741a83dd
		}
	}

	// Generate new APNS CSR every time this is called
	appConfig, err := svc.ds.AppConfig(ctx)
	if err != nil {
		return nil, ctxerr.Wrap(ctx, err, "get app config")
	}

	apnsCSR, err := apple_mdm.GenerateAPNSCSR(appConfig.OrgInfo.OrgName, vc.Email(), apnsKey)
	if err != nil {
		return nil, ctxerr.Wrap(ctx, err, "generate APNS cert and key")
	}

	// Submit CSR to fleetdm.com for signing
	websiteClient := fleethttp.NewClient(fleethttp.WithTimeout(10 * time.Second))

	signedCSRB64, err := apple_mdm.GetSignedAPNSCSRNoEmail(websiteClient, apnsCSR)
	if err != nil {
		var fwe apple_mdm.FleetWebsiteError
		if errors.As(err, &fwe) {
			return nil, ctxerr.Wrap(
				ctx,
				fleet.NewUserMessageError(
					fmt.Errorf("FleetDM CSR request failed: %w", err),
					http.StatusBadGateway,
				),
			)
		}
		return nil, ctxerr.Wrap(ctx, err, "get signed CSR")
	}

	// Return signed CSR
	return signedCSRB64, nil
}

////////////////////////////////////////////////////////////////////////////////
// POST /mdm/apple/apns_certificate
////////////////////////////////////////////////////////////////////////////////

type uploadMDMAppleAPNSCertRequest struct {
	File *multipart.FileHeader
}

func (uploadMDMAppleAPNSCertRequest) DecodeRequest(ctx context.Context, r *http.Request) (interface{}, error) {
	decoded := uploadSoftwareInstallerRequest{}
	err := r.ParseMultipartForm(512 * units.MiB)
	if err != nil {
		return nil, &fleet.BadRequestError{
			Message:     "failed to parse multipart form",
			InternalErr: err,
		}
	}

	if r.MultipartForm.File["certificate"] == nil || len(r.MultipartForm.File["certificate"]) == 0 {
		return nil, &fleet.BadRequestError{
			Message:     "certificate multipart field is required",
			InternalErr: err,
		}
	}

	decoded.File = r.MultipartForm.File["certificate"][0]

	return &decoded, nil
}

type uploadMDMAppleAPNSCertResponse struct {
	Err error `json:"error,omitempty"`
}

func (r uploadMDMAppleAPNSCertResponse) error() error {
	return r.Err
}

func (r uploadMDMAppleAPNSCertResponse) Status() int { return http.StatusAccepted }

func uploadMDMAppleAPNSCertEndpoint(ctx context.Context, request interface{}, svc fleet.Service) (errorer, error) {
	req := request.(*uploadSoftwareInstallerRequest)
	file, err := req.File.Open()
	if err != nil {
		return uploadMDMAppleAPNSCertResponse{Err: err}, nil
	}
	defer file.Close()

	if err := svc.UploadMDMAppleAPNSCert(ctx, file); err != nil {
		return &uploadMDMAppleAPNSCertResponse{Err: err}, nil
	}

	return &uploadMDMAppleAPNSCertResponse{}, nil
}

func (svc *Service) UploadMDMAppleAPNSCert(ctx context.Context, cert io.ReadSeeker) error {
	if err := svc.authz.Authorize(ctx, &fleet.AppleCSR{}, fleet.ActionWrite); err != nil {
		return err
	}

	if cert == nil {
		return ctxerr.Wrap(ctx, fleet.NewInvalidArgumentError("certificate", "Invalid certificate. Please provide a valid certificate from Apple Push Certificate Portal."))
	}

	// Get cert file bytes
	certBytes, err := io.ReadAll(cert)
	if err != nil {
		return ctxerr.Wrap(ctx, err, "reading apns certificate")
	}

	// Validate cert
	block, _ := pem.Decode(certBytes)
	if block == nil {
		return ctxerr.Wrap(ctx, fleet.NewInvalidArgumentError("certificate", "Invalid certificate. Please provide a valid certificate from Apple Push Certificate Portal."))
	}

	if err := svc.authz.Authorize(ctx, &fleet.AppleMDM{}, fleet.ActionRead); err != nil {
		return err
	}

	assets, err := svc.ds.GetAllMDMConfigAssetsByName(ctx, []fleet.MDMAssetName{fleet.MDMAssetAPNSKey})
	if err != nil {
		if fleet.IsNotFound(err) {
			return ctxerr.Wrap(ctx, &fleet.BadRequestError{
				Message: "Please generate a private key first.",
			}, "uploading APNs certificate")
		}

		return ctxerr.Wrap(ctx, err, "retrieving APNs key")
	}

	_, err = tls.X509KeyPair(certBytes, assets[fleet.MDMAssetAPNSKey].Value)
	if err != nil {
		return ctxerr.Wrap(ctx, fleet.NewInvalidArgumentError("certificate", "Invalid certificate. Please provide a valid certificate from Apple Push Certificate Portal."))
	}

	// Save to DB
	return ctxerr.Wrap(
		ctx,
		svc.ds.InsertMDMConfigAssets(ctx, []fleet.MDMConfigAsset{
			{Name: fleet.MDMAssetAPNSCert, Value: certBytes},
		}),
		"writing apns cert to db",
	)
}

////////////////////////////////////////////////////////////////////////////////
// DELETE /mdm/apple/apns_certificate
////////////////////////////////////////////////////////////////////////////////

type deleteMDMAppleAPNSCertRequest struct{}

type deleteMDMAppleAPNSCertResponse struct {
	Err error `json:"error,omitempty"`
}

func (r deleteMDMAppleAPNSCertResponse) error() error {
	return r.Err
}

func deleteMDMAppleAPNSCertEndpoint(ctx context.Context, request interface{}, svc fleet.Service) (errorer, error) {
	if err := svc.DeleteMDMAppleAPNSCert(ctx); err != nil {
		return &deleteMDMAppleAPNSCertResponse{Err: err}, nil
	}

	return &deleteMDMAppleAPNSCertResponse{}, nil
}

func (svc *Service) DeleteMDMAppleAPNSCert(ctx context.Context) error {
	if err := svc.authz.Authorize(ctx, &fleet.AppleCSR{}, fleet.ActionWrite); err != nil {
		return err
	}

	return ctxerr.Wrap(ctx, svc.ds.DeleteMDMConfigAssetsByName(ctx, []fleet.MDMAssetName{
		fleet.MDMAssetAPNSCert,
		fleet.MDMAssetAPNSKey,
		fleet.MDMAssetCACert,
		fleet.MDMAssetCAKey,
	}), "deleting apple mdm assets")
}<|MERGE_RESOLUTION|>--- conflicted
+++ resolved
@@ -2158,15 +2158,11 @@
 		fleet.MDMAssetAPNSKey,
 	})
 	if err != nil {
-<<<<<<< HEAD
-		return nil, ctxerr.Wrap(ctx, err, "getting saved assets")
-=======
 		// allow not found errors as it means we're generating the assets for
 		// the first time.
 		if !fleet.IsNotFound(err) {
 			return nil, ctxerr.Wrap(ctx, err, "loading existing assets from the database")
 		}
->>>>>>> 741a83dd
 	}
 
 	if len(savedAssets) == 0 {
@@ -2199,25 +2195,11 @@
 			return nil, ctxerr.Wrap(ctx, err, "inserting mdm config assets")
 		}
 	} else {
-<<<<<<< HEAD
-		for _, a := range savedAssets {
-			if a.Name == fleet.MDMAssetAPNSKey {
-				block, _ := pem.Decode(a.Value)
-				if block == nil {
-					return nil, ctxerr.Wrap(ctx, errors.New("decoding apns key"))
-				}
-				apnsKey, err = x509.ParsePKCS1PrivateKey(block.Bytes)
-				if err != nil {
-					return nil, ctxerr.Wrap(ctx, err, "unmarshaling saved apns key")
-				}
-			}
-=======
 		rawApnsKey := savedAssets[fleet.MDMAssetAPNSKey]
 		block, _ := pem.Decode(rawApnsKey.Value)
 		apnsKey, err = x509.ParsePKCS1PrivateKey(block.Bytes)
 		if err != nil {
 			return nil, ctxerr.Wrap(ctx, err, "unmarshaling saved apns key")
->>>>>>> 741a83dd
 		}
 	}
 
