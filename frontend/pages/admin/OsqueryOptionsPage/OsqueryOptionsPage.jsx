--- conflicted
+++ resolved
@@ -4,20 +4,12 @@
 import { noop } from "lodash";
 import yaml from "js-yaml";
 
-<<<<<<< HEAD
-import { renderFlash } from 'redux/nodes/notifications/actions';
-import osqueryOptionsActions from 'redux/nodes/osquery/actions';
-import validateYaml from 'components/forms/validators/validate_yaml';
-import OsqueryOptionsForm from 'components/forms/admin/OsqueryOptionsForm';
-import InfoBanner from 'components/InfoBanner/InfoBanner';
-import OpenNewTabIcon from '../../../../assets/images/open-new-tab-12x12@2x.png';
-=======
+import { renderFlash } from "redux/nodes/notifications/actions";
 import osqueryOptionsActions from "redux/nodes/osquery/actions";
 import validateYaml from "components/forms/validators/validate_yaml";
 import OsqueryOptionsForm from "components/forms/admin/OsqueryOptionsForm";
-import { renderFlash } from "redux/nodes/notifications/actions";
+import InfoBanner from "components/InfoBanner/InfoBanner";
 import OpenNewTabIcon from "../../../../assets/images/open-new-tab-12x12@2x.png";
->>>>>>> 7e85d71d
 
 const baseClass = "osquery-options";
 
@@ -72,21 +64,15 @@
 
     return (
       <div className={`${baseClass} body-wrap`}>
-<<<<<<< HEAD
-        <p className={`${baseClass}__page-description`}>This file describes options returned to osquery when it checks for configuration.</p>
-        <InfoBanner className={`${baseClass}__config-docs`}>
-          <p>See Fleet documentation for an example file that includes the overrides option.</p>
-=======
         <p className={`${baseClass}__page-description`}>
           This file describes options returned to osquery when it checks for
           configuration.
         </p>
-        <div className={`${baseClass}__info-banner`}>
+        <InfoBanner className={`${baseClass}__config-docs`}>
           <p>
             See Fleet documentation for an example file that includes the
             overrides option.
           </p>
->>>>>>> 7e85d71d
           <a
             href="https://github.com/fleetdm/fleet/blob/master/docs/1-Using-Fleet/2-fleetctl-CLI.md#osquery-configuration-options"
             target="_blank"
