--- conflicted
+++ resolved
@@ -342,7 +342,11 @@
     return sendRequest("GET", url);
   },
 
-<<<<<<< HEAD
+  downloadManualEnrollmentProfile: (token: string) => {
+    const { DEVICE_USER_MDM_ENROLLMENT_PROFILE } = endpoints;
+    return sendRequest("GET", DEVICE_USER_MDM_ENROLLMENT_PROFILE(token));
+  },
+
   updateSetupExperienceSoftware: (
     teamId: number,
     softwareTitlesIds: number[]
@@ -406,11 +410,6 @@
     })}`;
 
     return sendRequest("DELETE", path);
-=======
-  downloadManualEnrollmentProfile: (token: string) => {
-    const { DEVICE_USER_MDM_ENROLLMENT_PROFILE } = endpoints;
-    return sendRequest("GET", DEVICE_USER_MDM_ENROLLMENT_PROFILE(token));
->>>>>>> dae2977d
   },
 };
 
