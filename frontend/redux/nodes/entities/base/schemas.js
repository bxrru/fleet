--- conflicted
+++ resolved
@@ -1,17 +1,5 @@
 import { Schema } from "normalizr";
 
-<<<<<<< HEAD
-const campaignsSchema = new Schema('campaigns');
-const hostsSchema = new Schema('hosts');
-const invitesSchema = new Schema('invites');
-const labelsSchema = new Schema('labels');
-const packsSchema = new Schema('packs');
-const queriesSchema = new Schema('queries');
-const scheduledQueriesSchema = new Schema('scheduled_queries');
-const targetsSchema = new Schema('targets');
-const usersSchema = new Schema('users');
-const teamsSchema = new Schema('teams');
-=======
 const campaignsSchema = new Schema("campaigns");
 const hostsSchema = new Schema("hosts");
 const invitesSchema = new Schema("invites");
@@ -21,7 +9,7 @@
 const scheduledQueriesSchema = new Schema("scheduled_queries");
 const targetsSchema = new Schema("targets");
 const usersSchema = new Schema("users");
->>>>>>> 7e85d71d
+const teamsSchema = new Schema("teams");
 
 export default {
   CAMPAIGNS: campaignsSchema,
