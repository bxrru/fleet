--- conflicted
+++ resolved
@@ -16,21 +16,17 @@
     valid: (bearerToken) => {
       return createRequestMock({
         bearerToken,
-<<<<<<< HEAD
-        endpoint: '/api/v1/fleet/invites?page=0&per_page=100',
-        method: 'get',
+        endpoint: "/api/v1/fleet/invites?page=0&per_page=100",
+        method: "get",
         response: { invites: [] },
       });
     },
     validWithParams: (bearerToken) => {
       return createRequestMock({
         bearerToken,
-        endpoint: '/api/v1/fleet/invites?page=3&per_page=100&&order_key=name&order_direction=desc&query=testQuery',
-        method: 'get',
-=======
-        endpoint: "/api/v1/fleet/invites",
+        endpoint:
+          "/api/v1/fleet/invites?page=3&per_page=100&&order_key=name&order_direction=desc&query=testQuery",
         method: "get",
->>>>>>> 7e85d71d
         response: { invites: [] },
       });
     },
