--- conflicted
+++ resolved
@@ -281,7 +281,7 @@
   automations_enabled: true
   logging: snapshot
 `
-	gitOps, err = gitOpsFromString(t, config)
+	_, err = gitOpsFromString(t, config)
 	require.Error(t, err)
 	require.Contains(t, err.Error(), "variable \"NOT_DEFINED\" not set")
 }
@@ -292,36 +292,21 @@
 	// Mixing org_settings and team name
 	config := getGlobalConfig(nil)
 	config += "name: TeamName\n"
-<<<<<<< HEAD
-	_, err := GitOpsFromBytes([]byte(config), "")
+	_, err := gitOpsFromString(t, config)
 	assert.ErrorContains(t, err, "'org_settings' cannot be used with 'name', 'team_settings' or 'software'")
-=======
-	_, err := gitOpsFromString(t, config)
-	assert.ErrorContains(t, err, "'org_settings' cannot be used with 'name' or 'team_settings'")
->>>>>>> 9802ccc3
 
 	// Mixing org_settings and team_settings
 	config = getGlobalConfig(nil)
 	config += "team_settings:\n  secrets: []\n"
-<<<<<<< HEAD
-	_, err = GitOpsFromBytes([]byte(config), "")
+	_, err = gitOpsFromString(t, config)
 	assert.ErrorContains(t, err, "'org_settings' cannot be used with 'name', 'team_settings' or 'software'")
-=======
-	_, err = gitOpsFromString(t, config)
-	assert.ErrorContains(t, err, "'org_settings' cannot be used with 'name' or 'team_settings'")
->>>>>>> 9802ccc3
 
 	// Mixing org_settings and team name and team_settings
 	config = getGlobalConfig(nil)
 	config += "name: TeamName\n"
 	config += "team_settings:\n  secrets: []\n"
-<<<<<<< HEAD
-	_, err = GitOpsFromBytes([]byte(config), "")
+	_, err = gitOpsFromString(t, config)
 	assert.ErrorContains(t, err, "'org_settings' cannot be used with 'name', 'team_settings' or 'software'")
-=======
-	_, err = gitOpsFromString(t, config)
-	assert.ErrorContains(t, err, "'org_settings' cannot be used with 'name' or 'team_settings'")
->>>>>>> 9802ccc3
 }
 
 func TestInvalidGitOpsYaml(t *testing.T) {
