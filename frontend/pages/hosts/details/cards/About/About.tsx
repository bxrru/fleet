import React from "react";

import ReactTooltip from "react-tooltip";
import { HumanTimeDiffWithFleetLaunchCutoff } from "components/HumanTimeDiffWithDateTip";
import TooltipWrapper from "components/TooltipWrapper";
import CustomLink from "components/CustomLink";

import {
  IHostMdmData,
  IMunkiData,
  IDeviceUser,
  mapDeviceUsersForDisplay,
} from "interfaces/host";
import {
  DEFAULT_EMPTY_CELL_VALUE,
  MDM_STATUS_TOOLTIP,
} from "utilities/constants";
import { COLORS } from "styles/var/colors";

const getDeviceUserTipContent = (deviceMapping: IDeviceUser[]) => {
  if (deviceMapping.length === 0) {
    return [];
  }
  const format = (d: IDeviceUser) =>
    d.source ? `${d.email} (${d.source})` : d.email;

  return deviceMapping.slice(1).map((d) => (
    <span key={format(d)}>
      {format(d)}
      <br />
    </span>
  ));
};

interface IAboutProps {
  aboutData: { [key: string]: any };
  deviceMapping?: IDeviceUser[];
  munki?: IMunkiData | null;
  mdm?: IHostMdmData;
}

const About = ({
  aboutData,
  deviceMapping,
  munki,
  mdm,
}: IAboutProps): JSX.Element => {
  const renderPublicIp = () => {
    if (aboutData.public_ip !== DEFAULT_EMPTY_CELL_VALUE) {
      return aboutData.public_ip;
    }
    return (
      <>
        <span
          className="text-cell text-muted tooltip"
          data-tip
          data-for={"public-ip-tooltip"}
        >
          {aboutData.public_ip}
        </span>
        <ReactTooltip
          place="bottom"
          effect="solid"
          backgroundColor={COLORS["tooltip-bg"]}
          id={"public-ip-tooltip"}
          data-html
          clickable
          delayHide={200} // need delay set to hover using clickable
        >
          Public IP address could not be
          <br /> determined.{" "}
          <CustomLink
            url="https://fleetdm.com/docs/deploying/configuration#public-i-ps-of-devices"
            text="Learn more"
            newTab
            iconColor="core-fleet-white"
          />
        </ReactTooltip>
      </>
    );
  };

  const renderSerialAndIPs = () => {
    return (
      <>
        <div className="info-grid__block">
          <span className="info-grid__header">Serial number</span>
          <span className="info-grid__data">{aboutData.hardware_serial}</span>
        </div>
        <div className="info-grid__block">
          <span className="info-grid__header">Private IP address</span>
          <span className="info-grid__data">{aboutData.primary_ip}</span>
        </div>
        <div className="info-grid__block">
          <span className="info-grid__header">Public IP address</span>
          <span className="info-grid__data">{renderPublicIp()}</span>
        </div>
      </>
    );
  };

  const renderMunkiData = () => {
    return munki ? (
      <>
        <div className="info-grid__block">
          <span className="info-grid__header">Munki version</span>
          <span className="info-grid__data">
            {munki.version || DEFAULT_EMPTY_CELL_VALUE}
          </span>
        </div>
      </>
    ) : null;
  };

  const renderMdmData = () => {
    if (!mdm?.enrollment_status) {
      return null;
    }
    return (
      <>
        <div className="info-grid__block">
          <span className="info-grid__header">MDM status</span>
          <span className="info-grid__data">
            <TooltipWrapper
              tipContent={MDM_STATUS_TOOLTIP[mdm.enrollment_status]}
            >
              {mdm.enrollment_status}
            </TooltipWrapper>
          </span>
        </div>
        <div className="info-grid__block">
          <span className="info-grid__header">MDM server URL</span>
          <span className="info-grid__data">
            {mdm.server_url || DEFAULT_EMPTY_CELL_VALUE}
          </span>
        </div>
      </>
    );
  };

  const renderDeviceUser = () => {
    if (!deviceMapping) {
      return null;
    }

    let displayPrimaryUser: React.ReactNode = DEFAULT_EMPTY_CELL_VALUE;

    const newDeviceMapping = mapDeviceUsersForDisplay(deviceMapping);
    if (newDeviceMapping[0]) {
      const { email, source } = newDeviceMapping[0];
      if (!source) {
        displayPrimaryUser = email;
      } else {
        displayPrimaryUser = (
          <>
            {email}{" "}
            <span className="device-mapping__source">{`(${source})`}</span>
          </>
        );
      }
    }

    return (
      <div className="info-grid__block">
        <span className="info-grid__header">Used by</span>
        <span className="info-grid__data">
<<<<<<< HEAD
          {numUsers > 1 ? (
            <>
              <span data-tip data-for="device_mapping" className="tooltip">
                {`${numUsers} users`}
              </span>
              <ReactTooltip
                effect="solid"
                backgroundColor={COLORS["tooltip-bg"]}
                id="device_mapping"
                data-html
              >
                <span className={`tooltip__tooltip-text`}>{tooltipText}</span>
              </ReactTooltip>
            </>
=======
          {newDeviceMapping.length > 1 ? (
            <TooltipWrapper
              tipContent={getDeviceUserTipContent(newDeviceMapping)}
            >
              {displayPrimaryUser}
              <span className="device-mapping__more">{` +${
                newDeviceMapping.length - 1
              } more`}</span>
            </TooltipWrapper>
>>>>>>> 2db26cd4
          ) : (
            displayPrimaryUser
          )}
        </span>
      </div>
    );
  };

  const renderGeolocation = () => {
    const geolocation = aboutData.geolocation;

    if (!geolocation) {
      return null;
    }

    const location = [geolocation?.city_name, geolocation?.country_iso]
      .filter(Boolean)
      .join(", ");
    return (
      <div className="info-grid__block">
        <span className="info-grid__header">Location</span>
        <span className="info-grid__data">{location}</span>
      </div>
    );
  };

  const renderBattery = () => {
    if (
      aboutData.batteries === null ||
      typeof aboutData.batteries !== "object"
    ) {
      return null;
    }
    return (
      <div className="info-grid__block">
        <span className="info-grid__header">Battery condition</span>
        <span className="info-grid__data">
          {aboutData.batteries?.[0]?.health}
        </span>
      </div>
    );
  };

  return (
    <div className="section about">
      <p className="section__header">About</p>
      <div className="info-grid">
        <div className="info-grid__block">
          <span className="info-grid__header">Added to Fleet</span>
          <span className="info-grid__data">
            <HumanTimeDiffWithFleetLaunchCutoff
              timeString={aboutData.last_enrolled_at ?? "Unavailable"}
            />
          </span>
        </div>
        <div className="info-grid__block">
          <span className="info-grid__header">Last restarted</span>
          <span className="info-grid__data">
            <HumanTimeDiffWithFleetLaunchCutoff
              timeString={aboutData.last_restarted_at}
            />
          </span>
        </div>
        <div className="info-grid__block">
          <span className="info-grid__header">Hardware model</span>
          <span className="info-grid__data">{aboutData.hardware_model}</span>
        </div>
        {renderSerialAndIPs()}
        {renderMunkiData()}
        {renderMdmData()}
        {renderDeviceUser()}
        {renderGeolocation()}
        {renderBattery()}
      </div>
    </div>
  );
};

export default About;<|MERGE_RESOLUTION|>--- conflicted
+++ resolved
@@ -164,22 +164,6 @@
       <div className="info-grid__block">
         <span className="info-grid__header">Used by</span>
         <span className="info-grid__data">
-<<<<<<< HEAD
-          {numUsers > 1 ? (
-            <>
-              <span data-tip data-for="device_mapping" className="tooltip">
-                {`${numUsers} users`}
-              </span>
-              <ReactTooltip
-                effect="solid"
-                backgroundColor={COLORS["tooltip-bg"]}
-                id="device_mapping"
-                data-html
-              >
-                <span className={`tooltip__tooltip-text`}>{tooltipText}</span>
-              </ReactTooltip>
-            </>
-=======
           {newDeviceMapping.length > 1 ? (
             <TooltipWrapper
               tipContent={getDeviceUserTipContent(newDeviceMapping)}
@@ -189,7 +173,6 @@
                 newDeviceMapping.length - 1
               } more`}</span>
             </TooltipWrapper>
->>>>>>> 2db26cd4
           ) : (
             displayPrimaryUser
           )}
