- categoryName: Other
  features:
    - industryName: File integrity monitoring (FIM) # Short industry phrase
      friendlyName: Detect changes to critical files # Short, Fleet one-liner for the feature, written in the imperative mood.  (If easy to do, base this off of the words that an actual customer is saying.)
      description: Specify files to monitor for changes or deletions, then log those events to your SIEM or data lake, including key information such as filepath and checksum. # Clear Mr. Rogers description
      documentationUrl: https://fleetdm.com/guides/osquery-evented-tables-overview#file-integrity-monitoring-fim # URL of the single-best page within the docs which serves as a "jumping-off point" for this feature.
      screenshotSrc: "" # A screenshot of the single, best, simplifying, obvious example
      tier: Free # Either "Free" or "Premium"
      usualDepartment: Security # or omit if there isn't a particular departmental leaning we've noticed
      productCategories: [Endpoint operations] # or omit if this isn't associated with a single product category
      dri: mikermcneil #GitHub user name
      demos:
        - description: A top gaming company needed a way to monitor critical files on production Debian servers.
          quote: The FIM features are kind of a top priority.
          moreInfoUrl: https://docs.google.com/document/d/1pE9U-1E4YDiy6h4TorszrTOiFAauFiORikSUFUqW7Pk/edit
      cues:
        - description: Monitor critical files on production Debian servers
        - description: Detect illicit activity
          moreInfoUrl: https://www.beyondtrust.com/resources/glossary/file-integrity-monitoring
        - description: Pinpoint unintended changes
          moreInfoUrl: https://www.beyondtrust.com/resources/glossary/file-integrity-monitoring
        - description: Verify update status and monitoring system health
          moreInfoUrl: https://www.beyondtrust.com/resources/glossary/file-integrity-monitoring
        - description: Meet compliance mandates
          moreInfoUrl: https://www.beyondtrust.com/resources/glossary/file-integrity-monitoring
    - industryName: Human-endpoint mapping
      friendlyName: See who logs in on every computer
      description: Identify who logs in to any system, including login history and current sessions.  Look up any host by the email address of the person using it.
      documentationUrl: "" # todo
      screenshotSrc: ""
      tier: Free
      productCategories: [Endpoint operations]
      dri: mikermcneil
      demos:
        - description: Security engineers at a top gaming company wanted to get demographics off their macOS, Windows, and Linux machines about who the user is and who's logged in.
          moreInfoUrl: https://docs.google.com/document/d/1qFYtMoKh3zyERLhbErJOEOo2me6Bc7KOOkjKn482Sqc/edit
      cues:
        - description: Human-to-device mapping
        - description: Look up computer by ActiveDirectory account
        - description: Find device by Google Chrome user
        - description: Check user login history
          moreInfoUrl: https://www.lepide.com/how-to/audit-who-logged-into-a-computer-and-when.html#:~:text=To%20find%20out%20the%20details,logs%20in%20%E2%80%9CWindows%20Logs%E2%80%9D.
        - description: See currently logged in users
          moreInfoUrl: https://www.top-password.com/blog/see-currently-logged-in-users-in-windows/
        - description: Get demographics off of our machines about who the user is and who's logged in
          moreInfoUrl: https://docs.google.com/document/d/1qFYtMoKh3zyERLhbErJOEOo2me6Bc7KOOkjKn482Sqc/edit
        - description: See what servers someone is logged-in on
          moreInfoUrl: https://community.spiceworks.com/topic/138171-is-there-a-way-to-see-what-servers-someone-is-logged-in-on
    - industryName: REST API
      friendlyName: Automate any feature
      description: ""
      documentationUrl: https://fleetdm.com/docs/rest-api/rest-api
      screenshotSrc: ""
      tier: Free
      dri: rachaelshaw
    - industryName: Command line tool (CLI)
      tier: Free
- categoryName: Device management
  features:
    - industryName: User-initiated enrollment of macOS computers
      tier: Free
      usualDepartment: IT
      productCategories: [Device management]
    - industryName: Remotely enforce macOS settings
      tier: Free
      usualDepartment: IT
      productCategories: [Device management]
    - industryName: Low-level macOS MDM commands (e.g. remote restart)
      tier: Free
      usualDepartment: IT
      productCategories: [Device management]
    - industryName: Native macOS update reminders
      tier: Free
      usualDepartment: IT
      productCategories: [Device management]
    - industryName: Zero-touch setup for macOS computers
      tier: Premium
<<<<<<< HEAD
      comingSoon: false
    - name: Safely execute custom scripts (macOS, Windows, and Linux)
=======
      usualDepartment: IT
      productCategories: [Device management]
    - industryName: Safely execute custom scripts (macOS, Windows, and Linux)
>>>>>>> a6578edb
      tier: Premium
      productCategories: [Device management, Endpoint operations]
    - industryName: End-user macOS update reminders (via Nudge)
      tier: Premium
      usualDepartment: IT
      productCategories: [Device management]
    - industryName: Encrypt macOS hard disks with FileVault
      tier: Premium
      usualDepartment: IT
      productCategories: [Device management]
    - industryName: Manage queued MDM commands on macOS
      tier: Premium
      comingSoonOn: 2023-12-31
      usualDepartment: IT
      productCategories: [Device management]
    - industryName: Remotely lock and wipe macOS computers
      tier: Premium
      usualDepartment: IT
      productCategories: [Device management]
    - industryName: Update apps on macOS computers
      tier: Premium
      comingSoonOn: 2024-03-31
      usualDepartment: IT
      productCategories: [Device management]
    - industryName: Puppet integration
      friendlyName: Map macOS settings to computers with Puppet module
      tier: Premium
      usualDepartment: IT
      productCategories: [Device management]
    - industryName: Interactive MDM migration #   « end-user initiated MDM migration, with interactive UI
      tier: Premium
      usualDepartment: IT
      productCategories: [Device management]
- categoryName: Support
  features:
    - industryName: Public issue tracker (GitHub)
      tier: Free
    - industryName: Community Slack channel
      tier: Free
    - industryName: Unlimited email support (confidential)
      tier: Premium
    - industryName: Phone and video call support
      tier: Premium
- categoryName: Inventory management
  features:
    - industryName: Device inventory dashboard
      tier: Free
    - industryName: Browse installed software packages
      tier: Free
    - industryName: Search devices by IP, serial, hostname, UUID
      tier: Free
    - industryName: Target and configure specific groups of devices
      tier: Premium
    - industryName: Generate reports for groups of devices
      tier: Premium
- categoryName: Collaboration
  features:
    - industryName: Shareable device health reports
      tier: Free
    - industryName: Versionable queries and config (GitOps)
      tier: Free
      demos:
        - description: A top financial services company needed to set up rolling deployments for changes to osquery agents running on their production servers.
          moreInfoUrl: https://docs.google.com/document/d/1UdzZMyBLbs9SUXfSXN2x2wZQCbjZZUetYlNWH6-ryqQ/edit#heading=h.2lh6ehprpvl6
    - industryName: Scope transparency
      tier: Free
      moreInfoUrl: https://fleetdm.com/transparency
- categoryName: Security and compliance
  features:
    - industryName: Single sign on (SSO, SAML)
      tier: Free
    - industryName: Disk encryption
      friendlyName: Ensure hard disks are encrypted
      description: Encrypt hard disks of macOS and Windows computers, manage escrowed encryption keys, and report on disk encryption status (FileVault, BitLocker).
      tier: Free
      cues:
        - description: Report on disk encryption status
        - description: Encrypt hard disks on macOS with FileVault
        - description: Escrow FileVault keys on macOS
        - description: Encrypt hard disks on Windows with BitLocker
    - industryName: Audit queries and user activities
      tier: Free
      usualDepartment: Security
    - industryName: Grant API-only access
      tier: Free
    - industryName: Programmable audit log
      tier: Premium
      usualDepartment: Security
      cues:
        - description: Export activity of Fleet admins to your SIEM or data lake
    - industryName: Just-in-time (JIT) provisioning
      tier: Premium
    - industryName: Automated user role sync via Okta, AD, or any IDP
      tier: Premium
      cue:
        - description: Automatically set admin access to Fleet based on your IDP
    - industryName: Vanta integration
      tier: Premium
    - industryName: Trigger a workflow based on a failing policy
      tier: Premium
    - industryName: Role-based access control
      tier: Premium
- categoryName: Monitoring
  features:
    - industryName: Schedule and automate custom queries
      tier: Free
      usualDepartment: Security
      cues:
        - description: Ship logs to Splunk, Snowflake, and more
        - description: Export the data to other systems
          moreInfoUrl: https://docs.google.com/document/d/1pE9U-1E4YDiy6h4TorszrTOiFAauFiORikSUFUqW7Pk/edit
        - description: Export data to a third-party SIEM tool
          moreInfoUrl: https://www.websense.com/content/support/library/web/hosted/admin_guide/siem_integration_explain.aspx
    - industryName: Detect vulnerable software
      tier: Free
      usualDepartment: Security
      productCategories: [Vulnerability management]
      demos:
        - description: A top gaming company wanted to replace Qualys for infrastructure vulnerability detection.
          quote: So we have some stuff today through Qualys, but it's just not very good. A lot of it is...it's just really noisy.  I'm trying to find out specifically, actually what packages are installed where, and then the ability to live query them.
          moreInfoUrl: https://docs.google.com/document/d/1JWtRsW1FUTCkZEESJj9-CvXjLXK4219by-C6vvVVyBY/edit
    - industryName: Query performance monitoring
      tier: Free
      demos:
        - description: A top software company needed to understand the performance impact of osquery queries before running them on all of their production Linux servers.
          moreInfoUrl: https://docs.google.com/document/d/1WzMc8GJCRU6tTBb6gLsSTzFysqtXO8CtP2sXMPKgYSk/edit?disco=AAAA6xuVxGg
        - description: A top software company wanted to detect regressions when adding/changing queries and fail builds if queries were too expensive.
          moreInfoUrl: https://docs.google.com/document/d/1WzMc8GJCRU6tTBb6gLsSTzFysqtXO8CtP2sXMPKgYSk/edit?disco=AAAA6xuVxGg
    - industryName: Device trust
      tier: Free
      cue:
        - description: Standard query and policy library
        - description: Beyondcorp
        - description: Zero trust
        - description: Conditional access
    - industryName: Policy and vulnerability automations (webhook, Zendesk, JIRA, ServiceNow*)
      tier: Free
    - industryName: Detect and surface issues with devices (policies)
      tier: Free
    - industryName: Mark policies as critical
      tier: Premium
    - industryName: Vulnerability scores (EPSS and CVSS)
      tier: Premium
      usualDepartment: Security
      productCategories: [Vulnerability management]
    - industryName: CISA known exploited vulnerabilities
      tier: Premium
      usualDepartment: Security
      productCategories: [Vulnerability management]
    - industryName: End-user self-service
      tier: Premium
      usualDepartment: IT
      productCategories: [Device management, Endpoint operations]
- categoryName: Data outputs
  features:
    - industryName: Flexible log destinations (AWS Kinesis, Lambda, GCP, Kafka)
      tier: Free
      usualDepartment: Security
      productCategories: [Endpoint operations]
    - industryName: File carving (AWS S3)
      tier: Free
      usualDepartment: Security
      productCategories: [Endpoint operations]
- categoryName: Deployment
  features:
    - industryName: Self-hosted
      tier: Free
      cues:
        - description: Self-managed
        - description: Host it yourself
    - industryName: Deployment tools (Terraform, Helm)
      tier: Free
    - industryName: Configure osquery startup flags remotely
      tier: Free
      usualDepartment: Security
      productCategories: [Endpoint operations]
    - industryName: Auto-update osquery agents
      tier: Free
      productCategories: [Endpoint operations]
    - industryName: Self-managed auto-update registry
      tier: Premium
      usualDepartment: Security
      productCategories: [Endpoint operations]
    - industryName: Manage osquery extensions remotely
      tier: Premium
      productCategories: [Endpoint operations]
    - industryName: Managed Cloud
      tier: Premium<|MERGE_RESOLUTION|>--- conflicted
+++ resolved
@@ -75,14 +75,9 @@
       productCategories: [Device management]
     - industryName: Zero-touch setup for macOS computers
       tier: Premium
-<<<<<<< HEAD
-      comingSoon: false
-    - name: Safely execute custom scripts (macOS, Windows, and Linux)
-=======
       usualDepartment: IT
       productCategories: [Device management]
     - industryName: Safely execute custom scripts (macOS, Windows, and Linux)
->>>>>>> a6578edb
       tier: Premium
       productCategories: [Device management, Endpoint operations]
     - industryName: End-user macOS update reminders (via Nudge)
