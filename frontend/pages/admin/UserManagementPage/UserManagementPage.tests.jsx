--- conflicted
+++ resolved
@@ -1,50 +1,28 @@
-<<<<<<< HEAD
-import React from 'react';
-import { mount } from 'enzyme';
-
-import { connectedComponent, reduxMockStore } from 'test/helpers';
-import ConnectedUserManagementPage from 'pages/admin/UserManagementPage/UserManagementPage';
-import inviteActions from 'redux/nodes/entities/invites/actions';
-import userActions from 'redux/nodes/entities/users/actions';
-
-const currentUser = {
-  email: 'hi@gnar.dog',
-  enabled: true,
-  name: 'Gnar Dog',
-  position: 'Head of Gnar',
-  username: 'gnardog',
-  teams: [],
-  global_role: 'admin',
-};
-const invitedUser = {
-  email: 'test+4@fleetdm.com',
-  global_role: 'observer',
-  id: 6,
-  invited_by: 1,
-  name: 'test 4',
-  sso_enabled: false,
-  teams: [],
-=======
 import React from "react";
 import { mount } from "enzyme";
-import { noop } from "lodash";
 
-import * as authActions from "redux/nodes/auth/actions";
 import { connectedComponent, reduxMockStore } from "test/helpers";
-import ConnectedUserManagementPage, {
-  UserManagementPage,
-} from "pages/admin/UserManagementPage/UserManagementPage";
+import ConnectedUserManagementPage from "pages/admin/UserManagementPage/UserManagementPage";
 import inviteActions from "redux/nodes/entities/invites/actions";
 import userActions from "redux/nodes/entities/users/actions";
 
 const currentUser = {
-  admin: true,
   email: "hi@gnar.dog",
   enabled: true,
   name: "Gnar Dog",
   position: "Head of Gnar",
   username: "gnardog",
->>>>>>> 7e85d71d
+  teams: [],
+  global_role: "admin",
+};
+const invitedUser = {
+  email: "test+4@fleetdm.com",
+  global_role: "observer",
+  id: 6,
+  invited_by: 1,
+  name: "test 4",
+  sso_enabled: false,
+  teams: [],
 };
 const store = {
   app: {
@@ -71,16 +49,10 @@
       loading: false,
       data: {
         1: {
-<<<<<<< HEAD
-          global_role: 'admin',
-          email: 'other@user.org',
-          name: 'Other user',
-          teams: [],
-=======
-          admin: false,
+          global_role: "admin",
           email: "other@user.org",
           name: "Other user",
->>>>>>> 7e85d71d
+          teams: [],
         },
       },
       originalOrder: [1],
@@ -99,65 +71,8 @@
       .mockImplementation(() => () => Promise.resolve([]));
   });
 
-<<<<<<< HEAD
-  describe('rendering', () => {
-    it(
-      'displays a disabled "Create user" button if email is not configured',
-      () => {
-        const notConfiguredStore = { ...store, app: { config: { configured: false } } };
-        const notConfiguredMockStore = reduxMockStore(notConfiguredStore);
-        const notConfiguredPage = mount(connectedComponent(ConnectedUserManagementPage, {
-=======
   describe("rendering", () => {
-    it("does not render if invites are loading", () => {
-      const props = {
-        dispatch: noop,
-        config: {},
-        currentUser,
-        invites: [],
-        loadingInvites: true,
-        loadingUsers: false,
-        users: [currentUser],
-      };
-      const page = mount(<UserManagementPage {...props} />);
-
-      expect(page.html()).toBeFalsy();
-    });
-
-    it("does not render if users are loading", () => {
-      const props = {
-        dispatch: noop,
-        config: {},
-        currentUser,
-        invites: [],
-        loadingInvites: false,
-        loadingUsers: true,
-        users: [currentUser],
-      };
-      const page = mount(<UserManagementPage {...props} />);
-
-      expect(page.html()).toBeFalsy();
-    });
-
-    it("renders user blocks for users and invites", () => {
-      const mockStore = reduxMockStore(store);
-      const page = mount(
-        connectedComponent(ConnectedUserManagementPage, { mockStore })
-      );
-
-      expect(page.find("UserRow").length).toEqual(2);
-    });
-
-    it("displays a count of the number of users & invites", () => {
-      const mockStore = reduxMockStore(store);
-      const page = mount(
-        connectedComponent(ConnectedUserManagementPage, { mockStore })
-      );
-      const count = page.find(".user-management__user-count");
-      expect(count.text()).toContain("2 users");
-    });
-
-    it('displays a disabled "Invite user" button if email is not configured', () => {
+    it('displays a disabled "Create user" button if email is not configured', () => {
       const notConfiguredStore = {
         ...store,
         app: { config: { configured: false } },
@@ -165,7 +80,6 @@
       const notConfiguredMockStore = reduxMockStore(notConfiguredStore);
       const notConfiguredPage = mount(
         connectedComponent(ConnectedUserManagementPage, {
->>>>>>> 7e85d71d
           mockStore: notConfiguredMockStore,
         })
       );
@@ -230,68 +144,6 @@
       payload: { method: "push", args: ["/settings/organization"] },
     };
 
-<<<<<<< HEAD
-      expect(mockStore.getActions()).toContainEqual(goToAppSettingsAction);
-    },
-  );
-=======
     expect(mockStore.getActions()).toContainEqual(goToAppSettingsAction);
   });
-
-  it("gets users on mount", () => {
-    const mockStore = reduxMockStore(store);
-
-    mount(connectedComponent(ConnectedUserManagementPage, { mockStore }));
-
-    expect(userActions.loadAll).toHaveBeenCalled();
-  });
-
-  it("gets invites on mount", () => {
-    const mockStore = reduxMockStore(store);
-
-    mount(connectedComponent(ConnectedUserManagementPage, { mockStore }));
-
-    expect(inviteActions.loadAll).toHaveBeenCalled();
-  });
-
-  describe("updating a user", () => {
-    const dispatch = () => Promise.resolve();
-    const props = {
-      dispatch,
-      config: {},
-      currentUser,
-      invites: [],
-      users: [currentUser],
-    };
-    const pageNode = mount(<UserManagementPage {...props} />).instance();
-    const updatedAttrs = { name: "Updated Name" };
-
-    it("updates the current user with only the updated attributes", () => {
-      jest.spyOn(authActions, "updateUser");
-
-      const updatedUser = { ...currentUser, ...updatedAttrs };
-
-      pageNode.onEditUser(currentUser, updatedUser);
-
-      expect(authActions.updateUser).toHaveBeenCalledWith(
-        currentUser,
-        updatedAttrs
-      );
-    });
-
-    it("updates a different user with only the updated attributes", () => {
-      jest.spyOn(userActions, "silentUpdate");
-
-      const otherUser = { ...currentUser, id: currentUser.id + 1 };
-      const updatedUser = { ...otherUser, ...updatedAttrs };
-
-      pageNode.onEditUser(otherUser, updatedUser);
-
-      expect(userActions.silentUpdate).toHaveBeenCalledWith(
-        otherUser,
-        updatedAttrs
-      );
-    });
-  });
->>>>>>> 7e85d71d
 });