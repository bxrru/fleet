--- conflicted
+++ resolved
@@ -294,13 +294,10 @@
 	BundleIdentifier  string
 	SelfService       bool
 	UserID            uint
-<<<<<<< HEAD
+	URL               string
 	PackageIDs        []string
 	UninstallScript   string
 	Extension         string
-=======
-	URL               string
->>>>>>> 01ac6012
 }
 
 // DownloadSoftwareInstallerPayload is the payload for downloading a software installer.
@@ -368,19 +365,12 @@
 	// Name is only present for software installer packages.
 	Name string `json:"name,omitempty"`
 
-<<<<<<< HEAD
 	Version       string                 `json:"version"`
 	SelfService   *bool                  `json:"self_service,omitempty"`
 	IconURL       *string                `json:"icon_url"`
 	LastInstall   *HostSoftwareInstall   `json:"last_install"`
 	LastUninstall *HostSoftwareUninstall `json:"last_uninstall"`
-=======
-	Version     string               `json:"version"`
-	SelfService *bool                `json:"self_service,omitempty"`
-	IconURL     *string              `json:"icon_url"`
-	LastInstall *HostSoftwareInstall `json:"last_install"`
 	PackageURL  *string              `json:"package_url"`
->>>>>>> 01ac6012
 }
 
 type SoftwarePackageSpec struct {
