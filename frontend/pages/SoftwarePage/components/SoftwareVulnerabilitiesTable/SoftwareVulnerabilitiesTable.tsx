--- conflicted
+++ resolved
@@ -102,13 +102,8 @@
       <TableContainer
         columnConfigs={tableHeaders}
         data={data}
-<<<<<<< HEAD
         defaultSortHeader={isPremiumTier ? "updated_at" : "cve"} // TODO: Change premium to created_at when added to API
-        defaultSortDirection={"desc"}
-=======
-        defaultSortHeader={isPremiumTier ? "epss_probability" : "cve"}
         defaultSortDirection="desc"
->>>>>>> 03873f6d
         emptyComponent={() => <NoVulnsDetected itemName={itemName} />}
         isAllPagesSelected={false}
         isLoading={isLoading}
@@ -116,12 +111,9 @@
         pageSize={20}
         resultsTitle="vulnerabilities"
         showMarkAllPages={false}
-<<<<<<< HEAD
         disableMultiRowSelect
         onSelectSingleRow={handleRowSelect}
-=======
         disableTableHeader={data.length === 0}
->>>>>>> 03873f6d
       />
     </div>
   );
