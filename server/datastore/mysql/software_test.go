package mysql

import (
	"context"
	"crypto/md5" // nolint:gosec (only used for tests)
	"database/sql"
	"encoding/hex"
	"fmt"
	"math/rand"
	"sort"
	"strings"
	"testing"
	"time"

	"github.com/fleetdm/fleet/v4/server/fleet"
	"github.com/fleetdm/fleet/v4/server/ptr"
	"github.com/fleetdm/fleet/v4/server/test"
	"github.com/fleetdm/fleet/v4/server/vulnerabilities/oval"
	"github.com/jmoiron/sqlx"
	"github.com/stretchr/testify/assert"
	"github.com/stretchr/testify/require"
	"golang.org/x/exp/slices"
	"golang.org/x/sync/errgroup"
)

func TestSoftware(t *testing.T) {
	ds := CreateMySQLDS(t)

	cases := []struct {
		name string
		fn   func(t *testing.T, ds *Datastore)
	}{
		{"SaveHost", testSoftwareSaveHost},
		{"CPE", testSoftwareCPE},
		{"HostDuplicates", testSoftwareHostDuplicates},
		{"LoadVulnerabilities", testSoftwareLoadVulnerabilities},
		{"ListSoftwareCPEs", testListSoftwareCPEs},
		{"NothingChanged", testSoftwareNothingChanged},
		{"LoadSupportsTonsOfCVEs", testSoftwareLoadSupportsTonsOfCVEs},
		{"List", testSoftwareList},
		{"SyncHostsSoftware", testSoftwareSyncHostsSoftware},
		{"DeleteSoftwareVulnerabilities", testDeleteSoftwareVulnerabilities},
		{"HostsByCVE", testHostsByCVE},
		{"HostVulnSummariesBySoftwareIDs", testHostVulnSummariesBySoftwareIDs},
		{"UpdateHostSoftware", testUpdateHostSoftware},
		{"UpdateHostSoftwareDeadlock", testUpdateHostSoftwareDeadlock},
		{"UpdateHostSoftwareUpdatesSoftware", testUpdateHostSoftwareUpdatesSoftware},
		{"ListSoftwareByHostIDShort", testListSoftwareByHostIDShort},
		{"ListSoftwareVulnerabilitiesByHostIDsSource", testListSoftwareVulnerabilitiesByHostIDsSource},
		{"InsertSoftwareVulnerability", testInsertSoftwareVulnerability},
		{"ListCVEs", testListCVEs},
		{"ListSoftwareForVulnDetection", testListSoftwareForVulnDetection},
		{"AllSoftwareIterator", testAllSoftwareIterator},
		{"UpsertSoftwareCPEs", testUpsertSoftwareCPEs},
		{"DeleteOutOfDateVulnerabilities", testDeleteOutOfDateVulnerabilities},
		{"DeleteSoftwareCPEs", testDeleteSoftwareCPEs},
		{"SoftwareByIDNoDuplicatedVulns", testSoftwareByIDNoDuplicatedVulns},
		{"SoftwareByIDIncludesCVEPublishedDate", testSoftwareByIDIncludesCVEPublishedDate},
		{"getHostSoftwareInstalledPaths", testGetHostSoftwareInstalledPaths},
		{"hostSoftwareInstalledPathsDelta", testHostSoftwareInstalledPathsDelta},
		{"deleteHostSoftwareInstalledPaths", testDeleteHostSoftwareInstalledPaths},
		{"insertHostSoftwareInstalledPaths", testInsertHostSoftwareInstalledPaths},
		{"VerifySoftwareChecksum", testVerifySoftwareChecksum},
	}
	for _, c := range cases {
		t.Run(c.name, func(t *testing.T) {
			defer TruncateTables(t, ds)
			c.fn(t, ds)
		})
	}
}

func testSoftwareSaveHost(t *testing.T, ds *Datastore) {
	host1 := test.NewHost(t, ds, "host1", "", "host1key", "host1uuid", time.Now())
	host2 := test.NewHost(t, ds, "host2", "", "host2key", "host2uuid", time.Now())

	software1 := []fleet.Software{
		{Name: "foo", Version: "0.0.1", Source: "chrome_extensions"},
		{Name: "foo", Version: "0.0.3", Source: "chrome_extensions"},
	}
	software2 := []fleet.Software{
		{Name: "foo", Version: "0.0.2", Source: "chrome_extensions"},
		{Name: "foo", Version: "0.0.3", Source: "chrome_extensions"},
		{Name: "bar", Version: "0.0.3", Source: "deb_packages", BundleIdentifier: "com.some.identifier"},
		{Name: "zoo", Version: "0.0.5", Source: "deb_packages", BundleIdentifier: ""},
	}

	getHostSoftware := func(h *fleet.Host) []fleet.Software {
		var software []fleet.Software
		for _, s := range h.Software {
			software = append(software, s.Software)
		}
		return software
	}

	_, err := ds.UpdateHostSoftware(context.Background(), host1.ID, software1)
	require.NoError(t, err)
	_, err = ds.UpdateHostSoftware(context.Background(), host2.ID, software2)
	require.NoError(t, err)

	require.NoError(t, ds.LoadHostSoftware(context.Background(), host1, false))
	host1Software := getHostSoftware(host1)
	test.ElementsMatchSkipIDAndHostCount(t, software1, host1Software)

<<<<<<< HEAD
	soft1ByID, err := ds.SoftwareByID(context.Background(), host1.HostSoftware.Software[0].ID, nil, false)
=======
	soft1ByID, err := ds.SoftwareByID(context.Background(), host1.HostSoftware.Software[0].ID, false, nil)
>>>>>>> 03873f6d
	require.NoError(t, err)
	require.NotNil(t, soft1ByID)
	assert.Equal(t, host1Software[0], *soft1ByID)

	require.NoError(t, ds.LoadHostSoftware(context.Background(), host2, false))
	host2Software := getHostSoftware(host2)
	test.ElementsMatchSkipIDAndHostCount(t, software2, host2Software)

	software1 = []fleet.Software{
		{Name: "foo", Version: "0.0.1", Source: "chrome_extensions"},
		{Name: "foo", Version: "0.0.3", Source: "chrome_extensions"},
		{Name: "towel", Version: "42.0.0", Source: "apps"},
	}
	software2 = []fleet.Software{}

	_, err = ds.UpdateHostSoftware(context.Background(), host1.ID, software1)
	require.NoError(t, err)
	_, err = ds.UpdateHostSoftware(context.Background(), host2.ID, software2)
	require.NoError(t, err)

	require.NoError(t, ds.LoadHostSoftware(context.Background(), host1, false))
	host1Software = getHostSoftware(host1)
	test.ElementsMatchSkipIDAndHostCount(t, software1, host1Software)

	require.NoError(t, ds.LoadHostSoftware(context.Background(), host2, false))
	host2Software = getHostSoftware(host2)
	test.ElementsMatchSkipIDAndHostCount(t, software2, host2Software)

	software1 = []fleet.Software{
		{Name: "foo", Version: "0.0.3", Source: "chrome_extensions"},
		{Name: "towel", Version: "42.0.0", Source: "apps"},
	}

	_, err = ds.UpdateHostSoftware(context.Background(), host1.ID, software1)
	require.NoError(t, err)
	require.NoError(t, ds.LoadHostSoftware(context.Background(), host1, false))
	host1Software = getHostSoftware(host1)
	test.ElementsMatchSkipIDAndHostCount(t, software1, host1Software)

	software2 = []fleet.Software{
		{Name: "foo", Version: "0.0.2", Source: "chrome_extensions"},
		{Name: "foo", Version: "0.0.3", Source: "chrome_extensions"},
		{Name: "bar", Version: "0.0.3", Source: "deb_packages", BundleIdentifier: "com.some.identifier"},
		{Name: "zoo", Version: "0.0.5", Source: "deb_packages", BundleIdentifier: "com.zoo"}, // "empty" -> "non-empty"
	}
	_, err = ds.UpdateHostSoftware(context.Background(), host2.ID, software2)
	require.NoError(t, err)
	require.NoError(t, ds.LoadHostSoftware(context.Background(), host2, false))
	host2Software = getHostSoftware(host2)
	test.ElementsMatchSkipIDAndHostCount(t, software2, host2Software)

	software2 = []fleet.Software{
		{Name: "foo", Version: "0.0.2", Source: "chrome_extensions"},
		{Name: "foo", Version: "0.0.3", Source: "chrome_extensions"},
		{Name: "bar", Version: "0.0.3", Source: "deb_packages", BundleIdentifier: "com.some.other"}, // "non-empty" -> "non-empty"
		{Name: "zoo", Version: "0.0.5", Source: "deb_packages", BundleIdentifier: ""},               // non-empty -> empty
	}
	_, err = ds.UpdateHostSoftware(context.Background(), host2.ID, software2)
	require.NoError(t, err)
	require.NoError(t, ds.LoadHostSoftware(context.Background(), host2, false))
	host2Software = getHostSoftware(host2)
	test.ElementsMatchSkipIDAndHostCount(t, software2, host2Software)
}

func testSoftwareCPE(t *testing.T, ds *Datastore) {
	host1 := test.NewHost(t, ds, "host1", "", "host1key", "host1uuid", time.Now())

	software1 := []fleet.Software{
		{Name: "foo", Version: "0.0.1", Source: "chrome_extensions"},
		{Name: "foo", Version: "0.0.3", Source: "chrome_extensions"},
	}

	software2 := []fleet.Software{
		{Name: "bar", Version: "0.0.3", Source: "deb_packages", BundleIdentifier: "com.some.other"}, // "non-empty" -> "non-empty"
		{Name: "zoo", Version: "0.0.5", Source: "rpm_packages", BundleIdentifier: ""},               // non-empty -> empty
	}

	_, err := ds.UpdateHostSoftware(context.Background(), host1.ID, append(software1, software2...))
	require.NoError(t, err)

	q := fleet.SoftwareIterQueryOptions{ExcludedSources: oval.SupportedSoftwareSources}
	iterator, err := ds.AllSoftwareIterator(context.Background(), q)
	require.NoError(t, err)
	defer iterator.Close()

	loops := 0
	for iterator.Next() {
		software, err := iterator.Value()
		require.NoError(t, err)
		require.NoError(t, iterator.Err())

		require.NotEmpty(t, software.ID)
		require.NotEmpty(t, software.Name)
		require.NotEmpty(t, software.Version)
		require.NotEmpty(t, software.Source)

		require.NotEqual(t, software.Name, "bar")
		require.NotEqual(t, software.Name, "zoo")

		if loops > 2 {
			t.Error("Looping through more software than we have")
		}
		loops++
	}
	assert.Equal(t, len(software1), loops)
	require.NoError(t, iterator.Close())
}

func testSoftwareHostDuplicates(t *testing.T, ds *Datastore) {
	host1 := test.NewHost(t, ds, "host1", "", "host1key", "host1uuid", time.Now())

	longName := strings.Repeat("a", fleet.SoftwareNameMaxLength+5)

	incoming := make(map[string]fleet.Software)
	sw, err := fleet.SoftwareFromOsqueryRow(longName+"b", "0.0.1", "chrome_extension", "", "", "", "", "", "", "", "")
	require.NoError(t, err)
	soft2Key := sw.ToUniqueStr()
	incoming[soft2Key] = *sw

	tx, err := ds.writer(context.Background()).Beginx()
	require.NoError(t, err)
	_, err = insertNewInstalledHostSoftwareDB(context.Background(), tx, host1.ID, make(map[string]fleet.Software), incoming)
	require.NoError(t, err)
	require.NoError(t, tx.Commit())

	// Check that the software entry was stored for the host.
	var software []fleet.Software
	err = sqlx.SelectContext(context.Background(), ds.reader(context.Background()),
		&software, `SELECT s.id, s.name FROM software s JOIN host_software hs WHERE hs.host_id = ?`,
		host1.ID,
	)
	require.NoError(t, err)
	require.Len(t, software, 1)
	require.NotZero(t, software[0].ID)
	require.Equal(t, strings.Repeat("a", fleet.SoftwareNameMaxLength), software[0].Name)

	incoming = make(map[string]fleet.Software)
	sw, err = fleet.SoftwareFromOsqueryRow(longName+"c", "0.0.1", "chrome_extension", "", "", "", "", "", "", "", "")
	require.NoError(t, err)
	soft3Key := sw.ToUniqueStr()
	incoming[soft3Key] = *sw

	tx, err = ds.writer(context.Background()).Beginx()
	require.NoError(t, err)
	_, err = insertNewInstalledHostSoftwareDB(context.Background(), tx, host1.ID, make(map[string]fleet.Software), incoming)
	require.NoError(t, err)
	require.NoError(t, tx.Commit())

	// Check that the software entry was not modified with the new insert because of the name trimming.
	var software2 []fleet.Software
	err = sqlx.SelectContext(context.Background(), ds.reader(context.Background()),
		&software2, `SELECT s.id, s.name FROM software s JOIN host_software hs WHERE hs.host_id = ?`,
		host1.ID,
	)
	require.NoError(t, err)
	require.Len(t, software2, 1)
	require.Equal(t, strings.Repeat("a", fleet.SoftwareNameMaxLength), software2[0].Name)
	require.Equal(t, software[0].ID, software2[0].ID)
}

func testSoftwareLoadVulnerabilities(t *testing.T, ds *Datastore) {
	host := test.NewHost(t, ds, "host1", "", "host1key", "host1uuid", time.Now())

	software := []fleet.Software{
		{Name: "foo", Version: "0.0.1", Source: "chrome_extensions"},
		{Name: "bar", Version: "0.0.3", Source: "apps"},
		{Name: "blah", Version: "1.0", Source: "apps"},
	}
	_, err := ds.UpdateHostSoftware(context.Background(), host.ID, software)
	require.NoError(t, err)
	require.NoError(t, ds.LoadHostSoftware(context.Background(), host, false))

	cpes := []fleet.SoftwareCPE{
		{SoftwareID: host.Software[0].ID, CPE: "somecpe"},
		{SoftwareID: host.Software[1].ID, CPE: "someothercpewithoutvulns"},
	}
	_, err = ds.UpsertSoftwareCPEs(context.Background(), cpes)
	require.NoError(t, err)
	require.NoError(t, ds.LoadHostSoftware(context.Background(), host, false))

	vulns := []fleet.SoftwareVulnerability{
		{SoftwareID: host.Software[0].ID, CVE: "CVE-2022-0001"},
		{SoftwareID: host.Software[0].ID, CVE: "CVE-2022-0002"},
	}
	for _, v := range vulns {
		_, err = ds.InsertSoftwareVulnerability(context.Background(), v, fleet.NVDSource)
		require.NoError(t, err)
	}
	require.NoError(t, ds.LoadHostSoftware(context.Background(), host, false))

<<<<<<< HEAD
	softByID, err := ds.SoftwareByID(context.Background(), host.HostSoftware.Software[0].ID, nil, false)
=======
	softByID, err := ds.SoftwareByID(context.Background(), host.HostSoftware.Software[0].ID, false, nil)
>>>>>>> 03873f6d
	require.NoError(t, err)
	require.NotNil(t, softByID)
	require.Len(t, softByID.Vulnerabilities, 2)

	assert.Equal(t, "somecpe", host.Software[0].GenerateCPE)
	require.Len(t, host.Software[0].Vulnerabilities, 2)
	assert.Equal(t, "CVE-2022-0001", host.Software[0].Vulnerabilities[0].CVE)
	assert.Equal(t,
		"https://nvd.nist.gov/vuln/detail/CVE-2022-0001", host.Software[0].Vulnerabilities[0].DetailsLink)
	assert.Equal(t, "CVE-2022-0002", host.Software[0].Vulnerabilities[1].CVE)
	assert.Equal(t,
		"https://nvd.nist.gov/vuln/detail/CVE-2022-0002", host.Software[0].Vulnerabilities[1].DetailsLink)

	assert.Equal(t, "someothercpewithoutvulns", host.Software[1].GenerateCPE)
	require.Len(t, host.Software[1].Vulnerabilities, 0)
}

func testListSoftwareCPEs(t *testing.T, ds *Datastore) {
	ctx := context.Background()

	debian := test.NewHost(t, ds, "host3", "", "host3key", "host3uuid", time.Now())
	debian.Platform = "debian"
	require.NoError(t, ds.UpdateHost(ctx, debian))

	ubuntu := test.NewHost(t, ds, "host4", "", "host4key", "host4uuid", time.Now())
	ubuntu.Platform = "ubuntu"
	require.NoError(t, ds.UpdateHost(ctx, ubuntu))

	software := []fleet.Software{
		{Name: "foo", Version: "0.0.1", Source: "chrome_extensions"},
		{Name: "bar", Version: "0.0.3", Source: "apps"},
		{Name: "biz", Version: "0.0.1", Source: "deb_packages"},
		{Name: "baz", Version: "0.0.3", Source: "deb_packages"},
	}
	_, err := ds.UpdateHostSoftware(ctx, debian.ID, software[:2])
	require.NoError(t, err)
	require.NoError(t, ds.LoadHostSoftware(ctx, debian, false))

	_, err = ds.UpdateHostSoftware(ctx, ubuntu.ID, software[2:])
	require.NoError(t, err)
	require.NoError(t, ds.LoadHostSoftware(ctx, ubuntu, false))

	cpes := []fleet.SoftwareCPE{
		{SoftwareID: debian.Software[0].ID, CPE: "cpe1"},
		{SoftwareID: debian.Software[1].ID, CPE: "cpe2"},
		{SoftwareID: ubuntu.Software[0].ID, CPE: "cpe3"},
		{SoftwareID: ubuntu.Software[1].ID, CPE: "cpe4"},
	}
	_, err = ds.UpsertSoftwareCPEs(ctx, cpes)
	require.NoError(t, err)

	cpes, err = ds.ListSoftwareCPEs(ctx)
	expected := []string{
		"cpe1", "cpe2", "cpe3", "cpe4",
	}
	var actual []string
	for _, v := range cpes {
		actual = append(actual, v.CPE)
	}
	require.NoError(t, err)
	assert.ElementsMatch(t, actual, expected)
}

func testSoftwareNothingChanged(t *testing.T, ds *Datastore) {
	cases := []struct {
		desc     string
		current  []fleet.Software
		incoming []fleet.Software
		want     bool
	}{
		{"both nil", nil, nil, true},
		{"different len", nil, []fleet.Software{{}}, false},

		{
			"identical",
			[]fleet.Software{{Name: "A", Version: "1.0", Source: "ASD"}},
			[]fleet.Software{{Name: "A", Version: "1.0", Source: "ASD"}},
			true,
		},
		{
			"different version",
			[]fleet.Software{{Name: "A", Version: "1.1", Source: "ASD"}},
			[]fleet.Software{{Name: "A", Version: "1.0", Source: "ASD"}},
			false,
		},
		{
			"new software",
			[]fleet.Software{{Name: "A", Version: "1.0", Source: "ASD"}},
			[]fleet.Software{{Name: "A", Version: "1.0", Source: "ASD"}, {Name: "B", Version: "1.0", Source: "ASD"}},
			false,
		},
		{
			"removed software",
			[]fleet.Software{{Name: "A", Version: "1.0", Source: "ASD"}, {Name: "B", Version: "1.0", Source: "ASD"}},
			[]fleet.Software{{Name: "A", Version: "1.0", Source: "ASD"}},
			false,
		},
		{
			"identical with similar last open",
			[]fleet.Software{{Name: "A", Version: "1.0", Source: "ASD", LastOpenedAt: ptr.Time(time.Now())}},
			[]fleet.Software{{Name: "A", Version: "1.0", Source: "ASD", LastOpenedAt: ptr.Time(time.Now())}},
			true,
		},
		{
			"identical with no new last open",
			[]fleet.Software{{Name: "A", Version: "1.0", Source: "ASD", LastOpenedAt: ptr.Time(time.Now())}},
			[]fleet.Software{{Name: "A", Version: "1.0", Source: "ASD"}},
			true,
		},
		{
			"identical but added last open",
			[]fleet.Software{{Name: "A", Version: "1.0", Source: "ASD"}},
			[]fleet.Software{{Name: "A", Version: "1.0", Source: "ASD", LastOpenedAt: ptr.Time(time.Now())}},
			false,
		},
		{
			"identical but significantly changed last open",
			[]fleet.Software{{Name: "A", Version: "1.0", Source: "ASD", LastOpenedAt: ptr.Time(time.Now().Add(-365 * 24 * time.Hour))}},
			[]fleet.Software{{Name: "A", Version: "1.0", Source: "ASD", LastOpenedAt: ptr.Time(time.Now())}},
			false,
		},
		{
			"identical but insignificantly changed last open",
			[]fleet.Software{{Name: "A", Version: "1.0", Source: "ASD", LastOpenedAt: ptr.Time(time.Now().Add(-time.Second))}},
			[]fleet.Software{{Name: "A", Version: "1.0", Source: "ASD", LastOpenedAt: ptr.Time(time.Now())}},
			true,
		},
	}
	for _, c := range cases {
		t.Run(c.desc, func(t *testing.T) {
			got := nothingChanged(c.current, c.incoming, defaultMinLastOpenedAtDiff)
			if c.want {
				require.True(t, got)
			} else {
				require.False(t, got)
			}
		})
	}
}

func generateCVEMeta(n int) fleet.CVEMeta {
	CVEID := fmt.Sprintf("CVE-2022-%05d", n)
	cvssScore := ptr.Float64(rand.Float64() * 10)
	epssProbability := ptr.Float64(rand.Float64())
	cisaKnownExploit := ptr.Bool(rand.Intn(2) == 1)
	return fleet.CVEMeta{
		CVE:              CVEID,
		CVSSScore:        cvssScore,
		EPSSProbability:  epssProbability,
		CISAKnownExploit: cisaKnownExploit,
	}
}

func testSoftwareLoadSupportsTonsOfCVEs(t *testing.T, ds *Datastore) {
	host := test.NewHost(t, ds, "host1", "", "host1key", "host1uuid", time.Now())

	software := []fleet.Software{
		{Name: "foo", Version: "0.0.1", Source: "chrome_extensions"},
		{Name: "bar", Version: "0.0.3", Source: "apps"},
		{Name: "blah", Version: "1.0", Source: "apps"},
	}
	_, err := ds.UpdateHostSoftware(context.Background(), host.ID, software)
	require.NoError(t, err)
	require.NoError(t, ds.LoadHostSoftware(context.Background(), host, false))

	sort.Slice(host.Software, func(i, j int) bool { return host.Software[i].Name < host.Software[j].Name })

	cpes := []fleet.SoftwareCPE{
		{SoftwareID: host.Software[1].ID, CPE: "someothercpewithoutvulns"},
		{SoftwareID: host.Software[0].ID, CPE: "somecpe"},
	}
	_, err = ds.UpsertSoftwareCPEs(context.Background(), cpes)
	require.NoError(t, err)

	var cveMeta []fleet.CVEMeta
	for i := 0; i < 1000; i++ {
		cveMeta = append(cveMeta, generateCVEMeta(i))
	}

	err = ds.InsertCVEMeta(context.Background(), cveMeta)
	require.NoError(t, err)

	values := strings.TrimSuffix(strings.Repeat("(?, ?), ", len(cveMeta)), ", ")
	query := `INSERT INTO software_cve (software_id, cve) VALUES ` + values
	var args []interface{}
	for _, cve := range cveMeta {
		args = append(args, host.Software[0].ID, cve.CVE)
	}
	_, err = ds.writer(context.Background()).ExecContext(context.Background(), query, args...)
	require.NoError(t, err)

	require.NoError(t, ds.LoadHostSoftware(context.Background(), host, false))

	for _, software := range host.Software {
		switch software.Name {
		case "bar":
			assert.Equal(t, "somecpe", software.GenerateCPE)
			require.Len(t, software.Vulnerabilities, 1000)
			assert.True(t, strings.HasPrefix(software.Vulnerabilities[0].CVE, "CVE-"))
			assert.Equal(t,
				"https://nvd.nist.gov/vuln/detail/"+software.Vulnerabilities[0].CVE,
				software.Vulnerabilities[0].DetailsLink,
			)
		case "blah":
			assert.Len(t, software.Vulnerabilities, 0)
			assert.Equal(t, "someothercpewithoutvulns", software.GenerateCPE)
		case "foo":
			assert.Len(t, software.Vulnerabilities, 0)
		}
	}
}

func testSoftwareList(t *testing.T, ds *Datastore) {
	host1 := test.NewHost(t, ds, "host1", "", "host1key", "host1uuid", time.Now())
	host2 := test.NewHost(t, ds, "host2", "", "host2key", "host2uuid", time.Now())
	host3 := test.NewHost(t, ds, "host3", "", "host3key", "host3uuid", time.Now())

	software1 := []fleet.Software{
		{Name: "foo", Version: "0.0.1", Source: "chrome_extensions"},
		{Name: "foo", Version: "0.0.3", Source: "chrome_extensions"},
	}
	software2 := []fleet.Software{
		{Name: "foo", Version: "v0.0.2", Source: "chrome_extensions"},
		{Name: "foo", Version: "0.0.3", Source: "chrome_extensions"},
		{Name: "bar", Version: "0.0.3", Source: "deb_packages"},
	}
	software3 := []fleet.Software{
		{Name: "baz", Version: "0.0.1", Source: "deb_packages"},
	}

	_, err := ds.UpdateHostSoftware(context.Background(), host1.ID, software1)
	require.NoError(t, err)
	_, err = ds.UpdateHostSoftware(context.Background(), host2.ID, software2)
	require.NoError(t, err)
	_, err = ds.UpdateHostSoftware(context.Background(), host3.ID, software3)
	require.NoError(t, err)

	require.NoError(t, ds.LoadHostSoftware(context.Background(), host1, false))
	require.NoError(t, ds.LoadHostSoftware(context.Background(), host2, false))
	require.NoError(t, ds.LoadHostSoftware(context.Background(), host3, false))
	sort.Slice(host1.Software, func(i, j int) bool {
		return host1.Software[i].Name+host1.Software[i].Version < host1.Software[j].Name+host1.Software[j].Version
	})

	cpes := []fleet.SoftwareCPE{
		{SoftwareID: host1.Software[0].ID, CPE: "somecpe"},
		{SoftwareID: host1.Software[1].ID, CPE: "someothercpewithoutvulns"},
		{SoftwareID: host3.Software[0].ID, CPE: "somecpe2"},
	}
	_, err = ds.UpsertSoftwareCPEs(context.Background(), cpes)
	require.NoError(t, err)

	require.NoError(t, ds.LoadHostSoftware(context.Background(), host1, false))
	require.NoError(t, ds.LoadHostSoftware(context.Background(), host2, false))
	require.NoError(t, ds.LoadHostSoftware(context.Background(), host3, false))
	sort.Slice(host1.Software, func(i, j int) bool {
		return host1.Software[i].Name+host1.Software[i].Version < host1.Software[j].Name+host1.Software[j].Version
	})

	vulns := []fleet.SoftwareVulnerability{
		{SoftwareID: host1.Software[0].ID, CVE: "CVE-2022-0001", ResolvedInVersion: ptr.String("2.0.0")},
		{SoftwareID: host1.Software[0].ID, CVE: "CVE-2022-0002", ResolvedInVersion: ptr.String("2.0.0")},
		{SoftwareID: host3.Software[0].ID, CVE: "CVE-2022-0003", ResolvedInVersion: ptr.String("2.0.0")},
	}

	for _, v := range vulns {
		_, err = ds.InsertSoftwareVulnerability(context.Background(), v, fleet.NVDSource)
		require.NoError(t, err)
	}

	now := time.Now().UTC().Truncate(time.Second)
	cveMeta := []fleet.CVEMeta{
		{
			CVE:              "CVE-2022-0001",
			CVSSScore:        ptr.Float64(2.0),
			EPSSProbability:  ptr.Float64(0.01),
			CISAKnownExploit: ptr.Bool(false),
			Published:        ptr.Time(now.Add(-2 * time.Hour)),
			Description:      "this is a description for CVE-2022-0001",
		},
		{
			CVE:              "CVE-2022-0002",
			CVSSScore:        ptr.Float64(1.0),
			EPSSProbability:  ptr.Float64(0.99),
			CISAKnownExploit: ptr.Bool(false),
			Published:        ptr.Time(now),
			Description:      "this is a description for CVE-2022-0002",
		},
		{
			CVE:              "CVE-2022-0003",
			CVSSScore:        ptr.Float64(3.0),
			EPSSProbability:  ptr.Float64(0.98),
			CISAKnownExploit: ptr.Bool(true),
			Published:        ptr.Time(now.Add(-1 * time.Hour)),
			Description:      "this is a description for CVE-2022-0003",
		},
	}
	err = ds.InsertCVEMeta(context.Background(), cveMeta)
	require.NoError(t, err)

	foo001 := fleet.Software{
		Name:        "foo",
		Version:     "0.0.1",
		Source:      "chrome_extensions",
		GenerateCPE: "somecpe",
		Vulnerabilities: fleet.Vulnerabilities{
			{
				CVE:               "CVE-2022-0001",
				DetailsLink:       "https://nvd.nist.gov/vuln/detail/CVE-2022-0001",
				CVSSScore:         ptr.Float64Ptr(2.0),
				EPSSProbability:   ptr.Float64Ptr(0.01),
				CISAKnownExploit:  ptr.BoolPtr(false),
				CVEPublished:      ptr.TimePtr(now.Add(-2 * time.Hour)),
				Description:       ptr.StringPtr("this is a description for CVE-2022-0001"),
				ResolvedInVersion: ptr.StringPtr("2.0.0"),
			},
			{
				CVE:               "CVE-2022-0002",
				DetailsLink:       "https://nvd.nist.gov/vuln/detail/CVE-2022-0002",
				CVSSScore:         ptr.Float64Ptr(1.0),
				EPSSProbability:   ptr.Float64Ptr(0.99),
				CISAKnownExploit:  ptr.BoolPtr(false),
				CVEPublished:      ptr.TimePtr(now),
				Description:       ptr.StringPtr("this is a description for CVE-2022-0002"),
				ResolvedInVersion: ptr.StringPtr("2.0.0"),
			},
		},
	}
	foo002 := fleet.Software{Name: "foo", Version: "v0.0.2", Source: "chrome_extensions"}
	foo003 := fleet.Software{Name: "foo", Version: "0.0.3", Source: "chrome_extensions", GenerateCPE: "someothercpewithoutvulns"}
	bar003 := fleet.Software{Name: "bar", Version: "0.0.3", Source: "deb_packages"}
	baz001 := fleet.Software{
		Name:        "baz",
		Version:     "0.0.1",
		Source:      "deb_packages",
		GenerateCPE: "somecpe2",
		Vulnerabilities: fleet.Vulnerabilities{
			{
				CVE:               "CVE-2022-0003",
				DetailsLink:       "https://nvd.nist.gov/vuln/detail/CVE-2022-0003",
				CVSSScore:         ptr.Float64Ptr(3.0),
				EPSSProbability:   ptr.Float64Ptr(0.98),
				CISAKnownExploit:  ptr.BoolPtr(true),
				CVEPublished:      ptr.TimePtr(now.Add(-1 * time.Hour)),
				Description:       ptr.StringPtr("this is a description for CVE-2022-0003"),
				ResolvedInVersion: ptr.StringPtr("2.0.0"),
			},
		},
	}

	require.NoError(t, ds.SyncHostsSoftware(context.Background(), time.Now()))

	t.Run("lists everything", func(t *testing.T) {
		opts := fleet.SoftwareListOptions{
			ListOptions: fleet.ListOptions{
				OrderKey: "name,version",
			},
			IncludeCVEScores: true,
		}
		software := listSoftwareCheckCount(t, ds, 5, 5, opts, false)
		expected := []fleet.Software{bar003, baz001, foo001, foo002, foo003}
		test.ElementsMatchSkipID(t, software, expected)
	})

	t.Run("paginates", func(t *testing.T) {
		opts := fleet.SoftwareListOptions{
			ListOptions: fleet.ListOptions{
				Page:            1,
				PerPage:         1,
				OrderKey:        "version",
				IncludeMetadata: true,
			},
			IncludeCVEScores: true,
		}
		software := listSoftwareCheckCount(t, ds, 1, 5, opts, true)
		require.Len(t, software, 1)
		var expected []fleet.Software
		// Both foo001 and baz001 have the same version, thus we check which one the database picked
		// for the second page.
		if software[0].Name == "foo" {
			expected = []fleet.Software{foo001}
		} else {
			expected = []fleet.Software{baz001}
		}
		test.ElementsMatchSkipID(t, software, expected)
	})

	t.Run("filters by team", func(t *testing.T) {
		team1, err := ds.NewTeam(context.Background(), &fleet.Team{Name: "team1"})
		require.NoError(t, err)
		require.NoError(t, ds.AddHostsToTeam(context.Background(), &team1.ID, []uint{host1.ID}))

		require.NoError(t, ds.SyncHostsSoftware(context.Background(), time.Now()))

		opts := fleet.SoftwareListOptions{
			ListOptions: fleet.ListOptions{
				OrderKey: "version",
			},
			TeamID:           &team1.ID,
			IncludeCVEScores: true,
		}
		software := listSoftwareCheckCount(t, ds, 2, 2, opts, true)
		expected := []fleet.Software{foo001, foo003}
		test.ElementsMatchSkipID(t, software, expected)
	})

	t.Run("filters by team and paginates", func(t *testing.T) {
		team1, err := ds.NewTeam(context.Background(), &fleet.Team{Name: "team1-" + t.Name()})
		require.NoError(t, err)
		require.NoError(t, ds.AddHostsToTeam(context.Background(), &team1.ID, []uint{host1.ID}))

		require.NoError(t, ds.SyncHostsSoftware(context.Background(), time.Now()))

		opts := fleet.SoftwareListOptions{
			ListOptions: fleet.ListOptions{
				PerPage:         1,
				Page:            1,
				OrderKey:        "id",
				IncludeMetadata: true,
			},
			TeamID: &team1.ID,
		}
		software := listSoftwareCheckCount(t, ds, 1, 2, opts, true)
		expected := []fleet.Software{foo003}
		test.ElementsMatchSkipID(t, software, expected)
	})

	t.Run("filters vulnerable software", func(t *testing.T) {
		opts := fleet.SoftwareListOptions{
			ListOptions: fleet.ListOptions{
				OrderKey: "name",
			},
			VulnerableOnly:   true,
			IncludeCVEScores: true,
		}
		software := listSoftwareCheckCount(t, ds, 2, 2, opts, true)
		expected := []fleet.Software{foo001, baz001}
		test.ElementsMatchSkipID(t, software, expected)
	})

	t.Run("filters by CVE", func(t *testing.T) {
		opts := fleet.SoftwareListOptions{
			ListOptions: fleet.ListOptions{
				MatchQuery: "CVE-2022-0001",
			},
			IncludeCVEScores: true,
		}
		software := listSoftwareCheckCount(t, ds, 1, 1, opts, true)
		expected := []fleet.Software{foo001}
		test.ElementsMatchSkipID(t, software, expected)

		opts.ListOptions.MatchQuery = "CVE-2022-0002"
		software = listSoftwareCheckCount(t, ds, 1, 1, opts, true)
		expected = []fleet.Software{foo001}
		test.ElementsMatchSkipID(t, software, expected)

		// partial CVE
		opts.ListOptions.MatchQuery = "0002"
		software = listSoftwareCheckCount(t, ds, 1, 1, opts, true)
		expected = []fleet.Software{foo001}
		test.ElementsMatchSkipID(t, software, expected)

		// unknown CVE
		opts.ListOptions.MatchQuery = "CVE-2022-0000"
		listSoftwareCheckCount(t, ds, 0, 0, opts, true)
	})

	t.Run("filters by query", func(t *testing.T) {
		// query by name (case insensitive)
		opts := fleet.SoftwareListOptions{
			ListOptions: fleet.ListOptions{
				MatchQuery: "baR",
			},
		}
		software := listSoftwareCheckCount(t, ds, 1, 1, opts, true)
		expected := []fleet.Software{bar003}
		test.ElementsMatchSkipID(t, software, expected)

		// query by version
		opts.ListOptions.MatchQuery = "0.0.3"
		software = listSoftwareCheckCount(t, ds, 2, 2, opts, true)
		expected = []fleet.Software{foo003, bar003}
		test.ElementsMatchSkipID(t, software, expected)

		// query by version (case insensitive)
		opts.ListOptions.MatchQuery = "V0.0.2"
		software = listSoftwareCheckCount(t, ds, 1, 1, opts, true)
		expected = []fleet.Software{foo002}
		test.ElementsMatchSkipID(t, software, expected)
	})

	t.Run("order by name and id", func(t *testing.T) {
		opts := fleet.SoftwareListOptions{
			ListOptions: fleet.ListOptions{
				OrderKey:       "name,id",
				OrderDirection: fleet.OrderAscending,
			},
		}
		software := listSoftwareCheckCount(t, ds, 5, 5, opts, false)
		assert.Equal(t, bar003.Name, software[0].Name)
		assert.Equal(t, bar003.Version, software[0].Version)

		assert.Equal(t, baz001.Name, software[1].Name)
		assert.Equal(t, baz001.Version, software[1].Version)

		// foo's ordered by id, descending
		assert.Greater(t, software[3].ID, software[2].ID)
		assert.Greater(t, software[4].ID, software[3].ID)
	})

	t.Run("order by hosts_count", func(t *testing.T) {
		software := listSoftwareCheckCount(t, ds, 5, 5, fleet.SoftwareListOptions{ListOptions: fleet.ListOptions{OrderKey: "hosts_count", OrderDirection: fleet.OrderDescending}, WithHostCounts: true}, false)
		// ordered by counts descending, so foo003 is first
		assert.Equal(t, foo003.Name, software[0].Name)
		assert.Equal(t, 2, software[0].HostsCount)
	})

	t.Run("order by epss_probability", func(t *testing.T) {
		opts := fleet.SoftwareListOptions{
			ListOptions: fleet.ListOptions{
				OrderKey:       "epss_probability",
				OrderDirection: fleet.OrderDescending,
			},
			IncludeCVEScores: true,
		}

		software := listSoftwareCheckCount(t, ds, 5, 5, opts, false)
		assert.Equal(t, foo001.Name, software[0].Name)
		assert.Equal(t, foo001.Version, software[0].Version)
	})

	t.Run("order by cvss_score", func(t *testing.T) {
		opts := fleet.SoftwareListOptions{
			ListOptions: fleet.ListOptions{
				OrderKey:       "cvss_score",
				OrderDirection: fleet.OrderDescending,
			},
			IncludeCVEScores: true,
		}

		software := listSoftwareCheckCount(t, ds, 5, 5, opts, false)
		assert.Equal(t, baz001.Name, software[0].Name)
		assert.Equal(t, baz001.Version, software[0].Version)
	})

	t.Run("order by cisa_known_exploit", func(t *testing.T) {
		opts := fleet.SoftwareListOptions{
			ListOptions: fleet.ListOptions{
				OrderKey:       "cisa_known_exploit",
				OrderDirection: fleet.OrderDescending,
			},
			IncludeCVEScores: true,
		}

		software := listSoftwareCheckCount(t, ds, 5, 5, opts, false)
		assert.Equal(t, baz001.Name, software[0].Name)
		assert.Equal(t, baz001.Version, software[0].Version)
	})

	t.Run("order by cve_published", func(t *testing.T) {
		opts := fleet.SoftwareListOptions{
			ListOptions: fleet.ListOptions{
				OrderKey:       "cve_published",
				OrderDirection: fleet.OrderDescending,
			},
			IncludeCVEScores: true,
		}

		software := listSoftwareCheckCount(t, ds, 5, 5, opts, false)
		assert.Equal(t, foo001.Name, software[0].Name)
		assert.Equal(t, foo001.Version, software[0].Version)
	})

	t.Run("nil cve scores if IncludeCVEScores is false", func(t *testing.T) {
		opts := fleet.SoftwareListOptions{
			ListOptions: fleet.ListOptions{
				OrderKey:       "name,version",
				OrderDirection: fleet.OrderDescending,
			},
			IncludeCVEScores: false,
		}

		software := listSoftwareCheckCount(t, ds, 5, 5, opts, false)
		for _, s := range software {
			for _, vuln := range s.Vulnerabilities {
				assert.Nil(t, vuln.CVSSScore)
				assert.Nil(t, vuln.EPSSProbability)
				assert.Nil(t, vuln.CISAKnownExploit)
			}
		}
	})
}

func listSoftwareCheckCount(t *testing.T, ds *Datastore, expectedListCount int, expectedFullCount int, opts fleet.SoftwareListOptions, returnSorted bool) []fleet.Software {
	software, meta, err := ds.ListSoftware(context.Background(), opts)
	require.NoError(t, err)
	require.Len(t, software, expectedListCount)
	count, err := ds.CountSoftware(context.Background(), opts)
	require.NoError(t, err)
	require.Equal(t, expectedFullCount, count)

	if opts.ListOptions.IncludeMetadata {
		require.NotNil(t, meta)
		if expectedListCount == expectedFullCount {
			require.False(t, meta.HasPreviousResults)
			require.True(t, meta.HasNextResults)
		}
		if expectedFullCount > expectedListCount {
			shouldHavePrevious := opts.ListOptions.Page > 0
			require.Equal(t, shouldHavePrevious, meta.HasPreviousResults)

			shouldHaveNext := uint(expectedFullCount) > (opts.ListOptions.Page+1)*opts.ListOptions.PerPage // page is 0-indexed
			require.Equal(t, shouldHaveNext, meta.HasNextResults)
		}
	} else {
		require.Nil(t, meta)
	}

	for _, s := range software {
		sort.Slice(s.Vulnerabilities, func(i, j int) bool {
			return s.Vulnerabilities[i].CVE < s.Vulnerabilities[j].CVE
		})
	}

	if returnSorted {
		sort.Slice(software, func(i, j int) bool {
			return software[i].Name+software[i].Version < software[j].Name+software[j].Version
		})
	}
	return software
}

func testSoftwareSyncHostsSoftware(t *testing.T, ds *Datastore) {
	ctx := context.Background()

	cmpNameVersionCount := func(want, got []fleet.Software) {
		cmp := make([]fleet.Software, len(got))
		for i, sw := range got {
			cmp[i] = fleet.Software{Name: sw.Name, Version: sw.Version, HostsCount: sw.HostsCount}
		}
		require.ElementsMatch(t, want, cmp)
	}

	// this check ensures that the total number of rows in software_host_counts
	// matches the expected value.  we can't rely on ds.CountSoftware alone, as
	// that method (rightfully) ignores orphaned software counts.
	checkTableTotalCount := func(want int) {
		var tableCount int
		err := ds.writer(context.Background()).Get(&tableCount, "SELECT COUNT(*) FROM software_host_counts")
		require.NoError(t, err)
		require.Equal(t, want, tableCount)
	}

	host1 := test.NewHost(t, ds, "host1", "", "host1key", "host1uuid", time.Now())
	host2 := test.NewHost(t, ds, "host2", "", "host2key", "host2uuid", time.Now())

	software1 := []fleet.Software{
		{Name: "foo", Version: "0.0.1", Source: "chrome_extensions"},
		{Name: "foo", Version: "0.0.3", Source: "chrome_extensions"},
	}
	software2 := []fleet.Software{
		{Name: "foo", Version: "v0.0.2", Source: "chrome_extensions"},
		{Name: "foo", Version: "0.0.3", Source: "chrome_extensions"},
		{Name: "bar", Version: "0.0.3", Source: "deb_packages"},
	}

	_, err := ds.UpdateHostSoftware(ctx, host1.ID, software1)
	require.NoError(t, err)
	_, err = ds.UpdateHostSoftware(ctx, host2.ID, software2)
	require.NoError(t, err)

	require.NoError(t, ds.SyncHostsSoftware(ctx, time.Now()))

	globalOpts := fleet.SoftwareListOptions{WithHostCounts: true, ListOptions: fleet.ListOptions{OrderKey: "hosts_count", OrderDirection: fleet.OrderDescending}}
	globalCounts := listSoftwareCheckCount(t, ds, 4, 4, globalOpts, false)

	want := []fleet.Software{
		{Name: "foo", Version: "0.0.3", HostsCount: 2},
		{Name: "foo", Version: "0.0.1", HostsCount: 1},
		{Name: "foo", Version: "v0.0.2", HostsCount: 1},
		{Name: "bar", Version: "0.0.3", HostsCount: 1},
	}
	cmpNameVersionCount(want, globalCounts)
	checkTableTotalCount(4)

	// update host2, remove "bar" software
	software2 = []fleet.Software{
		{Name: "foo", Version: "v0.0.2", Source: "chrome_extensions"},
		{Name: "foo", Version: "0.0.3", Source: "chrome_extensions"},
	}
	_, err = ds.UpdateHostSoftware(ctx, host2.ID, software2)
	require.NoError(t, err)
	require.NoError(t, ds.SyncHostsSoftware(ctx, time.Now()))

	globalCounts = listSoftwareCheckCount(t, ds, 3, 3, globalOpts, false)
	want = []fleet.Software{
		{Name: "foo", Version: "0.0.3", HostsCount: 2},
		{Name: "foo", Version: "0.0.1", HostsCount: 1},
		{Name: "foo", Version: "v0.0.2", HostsCount: 1},
	}
	cmpNameVersionCount(want, globalCounts)
	checkTableTotalCount(3)

	// create a software entry without any host and any counts
	_, err = ds.writer(ctx).ExecContext(ctx, fmt.Sprintf(`INSERT INTO software (name, version, source, checksum) VALUES ('baz', '0.0.1', 'testing', %s)`, softwareChecksumComputedColumn("")))
	require.NoError(t, err)

	// listing does not return the new software entry
	allSw := listSoftwareCheckCount(t, ds, 3, 3, fleet.SoftwareListOptions{}, false)
	want = []fleet.Software{
		{Name: "foo", Version: "0.0.3", HostsCount: 0},
		{Name: "foo", Version: "0.0.1", HostsCount: 0},
		{Name: "foo", Version: "v0.0.2", HostsCount: 0},
	}
	cmpNameVersionCount(want, allSw)

	// create 2 teams and assign a new host to each
	team1, err := ds.NewTeam(ctx, &fleet.Team{Name: "team1"})
	require.NoError(t, err)
	team2, err := ds.NewTeam(ctx, &fleet.Team{Name: "team2"})
	require.NoError(t, err)
	host3 := test.NewHost(t, ds, "host3", "", "host3key", "host3uuid", time.Now())
	require.NoError(t, ds.AddHostsToTeam(ctx, &team1.ID, []uint{host3.ID}))
	host4 := test.NewHost(t, ds, "host4", "", "host4key", "host4uuid", time.Now())
	require.NoError(t, ds.AddHostsToTeam(ctx, &team2.ID, []uint{host4.ID}))

	// assign existing host1 to team1 too, so we have a team with multiple hosts
	require.NoError(t, ds.AddHostsToTeam(context.Background(), &team1.ID, []uint{host1.ID}))
	// use some software for host3 and host4
	software3 := []fleet.Software{
		{Name: "foo", Version: "0.0.3", Source: "chrome_extensions"},
	}
	software4 := []fleet.Software{
		{Name: "foo", Version: "0.0.3", Source: "chrome_extensions"},
		{Name: "bar", Version: "0.0.3", Source: "deb_packages"},
	}

	_, err = ds.UpdateHostSoftware(ctx, host3.ID, software3)
	require.NoError(t, err)
	_, err = ds.UpdateHostSoftware(ctx, host4.ID, software4)
	require.NoError(t, err)

	// at this point, there's no counts per team, only global counts
	globalCounts = listSoftwareCheckCount(t, ds, 3, 3, globalOpts, false)
	want = []fleet.Software{
		{Name: "foo", Version: "0.0.3", HostsCount: 2},
		{Name: "foo", Version: "0.0.1", HostsCount: 1},
		{Name: "foo", Version: "v0.0.2", HostsCount: 1},
	}
	cmpNameVersionCount(want, globalCounts)
	checkTableTotalCount(3)

	team1Opts := fleet.SoftwareListOptions{WithHostCounts: true, TeamID: ptr.Uint(team1.ID), ListOptions: fleet.ListOptions{OrderKey: "hosts_count", OrderDirection: fleet.OrderDescending}}
	team1Counts := listSoftwareCheckCount(t, ds, 0, 0, team1Opts, false)
	want = []fleet.Software{}
	cmpNameVersionCount(want, team1Counts)
	checkTableTotalCount(3)
	require.NoError(t, ds.LoadHostSoftware(context.Background(), host1, false))
	nilSoftware, err := ds.SoftwareByID(context.Background(), host1.HostSoftware.Software[0].ID, &team1.ID, false)
	assert.Nil(t, nilSoftware)
	assert.ErrorIs(t, err, sql.ErrNoRows)

	// after a call to Calculate, the global counts are updated and the team counts appear
	require.NoError(t, ds.SyncHostsSoftware(ctx, time.Now()))

	globalCounts = listSoftwareCheckCount(t, ds, 4, 4, globalOpts, false)
	want = []fleet.Software{
		{Name: "foo", Version: "0.0.3", HostsCount: 4},
		{Name: "foo", Version: "0.0.1", HostsCount: 1},
		{Name: "foo", Version: "v0.0.2", HostsCount: 1},
		{Name: "bar", Version: "0.0.3", HostsCount: 1},
	}
	cmpNameVersionCount(want, globalCounts)

	team1Counts = listSoftwareCheckCount(t, ds, 2, 2, team1Opts, false)
	want = []fleet.Software{
		{Name: "foo", Version: "0.0.3", HostsCount: 2},
		{Name: "foo", Version: "0.0.1", HostsCount: 1},
	}
	cmpNameVersionCount(want, team1Counts)

	// composite pk (software_id, team_id), so we expect more rows
	checkTableTotalCount(8)

	soft1ByID, err := ds.SoftwareByID(context.Background(), host1.HostSoftware.Software[0].ID, &team1.ID, false)
	require.NoError(t, err)
	software1[0].ID = host1.HostSoftware.Software[0].ID
	assert.Equal(t, software1[0], *soft1ByID)

	team2Opts := fleet.SoftwareListOptions{WithHostCounts: true, TeamID: ptr.Uint(team2.ID), ListOptions: fleet.ListOptions{OrderKey: "hosts_count", OrderDirection: fleet.OrderDescending}}
	team2Counts := listSoftwareCheckCount(t, ds, 2, 2, team2Opts, false)
	want = []fleet.Software{
		{Name: "foo", Version: "0.0.3", HostsCount: 1},
		{Name: "bar", Version: "0.0.3", HostsCount: 1},
	}
	cmpNameVersionCount(want, team2Counts)

	// update host4 (team2), remove "bar" software
	software4 = []fleet.Software{
		{Name: "foo", Version: "0.0.3", Source: "chrome_extensions"},
	}

	_, err = ds.UpdateHostSoftware(ctx, host4.ID, software4)
	require.NoError(t, err)
	require.NoError(t, ds.SyncHostsSoftware(ctx, time.Now()))

	globalCounts = listSoftwareCheckCount(t, ds, 3, 3, globalOpts, false)
	want = []fleet.Software{
		{Name: "foo", Version: "0.0.3", HostsCount: 4},
		{Name: "foo", Version: "0.0.1", HostsCount: 1},
		{Name: "foo", Version: "v0.0.2", HostsCount: 1},
	}
	cmpNameVersionCount(want, globalCounts)

	team1Counts = listSoftwareCheckCount(t, ds, 2, 2, team1Opts, false)
	want = []fleet.Software{
		{Name: "foo", Version: "0.0.3", HostsCount: 2},
		{Name: "foo", Version: "0.0.1", HostsCount: 1},
	}
	cmpNameVersionCount(want, team1Counts)

	team2Counts = listSoftwareCheckCount(t, ds, 1, 1, team2Opts, false)
	want = []fleet.Software{
		{Name: "foo", Version: "0.0.3", HostsCount: 1},
	}
	cmpNameVersionCount(want, team2Counts)

	checkTableTotalCount(6)

	// update host4 (team2), remove all software and delete team
	software4 = []fleet.Software{}
	_, err = ds.UpdateHostSoftware(ctx, host4.ID, software4)
	require.NoError(t, err)
	require.NoError(t, ds.DeleteTeam(ctx, team2.ID))

	// this call will remove team2 from the software host counts table
	require.NoError(t, ds.SyncHostsSoftware(ctx, time.Now()))

	globalCounts = listSoftwareCheckCount(t, ds, 3, 3, globalOpts, false)
	want = []fleet.Software{
		{Name: "foo", Version: "0.0.3", HostsCount: 3},
		{Name: "foo", Version: "0.0.1", HostsCount: 1},
		{Name: "foo", Version: "v0.0.2", HostsCount: 1},
	}
	cmpNameVersionCount(want, globalCounts)

	team1Counts = listSoftwareCheckCount(t, ds, 2, 2, team1Opts, false)
	want = []fleet.Software{
		{Name: "foo", Version: "0.0.3", HostsCount: 2},
		{Name: "foo", Version: "0.0.1", HostsCount: 1},
	}
	cmpNameVersionCount(want, team1Counts)

	listSoftwareCheckCount(t, ds, 0, 0, team2Opts, false)
	checkTableTotalCount(5)
}

func insertVulnSoftwareForTest(t *testing.T, ds *Datastore) {
	host1 := test.NewHost(t, ds, "host1", "", "host1key", "host1uuid", time.Now(), test.WithComputerName("computer1"))
	host2 := test.NewHost(t, ds, "host2", "", "host2key", "host2uuid", time.Now())

	software1 := []fleet.Software{
		{
			Name:        "foo.rpm",
			Version:     "0.0.1",
			Source:      "rpm_packages",
			GenerateCPE: "cpe_foo_rpm",
		},
		{
			Name:        "foo.chrome",
			Version:     "0.0.3",
			Source:      "chrome_extensions",
			GenerateCPE: "cpe_foo_chrome_3",
		},
	}
	software2 := []fleet.Software{
		{
			Name:        "foo.chrome",
			Version:     "0.0.2",
			Source:      "chrome_extensions",
			GenerateCPE: "cpe_foo_chrome_2",
		},
		{
			Name:        "foo.chrome",
			Version:     "0.0.3",
			Source:      "chrome_extensions",
			GenerateCPE: "cpe_foo_chrome_3",
			Vulnerabilities: fleet.Vulnerabilities{
				{
					CVE:         "CVE-2022-0001",
					DetailsLink: "https://nvd.nist.gov/vuln/detail/CVE-2022-0001",
				},
			},
		},
		{
			Name:        "bar.rpm",
			Version:     "0.0.3",
			Source:      "rpm_packages",
			GenerateCPE: "cpe_bar_rpm",
			Vulnerabilities: fleet.Vulnerabilities{
				{
					CVE:         "CVE-2022-0002",
					DetailsLink: "https://nvd.nist.gov/vuln/detail/CVE-2022-0002",
				},
				{
					CVE:         "CVE-2022-0003",
					DetailsLink: "https://nvd.nist.gov/vuln/detail/CVE-333-444-555",
				},
			},
		},
	}

	mutationResults, err := ds.UpdateHostSoftware(context.Background(), host1.ID, software1)
	require.NoError(t, err)

	// Insert paths for software1
	s1Paths := map[string]struct{}{}
	for _, s := range software1 {
		key := fmt.Sprintf("%s%s%s", fmt.Sprintf("/some/path/%s", s.Name), fleet.SoftwareFieldSeparator, s.ToUniqueStr())
		s1Paths[key] = struct{}{}
	}
	require.NoError(t, ds.UpdateHostSoftwareInstalledPaths(context.Background(), host1.ID, s1Paths, mutationResults))

	mutationResults, err = ds.UpdateHostSoftware(context.Background(), host2.ID, software2)
	require.NoError(t, err)

	// Insert paths for software2
	s2Paths := map[string]struct{}{}
	for _, s := range software2 {
		key := fmt.Sprintf("%s%s%s", fmt.Sprintf("/some/path/%s", s.Name), fleet.SoftwareFieldSeparator, s.ToUniqueStr())
		s2Paths[key] = struct{}{}
	}
	require.NoError(t, ds.UpdateHostSoftwareInstalledPaths(context.Background(), host2.ID, s2Paths, mutationResults))

	require.NoError(t, ds.LoadHostSoftware(context.Background(), host1, false))
	require.NoError(t, ds.LoadHostSoftware(context.Background(), host2, false))
	sort.Slice(host1.Software, func(i, j int) bool {
		return host1.Software[i].Name+host1.Software[i].Version < host1.Software[j].Name+host1.Software[j].Version
	})
	sort.Slice(host2.Software, func(i, j int) bool {
		return host2.Software[i].Name+host2.Software[i].Version < host2.Software[j].Name+host2.Software[j].Version
	})

	cpes := []fleet.SoftwareCPE{
		{SoftwareID: host1.Software[0].ID, CPE: "cpe_foo_chrome_3"},
		{SoftwareID: host1.Software[1].ID, CPE: "cpe_foo_rpm"},
		{SoftwareID: host2.Software[0].ID, CPE: "cpe_bar_rpm"},
		{SoftwareID: host2.Software[1].ID, CPE: "cpe_foo_chrome_2"},
		{SoftwareID: host2.Software[2].ID, CPE: "cpe_foo_chrome_3"},
	}
	_, err = ds.UpsertSoftwareCPEs(context.Background(), cpes)
	require.NoError(t, err)

	require.NoError(t, ds.LoadHostSoftware(context.Background(), host1, false))
	require.NoError(t, ds.LoadHostSoftware(context.Background(), host2, false))
	sort.Slice(host1.Software, func(i, j int) bool {
		return host1.Software[i].Name+host1.Software[i].Version < host1.Software[j].Name+host1.Software[j].Version
	})
	sort.Slice(host2.Software, func(i, j int) bool {
		return host2.Software[i].Name+host2.Software[i].Version < host2.Software[j].Name+host2.Software[j].Version
	})

	chrome3 := host2.Software[2]
	inserted, err := ds.InsertSoftwareVulnerability(context.Background(), fleet.SoftwareVulnerability{
		SoftwareID: chrome3.ID,
		CVE:        "CVE-2022-0001",
	}, fleet.NVDSource)

	require.NoError(t, err)
	require.True(t, inserted)

	barRpm := host2.Software[0]
	vulns := []fleet.SoftwareVulnerability{
		{
			SoftwareID: barRpm.ID,
			CVE:        "CVE-2022-0002",
		},
		{
			SoftwareID: barRpm.ID,
			CVE:        "CVE-2022-0003",
		},
	}

	for _, v := range vulns {
		inserted, err := ds.InsertSoftwareVulnerability(context.Background(), v, fleet.NVDSource)
		require.NoError(t, err)
		require.True(t, inserted)
	}

	require.NoError(t, ds.SyncHostsSoftware(context.Background(), time.Now()))
}

func testDeleteSoftwareVulnerabilities(t *testing.T, ds *Datastore) {
	ctx := context.Background()

	err := ds.DeleteSoftwareVulnerabilities(ctx, nil)
	require.NoError(t, err)

	insertVulnSoftwareForTest(t, ds)

	err = ds.DeleteSoftwareVulnerabilities(ctx, []fleet.SoftwareVulnerability{
		{
			SoftwareID: 999, // unknown software
			CVE:        "CVE-2022-0003",
		},
	})
	require.NoError(t, err)

	host2, err := ds.HostByIdentifier(ctx, "host2")
	require.NoError(t, err)

	err = ds.LoadHostSoftware(ctx, host2, false)
	require.NoError(t, err)
	sort.Slice(host2.Software, func(i, j int) bool {
		return host2.Software[i].Name+host2.Software[i].Version < host2.Software[j].Name+host2.Software[j].Version
	})

	barRPM := host2.Software[0]
	require.Len(t, barRPM.Vulnerabilities, 2)

	err = ds.DeleteSoftwareVulnerabilities(ctx, []fleet.SoftwareVulnerability{
		{
			SoftwareID: barRPM.ID,
			CVE:        "CVE-0000-0000", // unknown CVE
		},
	})
	require.NoError(t, err)

	err = ds.DeleteSoftwareVulnerabilities(ctx, []fleet.SoftwareVulnerability{
		{
			SoftwareID: barRPM.ID,
			CVE:        "CVE-2022-0003",
		},
	})
	require.NoError(t, err)

	err = ds.LoadHostSoftware(ctx, host2, false)
	require.NoError(t, err)
	sort.Slice(host2.Software, func(i, j int) bool {
		return host2.Software[i].Name+host2.Software[i].Version < host2.Software[j].Name+host2.Software[j].Version
	})

	barRPM = host2.Software[0]
	require.Len(t, barRPM.Vulnerabilities, 1)

	err = ds.DeleteSoftwareVulnerabilities(ctx, []fleet.SoftwareVulnerability{
		{
			SoftwareID: barRPM.ID,
			CVE:        "CVE-2022-0002",
		},
	})
	require.NoError(t, err)

	err = ds.LoadHostSoftware(ctx, host2, false)
	require.NoError(t, err)
	sort.Slice(host2.Software, func(i, j int) bool {
		return host2.Software[i].Name+host2.Software[i].Version < host2.Software[j].Name+host2.Software[j].Version
	})

	barRPM = host2.Software[0]
	require.Empty(t, barRPM.Vulnerabilities)
}

func testHostsByCVE(t *testing.T, ds *Datastore) {
	ctx := context.Background()

	hosts, err := ds.HostsByCVE(ctx, "CVE-0000-0000")
	require.NoError(t, err)
	require.Len(t, hosts, 0)

	insertVulnSoftwareForTest(t, ds)

	// CVE of foo chrome 0.0.3, both hosts have it
	hosts, err = ds.HostsByCVE(ctx, "CVE-2022-0001")
	require.NoError(t, err)
	require.Len(t, hosts, 2)
	require.ElementsMatch(t, hosts, []fleet.HostVulnerabilitySummary{
		{
			ID:          1,
			Hostname:    "host1",
			DisplayName: "computer1",
			SoftwareInstalledPaths: []string{
				"/some/path/foo.chrome",
			},
		}, {
			ID:          2,
			Hostname:    "host2",
			DisplayName: "host2",
			SoftwareInstalledPaths: []string{
				"/some/path/foo.chrome",
			},
		},
	})

	// CVE of bar.rpm 0.0.3, only host 2 has it
	hosts, err = ds.HostsByCVE(ctx, "CVE-2022-0002")
	require.NoError(t, err)
	require.Len(t, hosts, 1)
	require.Equal(t, hosts[0].Hostname, "host2")
}

func testHostVulnSummariesBySoftwareIDs(t *testing.T, ds *Datastore) {
	ctx := context.Background()

	// Invalid non-existing host id
	hosts, err := ds.HostVulnSummariesBySoftwareIDs(ctx, []uint{0})
	require.NoError(t, err)
	require.Len(t, hosts, 0)

	insertVulnSoftwareForTest(t, ds)

	allSoftware, _, err := ds.ListSoftware(ctx, fleet.SoftwareListOptions{})
	require.NoError(t, err)

	var fooRpm fleet.Software
	var chrome3 fleet.Software
	var barRpm fleet.Software
	for _, s := range allSoftware {
		switch s.GenerateCPE {
		case "cpe_foo_rpm":
			fooRpm = s
		case "cpe_foo_chrome_3":
			chrome3 = s
		case "cpe_bar_rpm":
			barRpm = s
		}
	}
	require.NotZero(t, chrome3.ID)
	require.NotZero(t, barRpm.ID)

	hosts, err = ds.HostVulnSummariesBySoftwareIDs(ctx, []uint{chrome3.ID})
	require.NoError(t, err)
	require.ElementsMatch(t, hosts, []fleet.HostVulnerabilitySummary{
		{
			ID:                     1,
			Hostname:               "host1",
			DisplayName:            "computer1",
			SoftwareInstalledPaths: []string{"/some/path/foo.chrome"},
		}, {
			ID:                     2,
			Hostname:               "host2",
			DisplayName:            "host2",
			SoftwareInstalledPaths: []string{"/some/path/foo.chrome"},
		},
	})

	hosts, err = ds.HostVulnSummariesBySoftwareIDs(ctx, []uint{barRpm.ID})
	require.NoError(t, err)
	require.ElementsMatch(t, hosts, []fleet.HostVulnerabilitySummary{
		{
			ID:                     2,
			Hostname:               "host2",
			DisplayName:            "host2",
			SoftwareInstalledPaths: []string{"/some/path/bar.rpm"},
		},
	})

	// Duplicates should not be returned if cpes are found on the same host ie host2 should only appear once
	hosts, err = ds.HostVulnSummariesBySoftwareIDs(ctx, []uint{chrome3.ID, barRpm.ID, fooRpm.ID})
	require.NoError(t, err)
	require.Len(t, hosts, 2)
	require.Equal(t, hosts[0].Hostname, "host1")
	require.Equal(t, hosts[1].Hostname, "host2")
	require.ElementsMatch(t, hosts[0].SoftwareInstalledPaths, []string{"/some/path/foo.rpm", "/some/path/foo.chrome"})
	require.ElementsMatch(t, hosts[1].SoftwareInstalledPaths, []string{"/some/path/bar.rpm", "/some/path/foo.chrome"})
}

// testUpdateHostSoftwareUpdatesSoftware tests that uninstalling applications
// from hosts (ds.UpdateHostSoftware) will remove the corresponding entry in
// `software` if no more hosts have the application installed.
func testUpdateHostSoftwareUpdatesSoftware(t *testing.T, ds *Datastore) {
	ctx := context.Background()

	h1 := test.NewHost(t, ds, "host", "", "hostkey", "hostuuid", time.Now())
	h2 := test.NewHost(t, ds, "host2", "", "hostkey2", "hostuuid2", time.Now())

	// Set the initial software list.
	sw1 := []fleet.Software{
		{Name: "foo", Version: "0.0.1", Source: "test", GenerateCPE: "cpe_foo"},
		{Name: "bar", Version: "0.0.2", Source: "test", GenerateCPE: "cpe_bar"},
		{Name: "baz", Version: "0.0.3", Source: "test", GenerateCPE: "cpe_baz"},
	}
	_, err := ds.UpdateHostSoftware(ctx, h1.ID, sw1)
	require.NoError(t, err)
	sw2 := []fleet.Software{
		{Name: "foo", Version: "0.0.1", Source: "test", GenerateCPE: "cpe_foo"},
		{Name: "bar", Version: "0.0.2", Source: "test", GenerateCPE: "cpe_bar"},
		{Name: "baz", Version: "0.0.3", Source: "test", GenerateCPE: "cpe_baz"},
		{Name: "baz2", Version: "0.0.3", Source: "test", GenerateCPE: "cpe_baz"},
	}
	_, err = ds.UpdateHostSoftware(ctx, h2.ID, sw2)
	require.NoError(t, err)

	// ListSoftware uses host_software_counts table.
	err = ds.SyncHostsSoftware(ctx, time.Now())
	require.NoError(t, err)

	// Check the returned software.
	cmpNameVersionCount := func(expected, got []fleet.Software) {
		cmp := make([]fleet.Software, len(got))
		for i, sw := range got {
			cmp[i] = fleet.Software{Name: sw.Name, Version: sw.Version, HostsCount: sw.HostsCount}
		}
		require.ElementsMatch(t, expected, cmp)
	}
	opts := fleet.SoftwareListOptions{WithHostCounts: true}
	software := listSoftwareCheckCount(t, ds, 4, 4, opts, false)
	expectedSoftware := []fleet.Software{
		{Name: "foo", Version: "0.0.1", HostsCount: 2},
		{Name: "bar", Version: "0.0.2", HostsCount: 2},
		{Name: "baz", Version: "0.0.3", HostsCount: 2},
		{Name: "baz2", Version: "0.0.3", HostsCount: 1},
	}
	cmpNameVersionCount(expectedSoftware, software)

	// Update software for the two hosts.
	//
	//	- foo is still present in both hosts
	//	- new is added to h1.
	//	- baz is removed from h2.
	//	- baz2 is removed from h2.
	//	- bar is removed from both hosts.
	sw1Updated := []fleet.Software{
		{Name: "foo", Version: "0.0.1", Source: "test", GenerateCPE: "cpe_foo"},
		{Name: "baz", Version: "0.0.3", Source: "test", GenerateCPE: "cpe_baz"},
		{Name: "new", Version: "0.0.4", Source: "test", GenerateCPE: "cpe_new"},
	}
	_, err = ds.UpdateHostSoftware(ctx, h1.ID, sw1Updated)
	require.NoError(t, err)
	sw2Updated := []fleet.Software{
		{Name: "foo", Version: "0.0.1", Source: "test", GenerateCPE: "cpe_foo"},
	}
	_, err = ds.UpdateHostSoftware(ctx, h2.ID, sw2Updated)
	require.NoError(t, err)

	var (
		bazSoftwareID  uint
		barSoftwareID  uint
		baz2SoftwareID uint
	)
	for _, s := range software {
		if s.Name == "baz" {
			bazSoftwareID = s.ID
		}
		if s.Name == "baz2" {
			baz2SoftwareID = s.ID
		}
		if s.Name == "bar" {
			barSoftwareID = s.ID
		}
	}
	require.NotZero(t, bazSoftwareID)
	require.NotZero(t, barSoftwareID)
	require.NotZero(t, baz2SoftwareID)

	// "new" is not returned until ds.SyncHostsSoftware is executed.
	// "baz2" is gone from the software list.
	// "baz" still has the wrong count because ds.SyncHostsSoftware hasn't run yet.
	//
	// So... counts are "off" until ds.SyncHostsSoftware is run.
	software = listSoftwareCheckCount(t, ds, 2, 2, opts, false)
	expectedSoftware = []fleet.Software{
		{Name: "foo", Version: "0.0.1", HostsCount: 2},
		{Name: "baz", Version: "0.0.3", HostsCount: 2},
	}
	cmpNameVersionCount(expectedSoftware, software)

	hosts, err := ds.HostVulnSummariesBySoftwareIDs(ctx, []uint{bazSoftwareID})
	require.NoError(t, err)
	require.Len(t, hosts, 1)
	require.Equal(t, hosts[0].ID, h1.ID)

	hosts, err = ds.HostVulnSummariesBySoftwareIDs(ctx, []uint{barSoftwareID})
	require.NoError(t, err)
	require.Empty(t, hosts)
	hosts, err = ds.HostVulnSummariesBySoftwareIDs(ctx, []uint{baz2SoftwareID})
	require.NoError(t, err)
	require.Empty(t, hosts)

	// ListSoftware uses host_software_counts table.
	err = ds.SyncHostsSoftware(ctx, time.Now())
	require.NoError(t, err)

	software = listSoftwareCheckCount(t, ds, 3, 3, opts, false)
	expectedSoftware = []fleet.Software{
		{Name: "foo", Version: "0.0.1", HostsCount: 2},
		{Name: "baz", Version: "0.0.3", HostsCount: 1},
		{Name: "new", Version: "0.0.4", HostsCount: 1},
	}
	cmpNameVersionCount(expectedSoftware, software)
}

func testUpdateHostSoftware(t *testing.T, ds *Datastore) {
	ctx := context.Background()

	now := time.Now()
	lastYear := now.Add(-365 * 24 * time.Hour)

	// sort software slice by last opened at timestamp
	genSortFn := func(sl []fleet.HostSoftwareEntry) func(l, r int) bool {
		return func(l, r int) bool {
			lsw, rsw := sl[l], sl[r]
			lts, rts := lsw.LastOpenedAt, rsw.LastOpenedAt
			switch {
			case lts == nil && rts == nil:
				return true
			case lts == nil && rts != nil:
				return true
			case lts != nil && rts == nil:
				return false
			default:
				return (*lts).Before(*rts) || ((*lts).Equal(*rts) && lsw.Name < rsw.Name)
			}
		}
	}

	host := test.NewHost(t, ds, "host", "", "hostkey", "hostuuid", time.Now())

	type tup struct {
		name string
		ts   time.Time
	}
	validateSoftware := func(expect ...tup) {
		err := ds.LoadHostSoftware(ctx, host, false)
		require.NoError(t, err)

		require.Len(t, host.Software, len(expect))
		sort.Slice(host.Software, genSortFn(host.Software))

		for i, sw := range host.Software {
			want := expect[i]
			require.Equal(t, want.name, sw.Name)

			if want.ts.IsZero() {
				require.Nil(t, sw.LastOpenedAt)
			} else {
				require.WithinDuration(t, want.ts, *sw.LastOpenedAt, time.Second)
			}
		}
	}

	// set the initial software list
	sw := []fleet.Software{
		{Name: "foo", Version: "0.0.1", Source: "test", GenerateCPE: "cpe_foo"},
		{Name: "bar", Version: "0.0.2", Source: "test", GenerateCPE: "cpe_bar", LastOpenedAt: &lastYear},
		{Name: "baz", Version: "0.0.3", Source: "test", GenerateCPE: "cpe_baz", LastOpenedAt: &now},
	}
	_, err := ds.UpdateHostSoftware(ctx, host.ID, sw)
	require.NoError(t, err)
	validateSoftware(tup{name: "foo"}, tup{"bar", lastYear}, tup{"baz", now})

	// make changes: remove foo, add qux, no new timestamp on bar, small ts change on baz
	nowish := now.Add(3 * time.Second)
	sw = []fleet.Software{
		{Name: "bar", Version: "0.0.2", Source: "test", GenerateCPE: "cpe_bar"},
		{Name: "baz", Version: "0.0.3", Source: "test", GenerateCPE: "cpe_baz", LastOpenedAt: &nowish},
		{Name: "qux", Version: "0.0.4", Source: "test", GenerateCPE: "cpe_qux"},
	}
	_, err = ds.UpdateHostSoftware(ctx, host.ID, sw)
	require.NoError(t, err)
	validateSoftware(tup{name: "qux"}, tup{"bar", lastYear}, tup{"baz", now}) // baz hasn't been updated to nowish, too small diff

	// more changes: bar receives a date further in the past, baz and qux to future
	lastLastYear := lastYear.Add(-365 * 24 * time.Hour)
	future := now.Add(3 * 24 * time.Hour)
	sw = []fleet.Software{
		{Name: "bar", Version: "0.0.2", Source: "test", GenerateCPE: "cpe_bar", LastOpenedAt: &lastLastYear},
		{Name: "baz", Version: "0.0.3", Source: "test", GenerateCPE: "cpe_baz", LastOpenedAt: &future},
		{Name: "qux", Version: "0.0.4", Source: "test", GenerateCPE: "cpe_qux", LastOpenedAt: &future},
	}
	_, err = ds.UpdateHostSoftware(ctx, host.ID, sw)
	require.NoError(t, err)
	validateSoftware(tup{"bar", lastYear}, tup{"baz", future}, tup{"qux", future})
}

func testListSoftwareByHostIDShort(t *testing.T, ds *Datastore) {
	host1 := test.NewHost(t, ds, "host1", "", "host1key", "host1uuid", time.Now())
	host2 := test.NewHost(t, ds, "host2", "", "host2key", "host2uuid", time.Now())

	software1 := []fleet.Software{
		{Name: "foo", Version: "0.0.1", Source: "chrome_extensions"},
		{Name: "foo", Version: "0.0.3", Source: "chrome_extensions"},
	}
	software2 := []fleet.Software{
		{Name: "foo", Version: "v0.0.2", Source: "chrome_extensions"},
		{Name: "foo", Version: "0.0.3", Source: "chrome_extensions"},
		{Name: "bar", Version: "0.0.3", Source: "deb_packages"},
	}

	_, err := ds.UpdateHostSoftware(context.Background(), host1.ID, software1)
	require.NoError(t, err)
	_, err = ds.UpdateHostSoftware(context.Background(), host2.ID, software2)
	require.NoError(t, err)
	require.NoError(t, ds.LoadHostSoftware(context.Background(), host1, false))
	require.NoError(t, ds.LoadHostSoftware(context.Background(), host2, false))

	software, err := ds.ListSoftwareByHostIDShort(context.Background(), host1.ID)
	require.NoError(t, err)
	test.ElementsMatchSkipID(t, software1, software)

	software, err = ds.ListSoftwareByHostIDShort(context.Background(), host2.ID)
	require.NoError(t, err)
	test.ElementsMatchSkipID(t, software2, software)

	// bad host id returns no software
	badHostID := uint(3)
	software, err = ds.ListSoftwareByHostIDShort(context.Background(), badHostID)
	require.NoError(t, err)
	require.Len(t, software, 0)
}

func testListSoftwareVulnerabilitiesByHostIDsSource(t *testing.T, ds *Datastore) {
	ctx := context.Background()

	host := test.NewHost(t, ds, "host1", "", "host1key", "host1uuid", time.Now())
	software := []fleet.Software{
		{Name: "foo", Version: "0.0.1", Source: "chrome_extensions"},
		{Name: "bar", Version: "0.0.3", Source: "apps"},
		{Name: "blah", Version: "1.0", Source: "apps"},
	}
	_, err := ds.UpdateHostSoftware(ctx, host.ID, software)
	require.NoError(t, err)
	require.NoError(t, ds.LoadHostSoftware(ctx, host, false))

	cpes := []fleet.SoftwareCPE{
		{SoftwareID: host.Software[0].ID, CPE: "foo_cpe"},
		{SoftwareID: host.Software[1].ID, CPE: "bar_cpe"},
		{SoftwareID: host.Software[2].ID, CPE: "blah_cpe"},
	}
	_, err = ds.UpsertSoftwareCPEs(ctx, cpes)
	require.NoError(t, err)

	require.NoError(t, ds.LoadHostSoftware(ctx, host, false))

	cveMap := map[int]string{
		0: "cve-123",
		1: "cve-456",
	}

	for i, s := range host.Software {
		cve, ok := cveMap[i]
		if ok {
			inserted, err := ds.InsertSoftwareVulnerability(ctx, fleet.SoftwareVulnerability{
				SoftwareID: s.ID,
				CVE:        cve,
			}, fleet.NVDSource)
			require.NoError(t, err)
			require.True(t, inserted)
		}

	}
	result, err := ds.ListSoftwareVulnerabilitiesByHostIDsSource(ctx, []uint{host.ID}, fleet.NVDSource)
	require.NoError(t, err)

	var actualCVEs []string
	for _, r := range result[host.ID] {
		actualCVEs = append(actualCVEs, r.CVE)
	}

	expectedCVEs := []string{"cve-123", "cve-456"}
	require.ElementsMatch(t, expectedCVEs, actualCVEs)

	for _, r := range result[host.ID] {
		require.NotEqual(t, r.SoftwareID, 0)
	}
}

func testInsertSoftwareVulnerability(t *testing.T, ds *Datastore) {
	ctx := context.Background()

	t.Run("no vulnerabilities to insert", func(t *testing.T) {
		inserted, err := ds.InsertSoftwareVulnerability(ctx, fleet.SoftwareVulnerability{}, fleet.UbuntuOVALSource)
		require.NoError(t, err)
		require.False(t, inserted)
	})

	t.Run("duplicated vulnerabilities", func(t *testing.T) {
		host := test.NewHost(t, ds, "host1", "", "host1key", "host1uuid", time.Now())
		software := fleet.Software{
			Name: "foo", Version: "0.0.1", Source: "chrome_extensions",
		}

		_, err := ds.UpdateHostSoftware(ctx, host.ID, []fleet.Software{software})
		require.NoError(t, err)
		require.NoError(t, ds.LoadHostSoftware(ctx, host, false))
		cpes := []fleet.SoftwareCPE{
			{SoftwareID: host.Software[0].ID, CPE: "foo_cpe_1"},
		}
		_, err = ds.UpsertSoftwareCPEs(ctx, cpes)
		require.NoError(t, err)

		inserted, err := ds.InsertSoftwareVulnerability(ctx, fleet.SoftwareVulnerability{
			SoftwareID: host.Software[0].ID, CVE: "cve-1",
		}, fleet.UbuntuOVALSource)
		require.NoError(t, err)
		require.True(t, inserted)

		inserted, err = ds.InsertSoftwareVulnerability(ctx, fleet.SoftwareVulnerability{
			SoftwareID: host.Software[0].ID, CVE: "cve-1",
		}, fleet.UbuntuOVALSource)
		require.NoError(t, err)
		require.False(t, inserted)

		storedVulns, err := ds.ListSoftwareVulnerabilitiesByHostIDsSource(ctx, []uint{host.ID}, fleet.UbuntuOVALSource)
		require.NoError(t, err)

		occurrence := make(map[string]int)
		for _, v := range storedVulns[host.ID] {
			occurrence[v.CVE] = occurrence[v.CVE] + 1
		}
		require.Equal(t, 1, occurrence["cve-1"])
	})

	t.Run("a vulnerability already exists", func(t *testing.T) {
		host := test.NewHost(t, ds, "host2", "", "host2key", "host2uuid", time.Now())
		software := fleet.Software{
			Name: "foo", Version: "0.0.1", Source: "chrome_extensions",
		}

		_, err := ds.UpdateHostSoftware(ctx, host.ID, []fleet.Software{software})
		require.NoError(t, err)
		require.NoError(t, ds.LoadHostSoftware(ctx, host, false))
		cpes := []fleet.SoftwareCPE{
			{SoftwareID: host.Software[0].ID, CPE: "foo_cpe_2"},
		}
		_, err = ds.UpsertSoftwareCPEs(ctx, cpes)
		require.NoError(t, err)

		var vulns []fleet.SoftwareVulnerability
		for _, s := range host.Software {
			vulns = append(vulns, fleet.SoftwareVulnerability{
				SoftwareID: s.ID,
				CVE:        "cve-2",
			})
		}

		inserted, err := ds.InsertSoftwareVulnerability(ctx, vulns[0], fleet.UbuntuOVALSource)
		require.NoError(t, err)
		require.True(t, inserted)

		inserted, err = ds.InsertSoftwareVulnerability(ctx, vulns[0], fleet.UbuntuOVALSource)
		require.NoError(t, err)
		require.False(t, inserted)

		storedVulns, err := ds.ListSoftwareVulnerabilitiesByHostIDsSource(ctx, []uint{host.ID}, fleet.UbuntuOVALSource)
		require.NoError(t, err)

		occurrence := make(map[string]int)
		for _, v := range storedVulns[host.ID] {
			occurrence[v.CVE] = occurrence[v.CVE] + 1
		}
		require.Equal(t, 1, occurrence["cve-1"])
		require.Equal(t, 1, occurrence["cve-2"])
	})

	t.Run("vulnerability includes version range", func(t *testing.T) {
		// new host
		host := test.NewHost(t, ds, "host3", "", "host3key", "host3uuid", time.Now())

		// new software
		software := fleet.Software{
			Name: "host3software", Version: "0.0.1", Source: "chrome_extensions",
		}

		_, err := ds.UpdateHostSoftware(ctx, host.ID, []fleet.Software{software})
		require.NoError(t, err)
		require.NoError(t, ds.LoadHostSoftware(ctx, host, false))

		// new software cpe
		cpes := []fleet.SoftwareCPE{
			{SoftwareID: host.Software[0].ID, CPE: "cpe:2.3:a:foo:foo:0.0.1:*:*:*:*:*:*:*"},
		}

		_, err = ds.UpsertSoftwareCPEs(ctx, cpes)
		require.NoError(t, err)

		// new vulnerability
		vuln := fleet.SoftwareVulnerability{
			SoftwareID:        host.Software[0].ID,
			CVE:               "cve-3",
			ResolvedInVersion: ptr.String("1.2.3"),
		}

		inserted, err := ds.InsertSoftwareVulnerability(ctx, vuln, fleet.UbuntuOVALSource)
		require.NoError(t, err)
		require.True(t, inserted)

		// vulnerability with no ResolvedInVersion
		vuln = fleet.SoftwareVulnerability{
			SoftwareID: host.Software[0].ID,
			CVE:        "cve-4",
		}

		inserted, err = ds.InsertSoftwareVulnerability(ctx, vuln, fleet.UbuntuOVALSource)
		require.NoError(t, err)
		require.True(t, inserted)

		storedVulns, err := ds.ListSoftwareVulnerabilitiesByHostIDsSource(ctx, []uint{host.ID}, fleet.UbuntuOVALSource)
		require.NoError(t, err)

		require.Len(t, storedVulns[host.ID], 2)
		require.Equal(t, "cve-3", storedVulns[host.ID][0].CVE)
		require.Equal(t, "1.2.3", *storedVulns[host.ID][0].ResolvedInVersion)
		require.Equal(t, "cve-4", storedVulns[host.ID][1].CVE)
		require.Nil(t, storedVulns[host.ID][1].ResolvedInVersion)
	})
}

func testListCVEs(t *testing.T, ds *Datastore) {
	ctx := context.Background()

	now := time.Now().UTC()
	threeDaysAgo := now.Add(-3 * 24 * time.Hour)
	twoWeeksAgo := now.Add(-14 * 24 * time.Hour)
	twoMonthsAgo := now.Add(-60 * 24 * time.Hour)

	testCases := []fleet.CVEMeta{
		{CVE: "cve-1", Published: &threeDaysAgo, Description: "cve-1 description"},
		{CVE: "cve-2", Published: &twoWeeksAgo, Description: "cve-2 description"},
		{CVE: "cve-3", Published: &twoMonthsAgo}, // past maxAge
		{CVE: "cve-4"},                           // no published date
	}

	err := ds.InsertCVEMeta(ctx, testCases)
	require.NoError(t, err)

	result, err := ds.ListCVEs(ctx, 30*24*time.Hour)
	require.NoError(t, err)

	expected := []string{"cve-1", "cve-1 description", "cve-2", "cve-2 description"}
	var actual []string
	for _, r := range result {
		actual = append(actual, r.CVE)
		actual = append(actual, r.Description)
	}
	require.ElementsMatch(t, expected, actual)
}

func testListSoftwareForVulnDetection(t *testing.T, ds *Datastore) {
	t.Run("returns software without CPE entries", func(t *testing.T) {
		ctx := context.Background()

		host := test.NewHost(t, ds, "host3", "", "host3key", "host3uuid", time.Now())
		host.Platform = "debian"
		require.NoError(t, ds.UpdateHost(ctx, host))

		software := []fleet.Software{
			{Name: "foo", Version: "0.0.1", Source: "chrome_extensions"},
			{Name: "bar", Version: "0.0.3", Source: "apps"},
			{Name: "biz", Version: "0.0.1", Source: "deb_packages"},
			{Name: "baz", Version: "0.0.3", Source: "deb_packages"},
		}
		_, err := ds.UpdateHostSoftware(ctx, host.ID, software)
		require.NoError(t, err)
		require.NoError(t, ds.LoadHostSoftware(ctx, host, false))
		_, err = ds.UpsertSoftwareCPEs(ctx, []fleet.SoftwareCPE{{SoftwareID: host.Software[0].ID, CPE: "cpe1"}})
		require.NoError(t, err)
		// Load software again so that CPE data is included.
		require.NoError(t, ds.LoadHostSoftware(ctx, host, false))

		result, err := ds.ListSoftwareForVulnDetection(ctx, host.ID)
		require.NoError(t, err)

		sort.Slice(host.Software, func(i, j int) bool { return host.Software[i].ID < host.Software[j].ID })
		sort.Slice(result, func(i, j int) bool { return result[i].ID < result[j].ID })

		require.Equal(t, len(host.Software), len(result))

		for i := range host.Software {
			require.Equal(t, host.Software[i].ID, result[i].ID)
			require.Equal(t, host.Software[i].Name, result[i].Name)
			require.Equal(t, host.Software[i].Version, result[i].Version)
			require.Equal(t, host.Software[i].Release, result[i].Release)
			require.Equal(t, host.Software[i].Arch, result[i].Arch)
			require.Equal(t, host.Software[i].GenerateCPE, result[i].GenerateCPE)
		}
	})
}

func testSoftwareByIDNoDuplicatedVulns(t *testing.T, ds *Datastore) {
	t.Run("software installed in multiple hosts does not have duplicated vulnerabilities", func(t *testing.T) {
		ctx := context.Background()
		hostA := test.NewHost(t, ds, "hostA", "", "hostAkey", "hostAuuid", time.Now())
		hostA.Platform = "ubuntu"
		require.NoError(t, ds.UpdateHost(ctx, hostA))

		hostB := test.NewHost(t, ds, "hostB", "", "hostBkey", "hostBuuid", time.Now())
		hostB.Platform = "ubuntu"
		require.NoError(t, ds.UpdateHost(ctx, hostB))

		software := []fleet.Software{
			{Name: "foo_123", Version: "0.0.1", Source: "chrome_extensions"},
			{Name: "bar_123", Version: "0.0.3", Source: "apps"},
			{Name: "biz_123", Version: "0.0.1", Source: "deb_packages"},
			{Name: "baz_123", Version: "0.0.3", Source: "deb_packages"},
		}

		_, err := ds.UpdateHostSoftware(ctx, hostA.ID, software)
		require.NoError(t, err)
		_, err = ds.UpdateHostSoftware(ctx, hostB.ID, software)
		require.NoError(t, err)

		require.NoError(t, ds.LoadHostSoftware(ctx, hostA, false))
		require.NoError(t, ds.LoadHostSoftware(ctx, hostB, false))

		// Add one vulnerability to each software
		for i, s := range hostA.Software {
			inserted, err := ds.InsertSoftwareVulnerability(ctx, fleet.SoftwareVulnerability{
				SoftwareID: s.ID,
				CVE:        fmt.Sprintf("cve-%d", i),
			}, fleet.UbuntuOVALSource)
			require.NoError(t, err)
			require.True(t, inserted)
		}

		for _, s := range hostA.Software {
<<<<<<< HEAD
			result, err := ds.SoftwareByID(ctx, s.ID, nil, true)
=======
			result, err := ds.SoftwareByID(ctx, s.ID, true, nil)
>>>>>>> 03873f6d
			require.NoError(t, err)
			require.Len(t, result.Vulnerabilities, 1)
		}
	})
}

func testSoftwareByIDIncludesCVEPublishedDate(t *testing.T, ds *Datastore) {
	t.Run("software.vulnerabilities includes the published date", func(t *testing.T) {
		ctx := context.Background()
		host := test.NewHost(t, ds, "hostA", "", "hostAkey", "hostAuuid", time.Now())
		team1, err := ds.NewTeam(context.Background(), &fleet.Team{Name: "team1"})
		require.NoError(t, err)
		require.NoError(t, ds.AddHostsToTeam(context.Background(), &team1.ID, []uint{host.ID}))
		now := time.Now().UTC().Truncate(time.Second)

		testCases := []struct {
			name             string
			hasVuln          bool
			hasMeta          bool
			hasPublishedDate bool
		}{
			{"foo_123", true, true, true},
			{"bar_123", true, true, false},
			{"foo_456", true, false, false},
			{"bar_456", false, true, true},
			{"foo_789", false, true, false},
			{"bar_789", false, false, false},
		}

		// Add software
		var software []fleet.Software
		for _, t := range testCases {
			software = append(software, fleet.Software{
				Name:    t.name,
				Version: "0.0.1",
				Source:  "apps",
			})
		}
		_, err = ds.UpdateHostSoftware(ctx, host.ID, software)
		require.NoError(t, err)
		require.NoError(t, ds.LoadHostSoftware(ctx, host, false))
		require.NoError(t, ds.SyncHostsSoftware(ctx, time.Now()))

		// Add vulnerabilities and CVEMeta
		var meta []fleet.CVEMeta
		for _, tC := range testCases {
			idx := -1
			for i, s := range host.Software {
				if s.Name == tC.name {
					idx = i
					break
				}
			}
			require.NotEqual(t, -1, idx, "software not found")

			if tC.hasVuln {
				inserted, err := ds.InsertSoftwareVulnerability(ctx, fleet.SoftwareVulnerability{
					SoftwareID: host.Software[idx].ID,
					CVE:        fmt.Sprintf("cve-%s", tC.name),
				}, fleet.UbuntuOVALSource)
				require.NoError(t, err)
				require.True(t, inserted)
			}

			if tC.hasMeta {
				var published *time.Time
				if tC.hasPublishedDate {
					published = &now
				}

				meta = append(meta, fleet.CVEMeta{
					CVE:              fmt.Sprintf("cve-%s", tC.name),
					CVSSScore:        ptr.Float64(5.4),
					EPSSProbability:  ptr.Float64(0.5),
					CISAKnownExploit: ptr.Bool(true),
					Published:        published,
				})
			}
		}
		require.NoError(t, ds.InsertCVEMeta(ctx, meta))

		for _, tC := range testCases {
			idx := -1
			for i, s := range host.Software {
				if s.Name == tC.name {
					idx = i
					break
				}
			}
			require.NotEqual(t, -1, idx, "software not found")

<<<<<<< HEAD
			for _, teamID := range []*uint{nil, &team1.ID} {
				// Test that scores are not included if includeCVEScores = false
				withoutScores, err := ds.SoftwareByID(ctx, host.Software[idx].ID, teamID, false)
				require.NoError(t, err)
				if tC.hasVuln {
					require.Len(t, withoutScores.Vulnerabilities, 1)
					require.Equal(t, fmt.Sprintf("cve-%s", tC.name), withoutScores.Vulnerabilities[0].CVE)

					require.Nil(t, withoutScores.Vulnerabilities[0].CVSSScore)
					require.Nil(t, withoutScores.Vulnerabilities[0].EPSSProbability)
					require.Nil(t, withoutScores.Vulnerabilities[0].CISAKnownExploit)
				} else {
					require.Empty(t, withoutScores.Vulnerabilities)
				}

				withScores, err := ds.SoftwareByID(ctx, host.Software[idx].ID, teamID, true)
				require.NoError(t, err)
				if tC.hasVuln {
					require.Len(t, withScores.Vulnerabilities, 1)
					require.Equal(t, fmt.Sprintf("cve-%s", tC.name), withoutScores.Vulnerabilities[0].CVE)

					if tC.hasMeta {
						require.NotNil(t, withScores.Vulnerabilities[0].CVSSScore)
						require.NotNil(t, *withScores.Vulnerabilities[0].CVSSScore)
						require.Equal(t, **withScores.Vulnerabilities[0].CVSSScore, 5.4)

						require.NotNil(t, withScores.Vulnerabilities[0].EPSSProbability)
						require.NotNil(t, *withScores.Vulnerabilities[0].EPSSProbability)
						require.Equal(t, **withScores.Vulnerabilities[0].EPSSProbability, 0.5)

						require.NotNil(t, withScores.Vulnerabilities[0].CISAKnownExploit)
						require.NotNil(t, *withScores.Vulnerabilities[0].CISAKnownExploit)
						require.Equal(t, **withScores.Vulnerabilities[0].CISAKnownExploit, true)

						if tC.hasPublishedDate {
							require.NotNil(t, withScores.Vulnerabilities[0].CVEPublished)
							require.NotNil(t, *withScores.Vulnerabilities[0].CVEPublished)
							require.Equal(t, (**withScores.Vulnerabilities[0].CVEPublished), now)
						}
=======
			// Test that scores are not included if includeCVEScores = false
			withoutScores, err := ds.SoftwareByID(ctx, host.Software[idx].ID, false, nil)
			require.NoError(t, err)
			if tC.hasVuln {
				require.Len(t, withoutScores.Vulnerabilities, 1)
				require.Equal(t, fmt.Sprintf("cve-%s", tC.name), withoutScores.Vulnerabilities[0].CVE)

				require.Nil(t, withoutScores.Vulnerabilities[0].CVSSScore)
				require.Nil(t, withoutScores.Vulnerabilities[0].EPSSProbability)
				require.Nil(t, withoutScores.Vulnerabilities[0].CISAKnownExploit)
			} else {
				require.Empty(t, withoutScores.Vulnerabilities)
			}

			withScores, err := ds.SoftwareByID(ctx, host.Software[idx].ID, true, nil)
			require.NoError(t, err)
			if tC.hasVuln {
				require.Len(t, withScores.Vulnerabilities, 1)
				require.Equal(t, fmt.Sprintf("cve-%s", tC.name), withoutScores.Vulnerabilities[0].CVE)

				if tC.hasMeta {
					require.NotNil(t, withScores.Vulnerabilities[0].CVSSScore)
					require.NotNil(t, *withScores.Vulnerabilities[0].CVSSScore)
					require.Equal(t, **withScores.Vulnerabilities[0].CVSSScore, 5.4)

					require.NotNil(t, withScores.Vulnerabilities[0].EPSSProbability)
					require.NotNil(t, *withScores.Vulnerabilities[0].EPSSProbability)
					require.Equal(t, **withScores.Vulnerabilities[0].EPSSProbability, 0.5)

					require.NotNil(t, withScores.Vulnerabilities[0].CISAKnownExploit)
					require.NotNil(t, *withScores.Vulnerabilities[0].CISAKnownExploit)
					require.Equal(t, **withScores.Vulnerabilities[0].CISAKnownExploit, true)

					if tC.hasPublishedDate {
						require.NotNil(t, withScores.Vulnerabilities[0].CVEPublished)
						require.NotNil(t, *withScores.Vulnerabilities[0].CVEPublished)
						require.Equal(t, (**withScores.Vulnerabilities[0].CVEPublished), now)
>>>>>>> 03873f6d
					}
				} else {
					require.Empty(t, withoutScores.Vulnerabilities)
				}
			}
		}
	})
}

func testAllSoftwareIterator(t *testing.T, ds *Datastore) {
	host := test.NewHost(t, ds, "host1", "", "host1key", "host1uuid", time.Now())

	software := []fleet.Software{
		{Name: "foo", Version: "0.0.1", Source: "chrome_extensions"},
		{Name: "foo", Version: "0.0.3", Source: "chrome_extensions"},
		{Name: "foo", Version: "v0.0.2", Source: "apps"},
		{Name: "foo", Version: "0.0.3", Source: "apps"},
		{Name: "bar", Version: "0.0.3", Source: "deb_packages"},
	}
	_, err := ds.UpdateHostSoftware(context.Background(), host.ID, software)
	require.NoError(t, err)
	require.NoError(t, ds.LoadHostSoftware(context.Background(), host, false))

	foo_ce_v1 := slices.IndexFunc(host.Software, func(c fleet.HostSoftwareEntry) bool {
		return c.Name == "foo" && c.Version == "0.0.1" && c.Source == "chrome_extensions"
	})
	foo_app_v2 := slices.IndexFunc(host.Software, func(c fleet.HostSoftwareEntry) bool {
		return c.Name == "foo" && c.Version == "v0.0.2" && c.Source == "apps"
	})
	bar_v3 := slices.IndexFunc(host.Software, func(c fleet.HostSoftwareEntry) bool {
		return c.Name == "bar" && c.Version == "0.0.3" && c.Source == "deb_packages"
	})

	cpes := []fleet.SoftwareCPE{
		{SoftwareID: host.Software[foo_ce_v1].ID, CPE: "cpe:foo_ce_v1"},
		{SoftwareID: host.Software[foo_app_v2].ID, CPE: "cpe:foo_app_v2"},
		{SoftwareID: host.Software[bar_v3].ID, CPE: "cpe:bar_v3"},
	}
	_, err = ds.UpsertSoftwareCPEs(context.Background(), cpes)
	require.NoError(t, err)

	testCases := []struct {
		q        fleet.SoftwareIterQueryOptions
		expected []fleet.Software
	}{
		{
			expected: []fleet.Software{
				{Name: "foo", Version: "v0.0.2", Source: "apps", GenerateCPE: "cpe:foo_app_v2"},
				{Name: "foo", Version: "0.0.3", Source: "apps"},
			},
			q: fleet.SoftwareIterQueryOptions{IncludedSources: []string{"apps"}},
		},
		{
			expected: []fleet.Software{
				{Name: "foo", Version: "0.0.1", Source: "chrome_extensions", GenerateCPE: "cpe:foo_ce_v1"},
				{Name: "foo", Version: "0.0.3", Source: "chrome_extensions"},
				{Name: "bar", Version: "0.0.3", Source: "deb_packages", GenerateCPE: "cpe:bar_v3"},
			},
			q: fleet.SoftwareIterQueryOptions{ExcludedSources: []string{"apps"}},
		},
		{
			expected: []fleet.Software{
				{Name: "foo", Version: "v0.0.2", Source: "apps", GenerateCPE: "cpe:foo_app_v2"},
				{Name: "foo", Version: "0.0.3", Source: "apps"},
			},
			q: fleet.SoftwareIterQueryOptions{IncludedSources: []string{"apps"}},
		},
		{
			expected: []fleet.Software{
				{Name: "foo", Version: "0.0.1", Source: "chrome_extensions", GenerateCPE: "cpe:foo_ce_v1"},
				{Name: "foo", Version: "v0.0.2", Source: "apps", GenerateCPE: "cpe:foo_app_v2"},
				{Name: "foo", Version: "0.0.3", Source: "apps"},
				{Name: "foo", Version: "0.0.3", Source: "chrome_extensions"},
				{Name: "bar", Version: "0.0.3", Source: "deb_packages", GenerateCPE: "cpe:bar_v3"},
			},
			q: fleet.SoftwareIterQueryOptions{},
		},
	}

	for _, tC := range testCases {
		var actual []fleet.Software

		iter, err := ds.AllSoftwareIterator(context.Background(), tC.q)
		require.NoError(t, err)
		for iter.Next() {
			software, err := iter.Value()
			require.NoError(t, err)
			actual = append(actual, *software)
		}
		iter.Close()
		test.ElementsMatchSkipID(t, tC.expected, actual)
	}
}

func testUpsertSoftwareCPEs(t *testing.T, ds *Datastore) {
	ctx := context.Background()
	host := test.NewHost(t, ds, "host1", "", "host1key", "host1uuid", time.Now())

	software := []fleet.Software{
		{Name: "foo", Version: "0.0.1", Source: "chrome_extensions"},
	}
	_, err := ds.UpdateHostSoftware(ctx, host.ID, software)
	require.NoError(t, err)
	require.NoError(t, ds.LoadHostSoftware(ctx, host, false))

	cpes := []fleet.SoftwareCPE{
		{SoftwareID: host.Software[0].ID, CPE: "cpe:foo_ce_v1"},
		{SoftwareID: host.Software[0].ID, CPE: "cpe:foo_ce_v2"},
	}
	_, err = ds.UpsertSoftwareCPEs(ctx, cpes)
	require.NoError(t, err)

	cpes, err = ds.ListSoftwareCPEs(ctx)
	require.NoError(t, err)
	require.Equal(t, len(cpes), 1)
	require.Equal(t, cpes[0].CPE, "cpe:foo_ce_v2")

	cpes = []fleet.SoftwareCPE{
		{SoftwareID: host.Software[0].ID, CPE: "cpe:foo_ce_v3"},
	}
	_, err = ds.UpsertSoftwareCPEs(ctx, cpes)
	require.NoError(t, err)

	cpes = []fleet.SoftwareCPE{
		{SoftwareID: host.Software[0].ID, CPE: "cpe:foo_ce_v4"},
	}
	_, err = ds.UpsertSoftwareCPEs(ctx, cpes)
	require.NoError(t, err)

	cpes, err = ds.ListSoftwareCPEs(ctx)
	require.NoError(t, err)
	require.Equal(t, len(cpes), 1)
	require.Equal(t, cpes[0].CPE, "cpe:foo_ce_v4")
}

func testDeleteOutOfDateVulnerabilities(t *testing.T, ds *Datastore) {
	ctx := context.Background()
	host := test.NewHost(t, ds, "host1", "", "host1key", "host1uuid", time.Now())

	software := []fleet.Software{
		{Name: "foo", Version: "0.0.1", Source: "chrome_extensions"},
	}
	_, err := ds.UpdateHostSoftware(ctx, host.ID, software)
	require.NoError(t, err)
	require.NoError(t, ds.LoadHostSoftware(ctx, host, false))

	vulns := []fleet.SoftwareVulnerability{
		{
			SoftwareID: host.Software[0].ID,
			CVE:        "CVE-2023-001",
		},
		{
			SoftwareID: host.Software[0].ID,
			CVE:        "CVE-2023-002",
		},
	}

	inserted, err := ds.InsertSoftwareVulnerability(ctx, vulns[0], fleet.NVDSource)
	require.NoError(t, err)
	require.True(t, inserted)

	inserted, err = ds.InsertSoftwareVulnerability(ctx, vulns[1], fleet.NVDSource)
	require.NoError(t, err)
	require.True(t, inserted)

	_, err = ds.writer(ctx).ExecContext(ctx, "UPDATE software_cve SET updated_at = '2020-10-10 12:00:00'")
	require.NoError(t, err)

	// This should update the 'updated_at' timestamp.
	inserted, err = ds.InsertSoftwareVulnerability(ctx, vulns[0], fleet.NVDSource)
	require.NoError(t, err)
	require.False(t, inserted)

	err = ds.DeleteOutOfDateVulnerabilities(ctx, fleet.NVDSource, 2*time.Hour)
	require.NoError(t, err)

<<<<<<< HEAD
	storedSoftware, err := ds.SoftwareByID(ctx, host.Software[0].ID, nil, false)
=======
	storedSoftware, err := ds.SoftwareByID(ctx, host.Software[0].ID, false, nil)
>>>>>>> 03873f6d
	require.NoError(t, err)
	require.Equal(t, 1, len(storedSoftware.Vulnerabilities))
	require.Equal(t, "CVE-2023-001", storedSoftware.Vulnerabilities[0].CVE)
}

func testDeleteSoftwareCPEs(t *testing.T, ds *Datastore) {
	ctx := context.Background()
	host := test.NewHost(t, ds, "host1", "", "host1key", "host1uuid", time.Now())

	software := []fleet.Software{
		{Name: "foo", Version: "0.0.1", Source: "chrome_extensions"},
		{Name: "bar", Version: "0.0.1", Source: "chrome_extensions"},
	}
	_, err := ds.UpdateHostSoftware(ctx, host.ID, software)
	require.NoError(t, err)
	require.NoError(t, ds.LoadHostSoftware(ctx, host, false))

	cpes := []fleet.SoftwareCPE{
		{
			SoftwareID: host.Software[0].ID,
			CPE:        "CPE-001",
		},
		{
			SoftwareID: host.Software[1].ID,
			CPE:        "CPE-002",
		},
	}
	_, err = ds.UpsertSoftwareCPEs(ctx, cpes)
	require.NoError(t, err)

	t.Run("nothing to delete", func(t *testing.T) {
		affected, err := ds.DeleteSoftwareCPEs(ctx, nil)
		require.NoError(t, err)
		require.Zero(t, affected)
	})

	t.Run("with invalid software id", func(t *testing.T) {
		toDelete := []fleet.SoftwareCPE{cpes[0], {
			SoftwareID: host.Software[1].ID + 1234,
			CPE:        "CPE-002",
		}}

		affected, err := ds.DeleteSoftwareCPEs(ctx, toDelete)
		require.NoError(t, err)
		require.Equal(t, int64(1), affected)

		storedCPEs, err := ds.ListSoftwareCPEs(ctx)
		require.NoError(t, err)
		test.ElementsMatchSkipID(t, cpes[1:], storedCPEs)

<<<<<<< HEAD
		storedSoftware, err := ds.SoftwareByID(ctx, cpes[0].SoftwareID, nil, false)
=======
		storedSoftware, err := ds.SoftwareByID(ctx, cpes[0].SoftwareID, false, nil)
>>>>>>> 03873f6d
		require.NoError(t, err)
		require.Empty(t, storedSoftware.GenerateCPE)
	})
}

func testGetHostSoftwareInstalledPaths(t *testing.T, ds *Datastore) {
	ctx := context.Background()

	host := test.NewHost(t, ds, "host1", "", "host1key", "host1uuid", time.Now())

	software := []fleet.Software{
		{Name: "foo", Version: "0.0.1", Source: "chrome_extensions"},
		{Name: "bar", Version: "0.0.1", Source: "chrome_extensions"},
	}
	_, err := ds.UpdateHostSoftware(ctx, host.ID, software)
	require.NoError(t, err)
	require.NoError(t, ds.LoadHostSoftware(ctx, host, false))

	// No installed_path entries
	actual, err := ds.getHostSoftwareInstalledPaths(ctx, host.ID)
	require.NoError(t, err)
	require.Empty(t, actual)

	// Insert an installed_path for a single software entry
	query := `INSERT INTO host_software_installed_paths (host_id, software_id, installed_path) VALUES (?, ?, ?)`
	args := []interface{}{host.ID, host.Software[0].ID, "/some/path"}
	_, err = ds.writer(ctx).ExecContext(ctx, query, args...)
	require.NoError(t, err)

	actual, err = ds.getHostSoftwareInstalledPaths(ctx, host.ID)
	require.Len(t, actual, 1)
	require.Equal(t, actual[0].SoftwareID, host.Software[0].ID)
	require.Equal(t, actual[0].HostID, host.ID)
	require.Equal(t, actual[0].InstalledPath, "/some/path")
	require.NoError(t, err)
}

func testHostSoftwareInstalledPathsDelta(t *testing.T, ds *Datastore) {
	host := fleet.Host{ID: 1}

	software := []fleet.Software{
		{
			ID:      2,
			Name:    "foo",
			Version: "0.0.1",
			Source:  "chrome_extensions",
		},
		{
			ID:      3,
			Name:    "bar",
			Version: "0.0.2",
			Source:  "chrome_extensions",
		},
		{
			ID:      4,
			Name:    "zub",
			Version: "0.0.3",
			Source:  "chrome_extensions",
		},
		{
			ID:      5,
			Name:    "zib",
			Version: "0.0.4",
			Source:  "chrome_extensions",
		},
	}

	t.Run("empty args", func(t *testing.T) {
		toI, toD, err := hostSoftwareInstalledPathsDelta(host.ID, nil, nil, nil)
		require.Empty(t, toI)
		require.Empty(t, toD)
		require.NoError(t, err)
	})

	t.Run("nothing reported from osquery", func(t *testing.T) {
		var stored []fleet.HostSoftwareInstalledPath
		for i, s := range software {
			stored = append(stored, fleet.HostSoftwareInstalledPath{
				ID:            uint(i),
				HostID:        host.ID,
				SoftwareID:    s.ID,
				InstalledPath: fmt.Sprintf("/some/path/%d", s.ID),
			})
		}

		toI, toD, err := hostSoftwareInstalledPathsDelta(host.ID, nil, stored, software)
		require.NoError(t, err)

		require.Empty(t, toI)

		// Kind of an edge case ... but if nothing is reported by osquery we want the state of the
		// DB to reflect that.
		require.Len(t, toD, len(stored))
		var expected []uint
		for _, s := range stored {
			expected = append(expected, s.ID)
		}
		require.ElementsMatch(t, toD, expected)
	})

	t.Run("host has no software but some paths were reported", func(t *testing.T) {
		reported := make(map[string]struct{})
		reported[fmt.Sprintf("/some/path/%d%s%s", software[0].ID, fleet.SoftwareFieldSeparator, software[0].ToUniqueStr())] = struct{}{}
		reported[fmt.Sprintf("/some/path/%d%s%s", software[1].ID+1, fleet.SoftwareFieldSeparator, software[1].ToUniqueStr())] = struct{}{}
		reported[fmt.Sprintf("/some/path/%d%s%s", software[2].ID, fleet.SoftwareFieldSeparator, software[2].ToUniqueStr())] = struct{}{}

		var stored []fleet.HostSoftwareInstalledPath
		_, _, err := hostSoftwareInstalledPathsDelta(host.ID, reported, stored, nil)
		require.Error(t, err)
	})

	t.Run("we have some deltas", func(t *testing.T) {
		getKey := func(s fleet.Software, change uint) string {
			return fmt.Sprintf("/some/path/%d%s%s", s.ID+change, fleet.SoftwareFieldSeparator, s.ToUniqueStr())
		}
		reported := make(map[string]struct{})
		reported[getKey(software[0], 0)] = struct{}{}
		reported[getKey(software[1], 1)] = struct{}{}
		reported[getKey(software[2], 0)] = struct{}{}

		var stored []fleet.HostSoftwareInstalledPath
		stored = append(stored, fleet.HostSoftwareInstalledPath{
			ID:            1,
			HostID:        host.ID,
			SoftwareID:    software[0].ID,
			InstalledPath: fmt.Sprintf("/some/path/%d", software[0].ID),
		})
		stored = append(stored, fleet.HostSoftwareInstalledPath{
			ID:            2,
			HostID:        host.ID,
			SoftwareID:    software[1].ID,
			InstalledPath: fmt.Sprintf("/some/path/%d", software[1].ID),
		})
		stored = append(stored, fleet.HostSoftwareInstalledPath{
			ID:            3,
			HostID:        host.ID,
			SoftwareID:    software[2].ID,
			InstalledPath: fmt.Sprintf("/some/path/%d", software[2].ID+1),
		})
		stored = append(stored, fleet.HostSoftwareInstalledPath{
			ID:            4,
			HostID:        host.ID,
			SoftwareID:    software[3].ID,
			InstalledPath: fmt.Sprintf("/some/path/%d", software[3].ID),
		})

		toI, toD, err := hostSoftwareInstalledPathsDelta(host.ID, reported, stored, software)
		require.NoError(t, err)

		require.Len(t, toD, 3)
		require.ElementsMatch(t,
			[]uint{toD[0], toD[1], toD[2]},
			[]uint{stored[1].ID, stored[2].ID, stored[3].ID},
		)

		require.Len(t, toI, 2)
		for i := range toI {
			require.Equal(t, toI[i].HostID, host.ID)
		}

		require.ElementsMatch(t,
			[]uint{toI[0].SoftwareID, toI[1].SoftwareID},
			[]uint{software[1].ID, software[2].ID},
		)
		require.ElementsMatch(t,
			[]string{toI[0].InstalledPath, toI[1].InstalledPath},
			[]string{fmt.Sprintf("/some/path/%d", software[1].ID+1), fmt.Sprintf("/some/path/%d", software[2].ID)},
		)
	})
}

func testDeleteHostSoftwareInstalledPaths(t *testing.T, ds *Datastore) {
	ctx := context.Background()

	host1 := fleet.Host{ID: 1}
	host2 := fleet.Host{ID: 2}

	software1 := []fleet.Software{
		{ID: 1, Name: "foo", Version: "0.0.1", Source: "chrome_extensions"},
		{ID: 2, Name: "bar", Version: "0.0.1", Source: "chrome_extensions"},
		{ID: 3, Name: "zoo", Version: "0.0.1", Source: "chrome_extensions"},
	}
	software2 := []fleet.Software{
		{ID: 4, Name: "zip", Version: "0.0.1", Source: "apps"},
		{ID: 5, Name: "bur", Version: "0.0.1", Source: "apps"},
	}

	query := `INSERT INTO host_software_installed_paths (host_id, software_id, installed_path) VALUES (?, ?, ?)`
	for _, s := range software1 {
		args := []interface{}{host1.ID, s.ID, fmt.Sprintf("/some/path/%d", s.ID)}
		_, err := ds.writer(ctx).ExecContext(ctx, query, args...)
		require.NoError(t, err)
	}

	args := []interface{}{host2.ID, software2[0].ID, fmt.Sprintf("/some/path/%d", software2[0].ID)}
	_, err := ds.writer(ctx).ExecContext(ctx, query, args...)
	require.NoError(t, err)

	storedOnHost1, err := ds.getHostSoftwareInstalledPaths(ctx, host1.ID)
	require.NoError(t, err)

	storedOnHost2, err := ds.getHostSoftwareInstalledPaths(ctx, host2.ID)
	require.NoError(t, err)

	var toDelete []uint
	for _, r := range storedOnHost1 {
		if r.SoftwareID == software1[0].ID || r.SoftwareID == software1[1].ID {
			toDelete = append(toDelete, r.ID)
		}
	}

	for _, r := range storedOnHost2 {
		if r.SoftwareID == software2[0].ID {
			toDelete = append(toDelete, r.ID)
		}
	}

	require.NoError(t, deleteHostSoftwareInstalledPaths(ctx, ds.writer(ctx), toDelete))

	var actual []fleet.HostSoftwareInstalledPath
	require.NoError(t, sqlx.SelectContext(ctx, ds.reader(ctx), &actual, `SELECT host_id, software_id, installed_path FROM host_software_installed_paths`))

	expected := []fleet.HostSoftwareInstalledPath{
		{
			HostID:        host1.ID,
			SoftwareID:    software1[2].ID,
			InstalledPath: fmt.Sprintf("/some/path/%d", software1[2].ID),
		},
	}

	test.ElementsMatchSkipID(t, actual, expected)
}

func testInsertHostSoftwareInstalledPaths(t *testing.T, ds *Datastore) {
	ctx := context.Background()

	toInsert := []fleet.HostSoftwareInstalledPath{
		{
			HostID:        1,
			SoftwareID:    1,
			InstalledPath: "1",
		},
		{
			HostID:        1,
			SoftwareID:    2,
			InstalledPath: "2",
		},
		{
			HostID:        1,
			SoftwareID:    3,
			InstalledPath: "3",
		},
	}
	require.NoError(t, insertHostSoftwareInstalledPaths(ctx, ds.writer(ctx), toInsert))

	var actual []fleet.HostSoftwareInstalledPath
	require.NoError(t, sqlx.SelectContext(ctx, ds.reader(ctx), &actual, `SELECT host_id, software_id, installed_path FROM host_software_installed_paths`))

	require.ElementsMatch(t, actual, toInsert)
}

func TestReconcileSoftwareTitles(t *testing.T) {
	ds := CreateMySQLDS(t)
	ctx := context.Background()

	host1 := test.NewHost(t, ds, "host1", "", "host1key", "host1uuid", time.Now())
	host2 := test.NewHost(t, ds, "host2", "", "host2key", "host2uuid", time.Now())
	host3 := test.NewHost(t, ds, "host3", "", "host3key", "host3uuid", time.Now())

	expectedSoftware := []fleet.Software{
		{Name: "foo", Version: "0.0.1", Source: "chrome_extensions", Browser: "chrome"},
		{Name: "foo", Version: "v0.0.2", Source: "chrome_extensions"},
		{Name: "foo", Version: "0.0.3", Source: "chrome_extensions"},
		{Name: "bar", Version: "0.0.3", Source: "deb_packages"},
		{Name: "baz", Version: "0.0.1", Source: "deb_packages"},
	}

	software1 := []fleet.Software{expectedSoftware[0], expectedSoftware[2]}
	software2 := []fleet.Software{expectedSoftware[1], expectedSoftware[2], expectedSoftware[3]}
	software3 := []fleet.Software{expectedSoftware[4]}

	_, err := ds.UpdateHostSoftware(ctx, host1.ID, software1)
	require.NoError(t, err)
	_, err = ds.UpdateHostSoftware(ctx, host2.ID, software2)
	require.NoError(t, err)
	_, err = ds.UpdateHostSoftware(ctx, host3.ID, software3)
	require.NoError(t, err)

	getSoftware := func() ([]fleet.Software, error) {
		var sw []fleet.Software
		err := ds.writer(ctx).SelectContext(ctx, &sw, `SELECT
			id, name, version, bundle_identifier, source, extension_id, browser, `+"`release`"+`, vendor, arch, title_id
		FROM software ORDER BY name, source, browser, version`)
		if err != nil {
			return nil, err
		}
		return sw, nil
	}

	getTitles := func() ([]fleet.SoftwareTitle, error) {
		var swt []fleet.SoftwareTitle
		err := ds.writer(ctx).SelectContext(ctx, &swt, `SELECT id, name, source, browser FROM software_titles ORDER BY name, source, browser`)
		if err != nil {
			return nil, err
		}
		return swt, nil
	}

	expectedTitlesByNSB := map[string]fleet.SoftwareTitle{}
	assertSoftware := func(t *testing.T, wantSoftware []fleet.Software, wantNilTitleID []fleet.Software) {
		gotSoftware, err := getSoftware()
		require.NoError(t, err)
		require.Len(t, gotSoftware, len(wantSoftware))

		byNSBV := map[string]fleet.Software{}
		for _, s := range wantSoftware {
			byNSBV[s.Name+s.Source+s.Browser+s.Version] = s
		}

		for _, r := range gotSoftware {
			_, ok := byNSBV[r.Name+r.Source+r.Browser+r.Version]
			require.True(t, ok)

			if r.TitleID == nil {
				var found bool
				for _, s := range wantNilTitleID {
					if s.Name == r.Name && s.Source == r.Source && s.Browser == r.Browser && s.Version == r.Version {
						found = true
						break
					}
				}
				require.True(t, found)
			} else {
				require.NotNil(t, r.TitleID)
				swt, ok := expectedTitlesByNSB[r.Name+r.Source+r.Browser]
				require.True(t, ok)
				require.NotNil(t, r.TitleID)
				require.Equal(t, swt.ID, *r.TitleID)
				require.Equal(t, swt.Name, r.Name)
				require.Equal(t, swt.Source, r.Source)
				require.Equal(t, swt.Browser, r.Browser)
			}
		}
	}

	assertTitles := func(t *testing.T, gotTitles []fleet.SoftwareTitle, expectMissing []string) {
		for _, r := range gotTitles {
			if len(expectMissing) > 0 {
				require.NotContains(t, expectMissing, r.Name)
			}
			e, ok := expectedTitlesByNSB[r.Name+r.Source+r.Browser]
			require.True(t, ok)
			require.Equal(t, e.ID, r.ID)
			require.Equal(t, e.Name, r.Name)
			require.Equal(t, e.Source, r.Source)
			require.Equal(t, e.Browser, r.Browser)
		}
	}

	// title_id is initially nil for all software entries
	assertSoftware(t, expectedSoftware, expectedSoftware)

	// reconcile software titles
	require.NoError(t, ds.ReconcileSoftwareTitles(ctx))
	swt, err := getTitles()
	require.NoError(t, err)
	require.Len(t, swt, 4)

	require.Equal(t, swt[0].Name, "bar")
	require.Equal(t, swt[0].Source, "deb_packages")
	require.Equal(t, swt[0].Browser, "")
	expectedTitlesByNSB[swt[0].Name+swt[0].Source+swt[0].Browser] = swt[0]

	require.Equal(t, swt[1].Name, "baz")
	require.Equal(t, swt[1].Source, "deb_packages")
	require.Equal(t, swt[1].Browser, "")
	expectedTitlesByNSB[swt[1].Name+swt[1].Source+swt[1].Browser] = swt[1]

	require.Equal(t, swt[2].Name, "foo")
	require.Equal(t, swt[2].Source, "chrome_extensions")
	require.Equal(t, swt[2].Browser, "")
	expectedTitlesByNSB[swt[2].Name+swt[2].Source+swt[2].Browser] = swt[2]

	require.Equal(t, swt[3].Name, "foo")
	require.Equal(t, swt[3].Source, "chrome_extensions")
	require.Equal(t, swt[3].Browser, "chrome")
	expectedTitlesByNSB[swt[3].Name+swt[3].Source+swt[3].Browser] = swt[3]

	// title_id is now populated for all software entries
	assertSoftware(t, expectedSoftware, nil)

	// remove the bar software title from host 2
	_, err = ds.UpdateHostSoftware(context.Background(), host2.ID, software2[:2])
	require.NoError(t, err)
	assertSoftware(t, []fleet.Software{expectedSoftware[0], expectedSoftware[1], expectedSoftware[2], expectedSoftware[4]}, nil)

	// bar is no longer associated with any host so the title should be deleted
	require.NoError(t, ds.ReconcileSoftwareTitles(context.Background()))
	gotTitles, err := getTitles()
	require.NoError(t, err)
	require.Len(t, gotTitles, 3)
	assertTitles(t, gotTitles, []string{"bar"})

	// add bar to host 3
	_, err = ds.UpdateHostSoftware(context.Background(), host3.ID, []fleet.Software{expectedSoftware[3], expectedSoftware[4]})
	require.NoError(t, err)
	require.NoError(t, ds.SyncHostsSoftware(context.Background(), time.Now()))

	// title_id is initially nil for new software entries
	assertSoftware(t, expectedSoftware, []fleet.Software{expectedSoftware[3]})

	// bar isn't added back to software titles until we reconcile software titles
	gotTitles, err = getTitles()
	require.NoError(t, err)
	require.Len(t, gotTitles, 3)
	assertTitles(t, gotTitles, []string{"bar"})

	// reconcile software titles
	require.NoError(t, ds.ReconcileSoftwareTitles(ctx))
	gotTitles, err = getTitles()
	require.NoError(t, err)
	require.Len(t, gotTitles, 4)

	// bar was added back to software titles with a new ID
	require.Equal(t, "bar", gotTitles[0].Name)
	require.Equal(t, "deb_packages", gotTitles[0].Source)
	require.NotEqual(t, expectedTitlesByNSB[gotTitles[0].Name+gotTitles[0].Source], gotTitles[0].ID)
	expectedTitlesByNSB[gotTitles[0].Name+gotTitles[0].Source] = gotTitles[0]
	assertTitles(t, gotTitles, nil)

	// title_id is now populated for bar
	assertSoftware(t, expectedSoftware, nil)

	// add a new version of foo to host 3
	expectedSoftware = append(expectedSoftware, fleet.Software{Name: "foo", Version: "0.0.4", Source: "chrome_extensions"})
	_, err = ds.UpdateHostSoftware(ctx, host3.ID, expectedSoftware[3:])
	require.NoError(t, err)

	// title_id is initially nil for new software entries
	assertSoftware(t, expectedSoftware, []fleet.Software{expectedSoftware[5]})

	// new version of foo doesn't result in a new software title entry
	require.NoError(t, ds.ReconcileSoftwareTitles(ctx))
	gotTitles, err = getTitles()
	require.NoError(t, err)
	require.Len(t, gotTitles, 4)
	assertTitles(t, gotTitles, nil)

	// title_id is now populated for new version of foo
	assertSoftware(t, expectedSoftware, nil)

	// add a new source of foo to host 3
	expectedSoftware = append(expectedSoftware, fleet.Software{Name: "foo", Version: "0.0.4", Source: "rpm_packages"})
	_, err = ds.UpdateHostSoftware(ctx, host3.ID, expectedSoftware[3:])
	require.NoError(t, err)

	// title_id is initially nil for new software entries
	assertSoftware(t, expectedSoftware, []fleet.Software{expectedSoftware[6]})

	// new source of foo results in a new software title entry
	require.NoError(t, ds.ReconcileSoftwareTitles(ctx))
	gotTitles, err = getTitles()
	require.NoError(t, err)
	require.Len(t, gotTitles, 5)
	require.Equal(t, "foo", gotTitles[4].Name)
	require.Equal(t, "rpm_packages", gotTitles[4].Source)
	require.Equal(t, "", gotTitles[4].Browser)
	expectedTitlesByNSB[gotTitles[4].Name+gotTitles[4].Source+gotTitles[4].Browser] = gotTitles[4]
	assertTitles(t, gotTitles, nil)

	// title_id is now populated for new source of foo
	assertSoftware(t, expectedSoftware, nil)
}

func testUpdateHostSoftwareDeadlock(t *testing.T, ds *Datastore) {
	// To increase chance of deadlock increase these numbers.
	// We are keeping them low to not cause CI issues ("too many connections" errors
	// due to concurrent tests).
	const (
		hostCount   = 10
		updateCount = 10
	)
	ctx := context.Background()
	var hosts []*fleet.Host
	for i := 1; i <= hostCount; i++ {
		h, err := ds.NewHost(ctx, &fleet.Host{
			ID:              uint(i),
			OsqueryHostID:   ptr.String(fmt.Sprintf("id-%d", i)),
			NodeKey:         ptr.String(fmt.Sprintf("key-%d", i)),
			Platform:        "linux",
			Hostname:        fmt.Sprintf("host-%d", i),
			DetailUpdatedAt: time.Now(),
			LabelUpdatedAt:  time.Now(),
			PolicyUpdatedAt: time.Now(),
			SeenTime:        time.Now(),
		})
		require.NoError(t, err)
		hosts = append(hosts, h)
	}
	var g errgroup.Group
	for _, h := range hosts {
		hostID := h.ID
		g.Go(func() error {
			for i := 0; i < updateCount; i++ {
				software := []fleet.Software{
					{Name: "foo", Version: "0.0.1", Source: "test", GenerateCPE: "cpe_foo"},
					{Name: "bar", Version: "0.0.2", Source: "test", GenerateCPE: "cpe_bar"},
					{Name: "baz", Version: "0.0.3", Source: "test", GenerateCPE: "cpe_baz"},
				}
				removeIdx := rand.Intn(len(software))
				software = append(software[:removeIdx], software[removeIdx+1:]...)
				if _, err := ds.UpdateHostSoftware(ctx, hostID, software); err != nil {
					return err
				}
				time.Sleep(10 * time.Millisecond)
			}
			return nil
		})
	}

	err := g.Wait()
	require.NoError(t, err)
}
func testVerifySoftwareChecksum(t *testing.T, ds *Datastore) {
	ctx := context.Background()
	host := test.NewHost(t, ds, "host1", "", "host1key", "host1uuid", time.Now())

	computeChecksum := func(sw fleet.Software) string {
		h := md5.New()
		// compute the same way as the DB, see the softwareChecksumComputedColumn function
		cols := []string{sw.Name, sw.Version, sw.Source, sw.BundleIdentifier, sw.Release, sw.Arch, sw.Vendor, sw.Browser, sw.ExtensionID}
		fmt.Fprint(h, strings.Join(cols, "\x00"))
		checksum := h.Sum(nil)
		return hex.EncodeToString(checksum)
	}

	software := []fleet.Software{
		{Name: "foo", Version: "0.0.1", Source: "test"},
		{Name: "foo", Version: "0.0.1", Source: "test", Browser: "firefox"},
		{Name: "foo", Version: "0.0.1", Source: "test", ExtensionID: "ext"},
		{Name: "foo", Version: "0.0.2", Source: "test"},
	}

	_, err := ds.UpdateHostSoftware(ctx, host.ID, software)
	require.NoError(t, err)

	checksums := make([]string, len(software))
	for i, sw := range software {
		checksums[i] = computeChecksum(sw)
	}
	for i, cs := range checksums {
		var got fleet.Software
		ExecAdhocSQL(t, ds, func(q sqlx.ExtContext) error {
			return sqlx.GetContext(ctx, q, &got,
				`SELECT name, version, source, bundle_identifier, `+"`release`"+`, arch, vendor, browser, extension_id FROM software WHERE checksum = UNHEX(?)`, cs)
		})
		require.Equal(t, software[i], got)
	}
}<|MERGE_RESOLUTION|>--- conflicted
+++ resolved
@@ -102,11 +102,7 @@
 	host1Software := getHostSoftware(host1)
 	test.ElementsMatchSkipIDAndHostCount(t, software1, host1Software)
 
-<<<<<<< HEAD
-	soft1ByID, err := ds.SoftwareByID(context.Background(), host1.HostSoftware.Software[0].ID, nil, false)
-=======
-	soft1ByID, err := ds.SoftwareByID(context.Background(), host1.HostSoftware.Software[0].ID, false, nil)
->>>>>>> 03873f6d
+	soft1ByID, err := ds.SoftwareByID(context.Background(), host1.HostSoftware.Software[0].ID, nil, false, nil)
 	require.NoError(t, err)
 	require.NotNil(t, soft1ByID)
 	assert.Equal(t, host1Software[0], *soft1ByID)
@@ -297,11 +293,7 @@
 	}
 	require.NoError(t, ds.LoadHostSoftware(context.Background(), host, false))
 
-<<<<<<< HEAD
-	softByID, err := ds.SoftwareByID(context.Background(), host.HostSoftware.Software[0].ID, nil, false)
-=======
-	softByID, err := ds.SoftwareByID(context.Background(), host.HostSoftware.Software[0].ID, false, nil)
->>>>>>> 03873f6d
+	softByID, err := ds.SoftwareByID(context.Background(), host.HostSoftware.Software[0].ID, nil, false, nil)
 	require.NoError(t, err)
 	require.NotNil(t, softByID)
 	require.Len(t, softByID.Vulnerabilities, 2)
@@ -1060,7 +1052,7 @@
 	cmpNameVersionCount(want, team1Counts)
 	checkTableTotalCount(3)
 	require.NoError(t, ds.LoadHostSoftware(context.Background(), host1, false))
-	nilSoftware, err := ds.SoftwareByID(context.Background(), host1.HostSoftware.Software[0].ID, &team1.ID, false)
+	nilSoftware, err := ds.SoftwareByID(context.Background(), host1.HostSoftware.Software[0].ID, &team1.ID, false, nil)
 	assert.Nil(t, nilSoftware)
 	assert.ErrorIs(t, err, sql.ErrNoRows)
 
@@ -1086,7 +1078,7 @@
 	// composite pk (software_id, team_id), so we expect more rows
 	checkTableTotalCount(8)
 
-	soft1ByID, err := ds.SoftwareByID(context.Background(), host1.HostSoftware.Software[0].ID, &team1.ID, false)
+	soft1ByID, err := ds.SoftwareByID(context.Background(), host1.HostSoftware.Software[0].ID, &team1.ID, false, nil)
 	require.NoError(t, err)
 	software1[0].ID = host1.HostSoftware.Software[0].ID
 	assert.Equal(t, software1[0], *soft1ByID)
@@ -2018,11 +2010,7 @@
 		}
 
 		for _, s := range hostA.Software {
-<<<<<<< HEAD
-			result, err := ds.SoftwareByID(ctx, s.ID, nil, true)
-=======
-			result, err := ds.SoftwareByID(ctx, s.ID, true, nil)
->>>>>>> 03873f6d
+			result, err := ds.SoftwareByID(ctx, s.ID, nil, true, nil)
 			require.NoError(t, err)
 			require.Len(t, result.Vulnerabilities, 1)
 		}
@@ -2114,10 +2102,9 @@
 			}
 			require.NotEqual(t, -1, idx, "software not found")
 
-<<<<<<< HEAD
 			for _, teamID := range []*uint{nil, &team1.ID} {
 				// Test that scores are not included if includeCVEScores = false
-				withoutScores, err := ds.SoftwareByID(ctx, host.Software[idx].ID, teamID, false)
+				withoutScores, err := ds.SoftwareByID(ctx, host.Software[idx].ID, teamID, false, nil)
 				require.NoError(t, err)
 				if tC.hasVuln {
 					require.Len(t, withoutScores.Vulnerabilities, 1)
@@ -2130,7 +2117,7 @@
 					require.Empty(t, withoutScores.Vulnerabilities)
 				}
 
-				withScores, err := ds.SoftwareByID(ctx, host.Software[idx].ID, teamID, true)
+				withScores, err := ds.SoftwareByID(ctx, host.Software[idx].ID, teamID, true, nil)
 				require.NoError(t, err)
 				if tC.hasVuln {
 					require.Len(t, withScores.Vulnerabilities, 1)
@@ -2154,45 +2141,6 @@
 							require.NotNil(t, *withScores.Vulnerabilities[0].CVEPublished)
 							require.Equal(t, (**withScores.Vulnerabilities[0].CVEPublished), now)
 						}
-=======
-			// Test that scores are not included if includeCVEScores = false
-			withoutScores, err := ds.SoftwareByID(ctx, host.Software[idx].ID, false, nil)
-			require.NoError(t, err)
-			if tC.hasVuln {
-				require.Len(t, withoutScores.Vulnerabilities, 1)
-				require.Equal(t, fmt.Sprintf("cve-%s", tC.name), withoutScores.Vulnerabilities[0].CVE)
-
-				require.Nil(t, withoutScores.Vulnerabilities[0].CVSSScore)
-				require.Nil(t, withoutScores.Vulnerabilities[0].EPSSProbability)
-				require.Nil(t, withoutScores.Vulnerabilities[0].CISAKnownExploit)
-			} else {
-				require.Empty(t, withoutScores.Vulnerabilities)
-			}
-
-			withScores, err := ds.SoftwareByID(ctx, host.Software[idx].ID, true, nil)
-			require.NoError(t, err)
-			if tC.hasVuln {
-				require.Len(t, withScores.Vulnerabilities, 1)
-				require.Equal(t, fmt.Sprintf("cve-%s", tC.name), withoutScores.Vulnerabilities[0].CVE)
-
-				if tC.hasMeta {
-					require.NotNil(t, withScores.Vulnerabilities[0].CVSSScore)
-					require.NotNil(t, *withScores.Vulnerabilities[0].CVSSScore)
-					require.Equal(t, **withScores.Vulnerabilities[0].CVSSScore, 5.4)
-
-					require.NotNil(t, withScores.Vulnerabilities[0].EPSSProbability)
-					require.NotNil(t, *withScores.Vulnerabilities[0].EPSSProbability)
-					require.Equal(t, **withScores.Vulnerabilities[0].EPSSProbability, 0.5)
-
-					require.NotNil(t, withScores.Vulnerabilities[0].CISAKnownExploit)
-					require.NotNil(t, *withScores.Vulnerabilities[0].CISAKnownExploit)
-					require.Equal(t, **withScores.Vulnerabilities[0].CISAKnownExploit, true)
-
-					if tC.hasPublishedDate {
-						require.NotNil(t, withScores.Vulnerabilities[0].CVEPublished)
-						require.NotNil(t, *withScores.Vulnerabilities[0].CVEPublished)
-						require.Equal(t, (**withScores.Vulnerabilities[0].CVEPublished), now)
->>>>>>> 03873f6d
 					}
 				} else {
 					require.Empty(t, withoutScores.Vulnerabilities)
@@ -2369,11 +2317,7 @@
 	err = ds.DeleteOutOfDateVulnerabilities(ctx, fleet.NVDSource, 2*time.Hour)
 	require.NoError(t, err)
 
-<<<<<<< HEAD
-	storedSoftware, err := ds.SoftwareByID(ctx, host.Software[0].ID, nil, false)
-=======
-	storedSoftware, err := ds.SoftwareByID(ctx, host.Software[0].ID, false, nil)
->>>>>>> 03873f6d
+	storedSoftware, err := ds.SoftwareByID(ctx, host.Software[0].ID, nil, false, nil)
 	require.NoError(t, err)
 	require.Equal(t, 1, len(storedSoftware.Vulnerabilities))
 	require.Equal(t, "CVE-2023-001", storedSoftware.Vulnerabilities[0].CVE)
@@ -2424,11 +2368,7 @@
 		require.NoError(t, err)
 		test.ElementsMatchSkipID(t, cpes[1:], storedCPEs)
 
-<<<<<<< HEAD
-		storedSoftware, err := ds.SoftwareByID(ctx, cpes[0].SoftwareID, nil, false)
-=======
-		storedSoftware, err := ds.SoftwareByID(ctx, cpes[0].SoftwareID, false, nil)
->>>>>>> 03873f6d
+		storedSoftware, err := ds.SoftwareByID(ctx, cpes[0].SoftwareID, nil, false, nil)
 		require.NoError(t, err)
 		require.Empty(t, storedSoftware.GenerateCPE)
 	})
@@ -2952,6 +2892,7 @@
 	err := g.Wait()
 	require.NoError(t, err)
 }
+
 func testVerifySoftwareChecksum(t *testing.T, ds *Datastore) {
 	ctx := context.Background()
 	host := test.NewHost(t, ds, "host1", "", "host1key", "host1uuid", time.Now())
