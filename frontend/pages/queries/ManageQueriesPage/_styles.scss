--- conflicted
+++ resolved
@@ -51,11 +51,7 @@
       top: 36px;
       left: 9px;
       font-size: 18px;
-<<<<<<< HEAD
-      color: $core-fleet-black;
-=======
       color: $ui-gray;
->>>>>>> 0f48eb85
     }
   }
 
@@ -64,11 +60,7 @@
   }
 
   &__wrapper {
-<<<<<<< HEAD
-    padding: $pad-xxlarge $pad-xlarge;
-=======
     padding: $pad-xxlarge 30px;
->>>>>>> 0f48eb85
   }
 
   &__modal-btn-wrap {
