package main

import (
	"context"
	"encoding/json"
	"errors"
	"fmt"
	"net/url"
	"os"
	"strconv"
	"strings"
	"time"

	eeservice "github.com/fleetdm/fleet/v4/ee/server/service"
	eewebhooks "github.com/fleetdm/fleet/v4/ee/server/webhooks"
	"github.com/fleetdm/fleet/v4/server"
	"github.com/fleetdm/fleet/v4/server/config"
	"github.com/fleetdm/fleet/v4/server/contexts/ctxerr"
	"github.com/fleetdm/fleet/v4/server/contexts/license"
	"github.com/fleetdm/fleet/v4/server/datastore/mysql"
	"github.com/fleetdm/fleet/v4/server/fleet"
	"github.com/fleetdm/fleet/v4/server/mdm"
	apple_mdm "github.com/fleetdm/fleet/v4/server/mdm/apple"
	"github.com/fleetdm/fleet/v4/server/mdm/assets"
	"github.com/fleetdm/fleet/v4/server/mdm/maintainedapps"
	"github.com/fleetdm/fleet/v4/server/mdm/nanodep/godep"
	"github.com/fleetdm/fleet/v4/server/policies"
	"github.com/fleetdm/fleet/v4/server/ptr"
	"github.com/fleetdm/fleet/v4/server/service"
	"github.com/fleetdm/fleet/v4/server/service/externalsvc"
	"github.com/fleetdm/fleet/v4/server/service/schedule"
	"github.com/fleetdm/fleet/v4/server/vulnerabilities/customcve"
	"github.com/fleetdm/fleet/v4/server/vulnerabilities/goval_dictionary"
	"github.com/fleetdm/fleet/v4/server/vulnerabilities/macoffice"
	"github.com/fleetdm/fleet/v4/server/vulnerabilities/msrc"
	"github.com/fleetdm/fleet/v4/server/vulnerabilities/nvd"
	"github.com/fleetdm/fleet/v4/server/vulnerabilities/oval"
	"github.com/fleetdm/fleet/v4/server/vulnerabilities/utils"
	"github.com/fleetdm/fleet/v4/server/webhooks"
	"github.com/fleetdm/fleet/v4/server/worker"
	kitlog "github.com/go-kit/log"
	"github.com/go-kit/log/level"
	"github.com/hashicorp/go-multierror"
)

func errHandler(ctx context.Context, logger kitlog.Logger, msg string, err error) {
	level.Error(logger).Log("msg", msg, "err", err)
	ctxerr.Handle(ctx, err)
}

func newVulnerabilitiesSchedule(
	ctx context.Context,
	instanceID string,
	ds fleet.Datastore,
	logger kitlog.Logger,
	config *config.VulnerabilitiesConfig,
) (*schedule.Schedule, error) {
	const name = string(fleet.CronVulnerabilities)
	interval := config.Periodicity
	vulnerabilitiesLogger := kitlog.With(logger, "cron", name)

	var options []schedule.Option

	options = append(options, schedule.WithLogger(vulnerabilitiesLogger))

	vulnFuncs := getVulnFuncs(ctx, ds, vulnerabilitiesLogger, config)
	for _, fn := range vulnFuncs {
		options = append(options, schedule.WithJob(fn.Name, fn.VulnFunc))
	}

	s := schedule.New(ctx, name, instanceID, interval, ds, ds, options...)

	return s, nil
}

func cronVulnerabilities(
	ctx context.Context,
	ds fleet.Datastore,
	logger kitlog.Logger,
	config *config.VulnerabilitiesConfig,
) error {
	if config == nil {
		return errors.New("nil configuration")
	}

	level.Info(logger).Log("periodicity", config.Periodicity)

	appConfig, err := ds.AppConfig(ctx)
	if err != nil {
		return fmt.Errorf("reading app config: %w", err)
	}

	if !appConfig.Features.EnableSoftwareInventory {
		level.Info(logger).Log("msg", "software inventory not configured")
		return nil
	}

	vulnPath := configureVulnPath(*config, appConfig, logger)
	if vulnPath != "" {
		level.Info(logger).Log("msg", "scanning vulnerabilities")
		if err := scanVulnerabilities(ctx, ds, logger, config, appConfig, vulnPath); err != nil {
			return fmt.Errorf("scanning vulnerabilities: %w", err)
		}

		level.Info(logger).Log("msg", "updating vulnerability host counts")
		if err := ds.UpdateVulnerabilityHostCounts(ctx); err != nil {
			return fmt.Errorf("updating vulnerability host counts: %w", err)
		}
	}

	return nil
}

func scanVulnerabilities(
	ctx context.Context,
	ds fleet.Datastore,
	logger kitlog.Logger,
	config *config.VulnerabilitiesConfig,
	appConfig *fleet.AppConfig,
	vulnPath string,
) error {
	level.Debug(logger).Log("msg", "creating vulnerabilities databases path", "databases_path", vulnPath)
	err := os.MkdirAll(vulnPath, 0o755)
	if err != nil {
		return fmt.Errorf("create vulnerabilities databases directory: %w", err)
	}

	var vulnAutomationEnabled string

	// only one vuln automation (i.e. webhook or integration) can be enabled at a
	// time, enforced when updating the appconfig.
	if appConfig.WebhookSettings.VulnerabilitiesWebhook.Enable {
		vulnAutomationEnabled = "webhook"
	}

	// check for jira integrations
	for _, j := range appConfig.Integrations.Jira {
		if j.EnableSoftwareVulnerabilities {
			if vulnAutomationEnabled != "" {
				err := ctxerr.New(ctx, "jira check")
				errHandler(ctx, logger, "more than one automation enabled", err)
			}
			vulnAutomationEnabled = "jira"
			break
		}
	}

	// check for Zendesk integrations
	for _, z := range appConfig.Integrations.Zendesk {
		if z.EnableSoftwareVulnerabilities {
			if vulnAutomationEnabled != "" {
				err := ctxerr.New(ctx, "zendesk check")
				errHandler(ctx, logger, "more than one automation enabled", err)
			}
			vulnAutomationEnabled = "zendesk"
			break
		}
	}

	level.Debug(logger).Log("vulnAutomationEnabled", vulnAutomationEnabled)

	nvdVulns := checkNVDVulnerabilities(ctx, ds, logger, vulnPath, config, vulnAutomationEnabled != "")
	ovalVulns := checkOvalVulnerabilities(ctx, ds, logger, vulnPath, config, vulnAutomationEnabled != "")
	govalDictVulns := checkGovalDictionaryVulnerabilities(ctx, ds, logger, vulnPath, config, vulnAutomationEnabled != "")
	macOfficeVulns := checkMacOfficeVulnerabilities(ctx, ds, logger, vulnPath, config, vulnAutomationEnabled != "")
	customVulns := checkCustomVulnerabilities(ctx, ds, logger, config, vulnAutomationEnabled != "")

	checkWinVulnerabilities(ctx, ds, logger, vulnPath, config, vulnAutomationEnabled != "")

	// If no automations enabled, then there is nothing else to do...
	if vulnAutomationEnabled == "" {
		return nil
	}

	vulns := make([]fleet.SoftwareVulnerability, 0, len(nvdVulns)+len(ovalVulns)+len(macOfficeVulns))
	vulns = append(vulns, nvdVulns...)
	vulns = append(vulns, ovalVulns...)
	vulns = append(vulns, macOfficeVulns...)
	vulns = append(vulns, govalDictVulns...)
	vulns = append(vulns, customVulns...)

	meta, err := ds.ListCVEs(ctx, config.RecentVulnerabilityMaxAge)
	if err != nil {
		errHandler(ctx, logger, "could not fetch CVE meta", err)
		return nil
	}

	recentV, matchingMeta := utils.RecentVulns(vulns, meta)

	if len(recentV) > 0 {
		switch vulnAutomationEnabled {
		case "webhook":
			args := webhooks.VulnArgs{
				Vulnerablities: recentV,
				Meta:           matchingMeta,
				AppConfig:      appConfig,
				Time:           time.Now(),
			}
			mapper := webhooks.NewMapper()
			if license.IsPremium(ctx) {
				mapper = eewebhooks.NewMapper()
			}
			// send recent vulnerabilities via webhook
			if err := webhooks.TriggerVulnerabilitiesWebhook(
				ctx,
				ds,
				kitlog.With(logger, "webhook", "vulnerabilities"),
				args,
				mapper,
			); err != nil {
				errHandler(ctx, logger, "triggering vulnerabilities webhook", err)
			}

		case "jira":
			// queue job to create jira issues
			if err := worker.QueueJiraVulnJobs(
				ctx,
				ds,
				kitlog.With(logger, "jira", "vulnerabilities"),
				recentV,
				matchingMeta,
			); err != nil {
				errHandler(ctx, logger, "queueing vulnerabilities to jira", err)
			}

		case "zendesk":
			// queue job to create zendesk ticket
			if err := worker.QueueZendeskVulnJobs(
				ctx,
				ds,
				kitlog.With(logger, "zendesk", "vulnerabilities"),
				recentV,
				matchingMeta,
			); err != nil {
				errHandler(ctx, logger, "queueing vulnerabilities to Zendesk", err)
			}

		default:
			err = ctxerr.New(ctx, "no vuln automations enabled")
			errHandler(ctx, logger, "attempting to process vuln automations", err)
		}
	}

	return nil
}

func checkCustomVulnerabilities(
	ctx context.Context,
	ds fleet.Datastore,
	logger kitlog.Logger,
	config *config.VulnerabilitiesConfig,
	collectVulns bool,
) []fleet.SoftwareVulnerability {
	vulns, err := customcve.CheckCustomVulnerabilities(ctx, ds, logger, config.Periodicity)
	if err != nil {
		errHandler(ctx, logger, "checking custom vulnerabilities", err)
	}

	level.Debug(logger).Log("msg", "custom-vulnerabilities-analysis-done", "found new", len(vulns))

	if !collectVulns {
		return nil
	}

	return vulns
}

func checkWinVulnerabilities(
	ctx context.Context,
	ds fleet.Datastore,
	logger kitlog.Logger,
	vulnPath string,
	config *config.VulnerabilitiesConfig,
	collectVulns bool,
) []fleet.OSVulnerability {
	var results []fleet.OSVulnerability

	// Get OS
	os, err := ds.ListOperatingSystems(ctx)
	if err != nil {
		errHandler(ctx, logger, "fetching list of operating systems", err)
		return nil
	}

	if !config.DisableDataSync {
		// Sync MSRC definitions
		err = msrc.SyncFromGithub(ctx, vulnPath, os)
		if err != nil {
			errHandler(ctx, logger, "updating msrc definitions", err)
		}
	}

	// Analyze all Win OS using the synched MSRC artifact.
	if !config.DisableWinOSVulnerabilities {
		for _, o := range os {
			if !o.IsWindows() {
				continue
			}

			start := time.Now()
			r, err := msrc.Analyze(ctx, ds, o, vulnPath, collectVulns, logger)
			elapsed := time.Since(start)
			level.Debug(logger).Log(
				"msg", "msrc-analysis-done",
				"os name", o.Name,
				"os version", o.Version,
				"display version", o.DisplayVersion,
				"elapsed", elapsed,
				"found new", len(r))
			results = append(results, r...)
			if err != nil {
				errHandler(ctx, logger, "analyzing hosts for Windows vulnerabilities", err)
			}
		}
	}

	return results
}

func checkOvalVulnerabilities(
	ctx context.Context,
	ds fleet.Datastore,
	logger kitlog.Logger,
	vulnPath string,
	config *config.VulnerabilitiesConfig,
	collectVulns bool,
) []fleet.SoftwareVulnerability {
	var results []fleet.SoftwareVulnerability

	// Get Platforms
	versions, err := ds.OSVersions(ctx, nil, nil, nil, nil)
	if err != nil {
		errHandler(ctx, logger, "updating oval definitions", err)
		return nil
	}

	if !config.DisableDataSync {
		// Sync on disk OVAL definitions with current OS Versions.
		downloaded, err := oval.Refresh(ctx, versions, vulnPath)
		if err != nil {
			errHandler(ctx, logger, "updating oval definitions", err)
		}
		for _, d := range downloaded {
			level.Debug(logger).Log("oval-sync-downloaded", d)
		}
	}

	// Analyze all supported os versions using the synched OVAL definitions.
	for _, version := range versions.OSVersions {
		start := time.Now()
		r, err := oval.Analyze(ctx, ds, version, vulnPath, collectVulns)
		if err != nil && errors.Is(err, oval.ErrUnsupportedPlatform) {
			level.Debug(logger).Log("msg", "oval-analysis-unsupported", "platform", version.Name)
			continue
		}

		elapsed := time.Since(start)
		level.Debug(logger).Log(
			"msg", "oval-analysis-done",
			"platform", version.Name,
			"elapsed", elapsed,
			"found new", len(r))
		results = append(results, r...)
		if err != nil {
			errHandler(ctx, logger, "analyzing oval definitions", err)
		}
	}

	return results
}

func checkGovalDictionaryVulnerabilities(
	ctx context.Context,
	ds fleet.Datastore,
	logger kitlog.Logger,
	vulnPath string,
	config *config.VulnerabilitiesConfig,
	collectVulns bool,
) []fleet.SoftwareVulnerability {
	var results []fleet.SoftwareVulnerability

	// Get Platforms
	versions, err := ds.OSVersions(ctx, nil, nil, nil, nil)
	if err != nil {
		errHandler(ctx, logger, "listing platforms for goval_dictionary pulls", err)
		return nil
	}

	if !config.DisableDataSync {
		// Sync on disk goval_dictionary sqlite with current OS Versions.
		downloaded, err := goval_dictionary.Refresh(versions, vulnPath, logger)
		if err != nil {
			errHandler(ctx, logger, "updating goval_dictionary databases", err)
		}
		for _, d := range downloaded {
			level.Debug(logger).Log("goval_dictionary-sync-downloaded", d)
		}
	}

	// Analyze all supported os versions using the synced goval_dictionary definitions.
	for _, version := range versions.OSVersions {
		start := time.Now()
		r, err := goval_dictionary.Analyze(ctx, ds, version, vulnPath, collectVulns, logger)
		if err != nil && errors.Is(err, goval_dictionary.ErrUnsupportedPlatform) {
			level.Debug(logger).Log("msg", "goval_dictionary-analysis-unsupported", "platform", version.Name)
			continue
		}
		elapsed := time.Since(start)
		level.Debug(logger).Log(
			"msg", "goval_dictionary-analysis-done",
			"platform", version.Name,
			"elapsed", elapsed,
			"found new", len(r))
		results = append(results, r...)
		if err != nil {
			errHandler(ctx, logger, "analyzing goval_dictionary definitions", err)
		}
	}

	return results
}

func checkNVDVulnerabilities(
	ctx context.Context,
	ds fleet.Datastore,
	logger kitlog.Logger,
	vulnPath string,
	config *config.VulnerabilitiesConfig,
	collectVulns bool,
) []fleet.SoftwareVulnerability {
	if !config.DisableDataSync {
		opts := nvd.SyncOptions{
			VulnPath:           config.DatabasesPath,
			CPEDBURL:           config.CPEDatabaseURL,
			CPETranslationsURL: config.CPETranslationsURL,
			CVEFeedPrefixURL:   config.CVEFeedPrefixURL,
		}
		err := nvd.Sync(opts, logger)
		if err != nil {
			errHandler(ctx, logger, "syncing vulnerability database", err)
			// don't return, continue on ...
		}
	}

	if err := nvd.LoadCVEMeta(ctx, logger, vulnPath, ds); err != nil {
		errHandler(ctx, logger, "load cve meta", err)
		// don't return, continue on ...
	}

	err := nvd.TranslateSoftwareToCPE(ctx, ds, vulnPath, logger)
	if err != nil {
		errHandler(ctx, logger, "analyzing vulnerable software: Software->CPE", err)
		return nil
	}

	vulns, err := nvd.TranslateCPEToCVE(ctx, ds, vulnPath, logger, collectVulns, config.Periodicity)
	if err != nil {
		errHandler(ctx, logger, "analyzing vulnerable software: CPE->CVE", err)
		return nil
	}

	return vulns
}

func checkMacOfficeVulnerabilities(
	ctx context.Context,
	ds fleet.Datastore,
	logger kitlog.Logger,
	vulnPath string,
	config *config.VulnerabilitiesConfig,
	collectVulns bool,
) []fleet.SoftwareVulnerability {
	if !config.DisableDataSync {
		err := macoffice.SyncFromGithub(ctx, vulnPath)
		if err != nil {
			errHandler(ctx, logger, "updating mac office release notes", err)
		}

		level.Debug(logger).Log("msg", "finished sync mac office release notes")
	}

	start := time.Now()
	r, err := macoffice.Analyze(ctx, ds, vulnPath, collectVulns)
	elapsed := time.Since(start)

	level.Debug(logger).Log(
		"msg", "mac-office-analysis-done",
		"elapsed", elapsed,
		"found new", len(r))

	if err != nil {
		errHandler(ctx, logger, "analyzing mac office products for vulnerabilities", err)
	}

	return r
}

func newAutomationsSchedule(
	ctx context.Context,
	instanceID string,
	ds fleet.Datastore,
	logger kitlog.Logger,
	intervalReload time.Duration,
	failingPoliciesSet fleet.FailingPolicySet,
) (*schedule.Schedule, error) {
	const (
		name            = string(fleet.CronAutomations)
		defaultInterval = 24 * time.Hour
	)
	appConfig, err := ds.AppConfig(ctx)
	if err != nil {
		return nil, fmt.Errorf("getting app config: %w", err)
	}
	s := schedule.New(
		// TODO(sarah): Reconfigure settings so automations interval doesn't reside under webhook settings
		ctx, name, instanceID, appConfig.WebhookSettings.Interval.ValueOr(defaultInterval), ds, ds,
		schedule.WithLogger(kitlog.With(logger, "cron", name)),
		schedule.WithConfigReloadInterval(intervalReload, func(ctx context.Context) (time.Duration, error) {
			appConfig, err := ds.AppConfig(ctx)
			if err != nil {
				return 0, err
			}
			newInterval := appConfig.WebhookSettings.Interval.ValueOr(defaultInterval)
			return newInterval, nil
		}),
		schedule.WithJob(
			"host_status_webhook",
			func(ctx context.Context) error {
				return webhooks.TriggerHostStatusWebhook(
					ctx, ds, kitlog.With(logger, "automation", "host_status"),
				)
			},
		),
		schedule.WithJob(
			"fire_outdated_automations",
			func(ctx context.Context) error {
				return scheduleFailingPoliciesAutomation(ctx, ds, kitlog.With(logger, "automation", "fire_outdated_automations"), failingPoliciesSet)
			},
		),
		schedule.WithJob(
			"failing_policies_automation",
			func(ctx context.Context) error {
				return triggerFailingPoliciesAutomation(ctx, ds, kitlog.With(logger, "automation", "failing_policies"), failingPoliciesSet)
			},
		),
	)

	return s, nil
}

func scheduleFailingPoliciesAutomation(
	ctx context.Context,
	ds fleet.Datastore,
	logger kitlog.Logger,
	failingPoliciesSet fleet.FailingPolicySet,
) error {
	for {
		batch, err := ds.OutdatedAutomationBatch(ctx)
		if err != nil {
			return ctxerr.Wrap(ctx, err, "OutdatedAutomationBatch")
		}
		if len(batch) == 0 {
			break
		}
		level.Debug(logger).Log("adding_hosts", len(batch))
		for _, p := range batch {
			if err := failingPoliciesSet.AddHost(p.PolicyID, p.Host); err != nil {
				return ctxerr.Wrap(ctx, err, "failingPolicesSet.AddHost")
			}
		}
	}
	return nil
}

func triggerFailingPoliciesAutomation(
	ctx context.Context,
	ds fleet.Datastore,
	logger kitlog.Logger,
	failingPoliciesSet fleet.FailingPolicySet,
) error {
	appConfig, err := ds.AppConfig(ctx)
	if err != nil {
		return fmt.Errorf("getting app config: %w", err)
	}
	serverURL, err := url.Parse(appConfig.ServerSettings.ServerURL)
	if err != nil {
		return fmt.Errorf("parsing appConfig.ServerSettings.ServerURL: %w", err)
	}

	err = policies.TriggerFailingPoliciesAutomation(ctx, ds, logger, failingPoliciesSet, func(policy *fleet.Policy, cfg policies.FailingPolicyAutomationConfig) error {
		switch cfg.AutomationType {
		case policies.FailingPolicyWebhook:
			return webhooks.SendFailingPoliciesBatchedPOSTs(
				ctx, policy, failingPoliciesSet, cfg.HostBatchSize, serverURL, cfg.WebhookURL, time.Now(), logger)

		case policies.FailingPolicyJira:
			hosts, err := failingPoliciesSet.ListHosts(policy.ID)
			if err != nil {
				return ctxerr.Wrapf(ctx, err, "listing hosts for failing policies set %d", policy.ID)
			}
			if err := worker.QueueJiraFailingPolicyJob(ctx, ds, logger, policy, hosts); err != nil {
				return err
			}
			if err := failingPoliciesSet.RemoveHosts(policy.ID, hosts); err != nil {
				return ctxerr.Wrapf(ctx, err, "removing %d hosts from failing policies set %d", len(hosts), policy.ID)
			}

		case policies.FailingPolicyZendesk:
			hosts, err := failingPoliciesSet.ListHosts(policy.ID)
			if err != nil {
				return ctxerr.Wrapf(ctx, err, "listing hosts for failing policies set %d", policy.ID)
			}
			if err := worker.QueueZendeskFailingPolicyJob(ctx, ds, logger, policy, hosts); err != nil {
				return err
			}
			if err := failingPoliciesSet.RemoveHosts(policy.ID, hosts); err != nil {
				return ctxerr.Wrapf(ctx, err, "removing %d hosts from failing policies set %d", len(hosts), policy.ID)
			}
		}
		return nil
	})
	if err != nil {
		return fmt.Errorf("triggering failing policies automation: %w", err)
	}

	return nil
}

func newWorkerIntegrationsSchedule(
	ctx context.Context,
	instanceID string,
	ds fleet.Datastore,
	logger kitlog.Logger,
	depStorage *mysql.NanoDEPStorage,
	commander *apple_mdm.MDMAppleCommander,
) (*schedule.Schedule, error) {
	const (
		name = string(fleet.CronWorkerIntegrations)

		// the schedule interval is shorter than the max run time of the scheduled
		// job, but that's ok - the job will acquire and extend the lock as long as
		// it runs, the shorter interval is to make sure we don't wait more than
		// that interval to start a new job when none is running.
		scheduleInterval = 1 * time.Minute  // schedule a worker to run every minute if none is running
		maxRunTime       = 10 * time.Minute // allow the worker to run for 10 minutes
	)

	logger = kitlog.With(logger, "cron", name)

	// create the worker and register the Jira and Zendesk jobs even if no
	// integration is enabled, as that config can change live (and if it's not
	// there won't be any records to process so it will mostly just sleep).
	w := worker.NewWorker(ds, logger)
	// leave the url empty for now, will be filled when the lock is acquired with
	// the up-to-date config.
	jira := &worker.Jira{
		Datastore:     ds,
		Log:           logger,
		NewClientFunc: newJiraClient,
	}
	zendesk := &worker.Zendesk{
		Datastore:     ds,
		Log:           logger,
		NewClientFunc: newZendeskClient,
	}
	var (
		depSvc *apple_mdm.DEPService
		depCli *godep.Client
	)
	// depStorage could be nil if mdm is not configured for fleet, in which case
	// we leave depSvc and deCli nil and macos setup assistants jobs will be
	// no-ops.
	if depStorage != nil {
		depSvc = apple_mdm.NewDEPService(ds, depStorage, logger)
		depCli = apple_mdm.NewDEPClient(depStorage, ds, logger)
	}
	macosSetupAsst := &worker.MacosSetupAssistant{
		Datastore:  ds,
		Log:        logger,
		DEPService: depSvc,
		DEPClient:  depCli,
	}
	appleMDM := &worker.AppleMDM{
		Datastore: ds,
		Log:       logger,
		Commander: commander,
	}
	dbMigrate := &worker.DBMigration{
		Datastore: ds,
		Log:       logger,
	}
	w.Register(jira, zendesk, macosSetupAsst, appleMDM, dbMigrate)

	// Read app config a first time before starting, to clear up any failer client
	// configuration if we're not on a fleet-owned server. Technically, the ServerURL
	// could change dynamically, but for the needs of forced client failures, this
	// is not a possible scenario.
	appConfig, err := ds.AppConfig(ctx)
	if err != nil {
		return nil, fmt.Errorf("getting app config: %w", err)
	}

	// we clear it even if we fail to load the app config, not a likely scenario
	// in our test environments for the needs of forced failures.
	if !strings.Contains(appConfig.ServerSettings.ServerURL, "fleetdm") {
		os.Unsetenv("FLEET_JIRA_CLIENT_FORCED_FAILURES")
		os.Unsetenv("FLEET_ZENDESK_CLIENT_FORCED_FAILURES")
	}

	s := schedule.New(
		ctx, name, instanceID, scheduleInterval, ds, ds,
		schedule.WithAltLockID("worker"),
		schedule.WithLogger(logger),
		schedule.WithJob("integrations_worker", func(ctx context.Context) error {
			// Read app config to be able to use the latest configuration for integrations.
			appConfig, err := ds.AppConfig(ctx)
			if err != nil {
				return fmt.Errorf("getting app config: %w", err)
			}

			jira.FleetURL = appConfig.ServerSettings.ServerURL
			zendesk.FleetURL = appConfig.ServerSettings.ServerURL

			workCtx, cancel := context.WithTimeout(ctx, maxRunTime)
			defer cancel()

			if err := w.ProcessJobs(workCtx); err != nil {
				return fmt.Errorf("processing integrations jobs: %w", err)
			}
			return nil
		}),
		schedule.WithJob("dep_cooldowns", func(ctx context.Context) error {
			return worker.ProcessDEPCooldowns(ctx, ds, logger)
		}),
	)

	return s, nil
}

func newJiraClient(opts *externalsvc.JiraOptions) (worker.JiraClient, error) {
	client, err := externalsvc.NewJiraClient(opts)
	if err != nil {
		return nil, err
	}

	// create client wrappers to introduce forced failures if configured
	// to do so via the environment variable.
	// format is "<modulo number>;<cve1>,<cve2>,<cve3>,..."
	failerClient := newFailerClient(os.Getenv("FLEET_JIRA_CLIENT_FORCED_FAILURES"))
	if failerClient != nil {
		failerClient.JiraClient = client
		return failerClient, nil
	}
	return client, nil
}

func newZendeskClient(opts *externalsvc.ZendeskOptions) (worker.ZendeskClient, error) {
	client, err := externalsvc.NewZendeskClient(opts)
	if err != nil {
		return nil, err
	}

	// create client wrappers to introduce forced failures if configured
	// to do so via the environment variable.
	// format is "<modulo number>;<cve1>,<cve2>,<cve3>,..."
	failerClient := newFailerClient(os.Getenv("FLEET_ZENDESK_CLIENT_FORCED_FAILURES"))
	if failerClient != nil {
		failerClient.ZendeskClient = client
		return failerClient, nil
	}
	return client, nil
}

func newFailerClient(forcedFailures string) *worker.TestAutomationFailer {
	var failerClient *worker.TestAutomationFailer
	if forcedFailures != "" {

		parts := strings.Split(forcedFailures, ";")
		if len(parts) == 2 {
			mod, _ := strconv.Atoi(parts[0])
			cves := strings.Split(parts[1], ",")
			if mod > 0 || len(cves) > 0 {
				failerClient = &worker.TestAutomationFailer{
					FailCallCountModulo: mod,
					AlwaysFailCVEs:      cves,
				}
			}
		}
	}
	return failerClient
}

func newCleanupsAndAggregationSchedule(
	ctx context.Context,
	instanceID string,
	ds fleet.Datastore,
	logger kitlog.Logger,
	enrollHostLimiter fleet.EnrollHostLimiter,
	config *config.FleetConfig,
	commander *apple_mdm.MDMAppleCommander,
	softwareInstallStore fleet.SoftwareInstallerStore,
	bootstrapPackageStore fleet.MDMBootstrapPackageStore,
) (*schedule.Schedule, error) {
	const (
		name            = string(fleet.CronCleanupsThenAggregation)
		defaultInterval = 1 * time.Hour
	)
	s := schedule.New(
		ctx, name, instanceID, defaultInterval, ds, ds,
		// Using leader for the lock to be backwards compatilibity with old deployments.
		schedule.WithAltLockID("leader"),
		schedule.WithLogger(kitlog.With(logger, "cron", name)),
		// Run cleanup jobs first.
		schedule.WithJob(
			"distributed_query_campaigns",
			func(ctx context.Context) error {
				_, err := ds.CleanupDistributedQueryCampaigns(ctx, time.Now().UTC())
				return err
			},
		),
		schedule.WithJob(
			"incoming_hosts",
			func(ctx context.Context) error {
				_, err := ds.CleanupIncomingHosts(ctx, time.Now())
				return err
			},
		),
		schedule.WithJob(
			"carves",
			func(ctx context.Context) error {
				_, err := ds.CleanupCarves(ctx, time.Now())
				return err
			},
		),
		schedule.WithJob(
			"expired_hosts",
			func(ctx context.Context) error {
				_, err := ds.CleanupExpiredHosts(ctx)
				return err
			},
		),
		schedule.WithJob(
			"policy_membership",
			func(ctx context.Context) error {
				return ds.CleanupPolicyMembership(ctx, time.Now())
			},
		),
		schedule.WithJob(
			"cleanup_host_issues",
			func(ctx context.Context) error {
				return ds.CleanupHostIssues(ctx)
			},
		),
		schedule.WithJob(
			"sync_enrolled_host_ids",
			func(ctx context.Context) error {
				return enrollHostLimiter.SyncEnrolledHostIDs(ctx)
			},
		),
		schedule.WithJob(
			"cleanup_host_operating_systems",
			func(ctx context.Context) error {
				return ds.CleanupHostOperatingSystems(ctx)
			},
		),
		schedule.WithJob(
			"cleanup_expired_password_reset_requests",
			func(ctx context.Context) error {
				return ds.CleanupExpiredPasswordResetRequests(ctx)
			},
		),
		// Run aggregation jobs after cleanups.
		schedule.WithJob(
			"query_aggregated_stats",
			func(ctx context.Context) error {
				return ds.UpdateQueryAggregatedStats(ctx)
			},
		),
		schedule.WithJob(
			"policy_aggregated_stats",
			func(ctx context.Context) error {
				return ds.UpdateHostPolicyCounts(ctx)
			},
		),
		schedule.WithJob(
			"aggregated_munki_and_mdm",
			func(ctx context.Context) error {
				return ds.GenerateAggregatedMunkiAndMDM(ctx)
			},
		),
		schedule.WithJob(
			"increment_policy_violation_days",
			func(ctx context.Context) error {
				return ds.IncrementPolicyViolationDays(ctx)
			},
		),
		schedule.WithJob(
			"update_os_versions",
			func(ctx context.Context) error {
				return ds.UpdateOSVersions(ctx)
			},
		),
		schedule.WithJob(
			"verify_disk_encryption_keys",
			func(ctx context.Context) error {
				return verifyDiskEncryptionKeys(ctx, logger, ds)
			},
		),
		schedule.WithJob(
			"renew_scep_certificates",
			func(ctx context.Context) error {
				return service.RenewSCEPCertificates(ctx, logger, ds, config, commander)
			},
		),
		schedule.WithJob("query_results_cleanup", func(ctx context.Context) error {
			config, err := ds.AppConfig(ctx)
			if err != nil {
				return err
			}

			if config.ServerSettings.QueryReportsDisabled {
				if err = ds.CleanupGlobalDiscardQueryResults(ctx); err != nil {
					return err
				}
			}

			if err = ds.CleanupDiscardedQueryResults(ctx); err != nil {
				return err
			}

			return nil
		}),
		schedule.WithJob("cleanup_unused_script_contents", func(ctx context.Context) error {
			return ds.CleanupUnusedScriptContents(ctx)
		}),
		schedule.WithJob("cleanup_activities", func(ctx context.Context) error {
			appConfig, err := ds.AppConfig(ctx)
			if err != nil {
				return err
			}
			if !appConfig.ActivityExpirySettings.ActivityExpiryEnabled {
				return nil
			}
			// A maxCount of 5,000 means that the cron job will keep the activities (and associated tables)
			// sizes in control for deployments that generate (5k x 24 hours) ~120,000 activities per day.
			const maxCount = 5000
			return ds.CleanupActivitiesAndAssociatedData(ctx, maxCount, appConfig.ActivityExpirySettings.ActivityExpiryWindow)
		}),
		schedule.WithJob("cleanup_unused_software_installers", func(ctx context.Context) error {
			// remove only those unused created more than a minute ago to avoid a
			// race where we delete those created after the mysql query to get those
			// in use.
			return ds.CleanupUnusedSoftwareInstallers(ctx, softwareInstallStore, time.Now().Add(-time.Minute))
		}),
		schedule.WithJob("cleanup_unused_bootstrap_packages", func(ctx context.Context) error {
			// remove only those unused created more than a minute ago to avoid a
			// race where we delete those created after the mysql query to get those
			// in use.
			return ds.CleanupUnusedBootstrapPackages(ctx, bootstrapPackageStore, time.Now().Add(-time.Minute))
		}),
		schedule.WithJob("cleanup_host_mdm_commands", func(ctx context.Context) error {
			return ds.CleanupHostMDMCommands(ctx)
		}),
	)

	return s, nil
}

func newFrequentCleanupsSchedule(
	ctx context.Context,
	instanceID string,
	ds fleet.Datastore,
	lq fleet.LiveQueryStore,
	logger kitlog.Logger,
) (*schedule.Schedule, error) {
	const (
		name            = string(fleet.CronFrequentCleanups)
		defaultInterval = 15 * time.Minute
	)
	s := schedule.New(
		ctx, name, instanceID, defaultInterval, ds, ds,
		// Using leader for the lock to be backwards compatilibity with old deployments.
		schedule.WithAltLockID("leader_frequent_cleanups"),
		schedule.WithLogger(kitlog.With(logger, "cron", name)),
		// Run cleanup jobs first.
		schedule.WithJob(
			"redis_live_queries",
			func(ctx context.Context) error {
				// It's necessary to avoid lingering live queries in case of:
				// - (Unknown) bug in the implementation, or,
				// - Redis is so overloaded already that the lq.StopQuery in svc.CompleteCampaign fails to execute, or,
				// - MySQL is so overloaded that ds.SaveDistributedQueryCampaign in svc.CompleteCampaign fails to execute.
				names, err := lq.LoadActiveQueryNames()
				if err != nil {
					return err
				}
				ids := stringSliceToUintSlice(names, logger)
				completed, err := ds.GetCompletedCampaigns(ctx, ids)
				if err != nil {
					return err
				}
				err = lq.CleanupInactiveQueries(ctx, completed)
				return err
			},
		),
	)

	return s, nil
}

func verifyDiskEncryptionKeys(
	ctx context.Context,
	logger kitlog.Logger,
	ds fleet.Datastore,
) error {

	appCfg, err := ds.AppConfig(ctx)
	if err != nil {
		logger.Log("err", "unable to get app config", "details", err)
		return ctxerr.Wrap(ctx, err, "fetching app config")
	}

	if !appCfg.MDM.EnabledAndConfigured {
		logger.Log("inf", "skipping verification of macOS encryption keys as MDM is not fully configured")
		return nil
	}

	keys, err := ds.GetUnverifiedDiskEncryptionKeys(ctx)
	if err != nil {
		logger.Log("err", "unable to get unverified disk encryption keys from the database", "details", err)
		return err
	}

	cert, err := assets.CAKeyPair(ctx, ds)
	if err != nil {
		logger.Log("err", "unable to get CA keypair", "details", err)
		return ctxerr.Wrap(ctx, err, "parsing SCEP keypair")
	}

	decryptable := []uint{}
	undecryptable := []uint{}
	var latest time.Time
	for _, key := range keys {
		if key.UpdatedAt.After(latest) {
			latest = key.UpdatedAt
		}
		if _, err := mdm.DecryptBase64CMS(key.Base64Encrypted, cert.Leaf, cert.PrivateKey); err != nil {
			undecryptable = append(undecryptable, key.HostID)
			continue
		}
		decryptable = append(decryptable, key.HostID)
	}

	if err := ds.SetHostsDiskEncryptionKeyStatus(ctx, decryptable, true, latest); err != nil {
		logger.Log("err", "unable to update decryptable status", "details", err)
		return err
	}
	if err := ds.SetHostsDiskEncryptionKeyStatus(ctx, undecryptable, false, latest); err != nil {
		logger.Log("err", "unable to update decryptable status", "details", err)
		return err
	}

	return nil
}

func newUsageStatisticsSchedule(ctx context.Context, instanceID string, ds fleet.Datastore, config config.FleetConfig, license *fleet.LicenseInfo, logger kitlog.Logger) (*schedule.Schedule, error) {
	const (
		name            = string(fleet.CronUsageStatistics)
		defaultInterval = 1 * time.Hour
	)
	s := schedule.New(
		ctx, name, instanceID, defaultInterval, ds, ds,
		schedule.WithLogger(kitlog.With(logger, "cron", name)),
		schedule.WithJob(
			"try_send_statistics",
			func(ctx context.Context) error {
				// NOTE(mna): this is not a route from the fleet server (not in server/service/handler.go) so it
				// will not automatically support the /latest/ versioning. Leaving it as /v1/ for that reason.
				return trySendStatistics(ctx, ds, fleet.StatisticsFrequency, "https://fleetdm.com/api/v1/webhooks/receive-usage-analytics", config)
			},
		),
	)

	return s, nil
}

func trySendStatistics(ctx context.Context, ds fleet.Datastore, frequency time.Duration, url string, config config.FleetConfig) error {
	ac, err := ds.AppConfig(ctx)
	if err != nil {
		return err
	}

	// If the license is Premium, we should always send usage statisics.
	if !ac.ServerSettings.EnableAnalytics && !license.IsPremium(ctx) {
		return nil
	}

	stats, shouldSend, err := ds.ShouldSendStatistics(ctx, frequency, config)
	if err != nil {
		return err
	}
	if !shouldSend {
		return nil
	}

	if err := server.PostJSONWithTimeout(ctx, url, stats); err != nil {
		return err
	}

	if err := ds.CleanupStatistics(ctx); err != nil {
		return err
	}

	return ds.RecordStatisticsSent(ctx)
}

// newAppleMDMDEPProfileAssigner creates the schedule to run the DEP syncer+assigner.
// The DEP syncer+assigner fetches devices from Apple Business Manager (aka ABM) and applies
// the current configured DEP profile to them.
func newAppleMDMDEPProfileAssigner(
	ctx context.Context,
	instanceID string,
	periodicity time.Duration,
	ds fleet.Datastore,
	depStorage *mysql.NanoDEPStorage,
	logger kitlog.Logger,
) (*schedule.Schedule, error) {
	const name = string(fleet.CronAppleMDMDEPProfileAssigner)
	logger = kitlog.With(logger, "cron", name, "component", "nanodep-syncer")
	s := schedule.New(
		ctx, name, instanceID, periodicity, ds, ds,
		schedule.WithLogger(logger),
		schedule.WithJob("dep_syncer", appleMDMDEPSyncerJob(ds, depStorage, logger)),
	)

	return s, nil
}

func appleMDMDEPSyncerJob(
	ds fleet.Datastore,
	depStorage *mysql.NanoDEPStorage,
	logger kitlog.Logger,
) func(context.Context) error {
	var fleetSyncer *apple_mdm.DEPService
	return func(ctx context.Context) error {
		appCfg, err := ds.AppConfig(ctx)
		if err != nil {
			return ctxerr.Wrap(ctx, err, "retrieving app config")
		}

		if !appCfg.MDM.AppleBMEnabledAndConfigured {
			return nil
		}

		// As part of the DB migration of the single ABM token to the multi-ABM
		// token world (where the token was migrated from mdm_config_assets to
		// abm_tokens), we need to complete migration of the existing token as
		// during the DB migration we didn't have the organization name, apple id
		// and renewal date.
		incompleteToken, err := ds.GetABMTokenByOrgName(ctx, "")
		if err != nil && !fleet.IsNotFound(err) {
			return ctxerr.Wrap(ctx, err, "retrieving migrated ABM token")
		}
		if incompleteToken != nil {
			logger.Log("msg", "migrated ABM token found, updating its metadata")
			if err := apple_mdm.SetABMTokenMetadata(ctx, incompleteToken, depStorage, ds, logger); err != nil {
				return ctxerr.Wrap(ctx, err, "updating migrated ABM token metadata")
			}
			if err := ds.SaveABMToken(ctx, incompleteToken); err != nil {
				return ctxerr.Wrap(ctx, err, "saving updated migrated ABM token")
			}
			logger.Log("msg", "completed migration of existing ABM token")
		}

		if fleetSyncer == nil {
			fleetSyncer = apple_mdm.NewDEPService(ds, depStorage, logger)
		}

		return fleetSyncer.RunAssigner(ctx)
	}
}

func newMDMProfileManager(
	ctx context.Context,
	instanceID string,
	ds fleet.Datastore,
	commander *apple_mdm.MDMAppleCommander,
	logger kitlog.Logger,
) (*schedule.Schedule, error) {
	const (
		name = string(fleet.CronMDMAppleProfileManager)
		// Note: per a request from #g-product we are running this cron
		// every 30 seconds, we should re-evaluate how we handle the
		// cron interval as we scale to more hosts.
		defaultInterval = 30 * time.Second
	)

	logger = kitlog.With(logger, "cron", name)
	s := schedule.New(
		ctx, name, instanceID, defaultInterval, ds, ds,
		schedule.WithLogger(logger),
		schedule.WithJob("manage_apple_profiles", func(ctx context.Context) error {
			return service.ReconcileAppleProfiles(ctx, ds, commander, logger)
		}),
		schedule.WithJob("manage_apple_declarations", func(ctx context.Context) error {
			return service.ReconcileAppleDeclarations(ctx, ds, commander, logger)
		}),
		schedule.WithJob("manage_windows_profiles", func(ctx context.Context) error {
			return service.ReconcileWindowsProfiles(ctx, ds, logger)
		}),
	)

	return s, nil
}

func newMDMAPNsPusher(
	ctx context.Context,
	instanceID string,
	ds fleet.Datastore,
	commander *apple_mdm.MDMAppleCommander,
	logger kitlog.Logger,
) (*schedule.Schedule, error) {

	const name = string(fleet.CronAppleMDMAPNsPusher)

	var interval = 1 * time.Minute
	if intervalEnv := os.Getenv("FLEET_DEV_CUSTOM_APNS_PUSHER_INTERVAL"); intervalEnv != "" {
		var err error
		interval, err = time.ParseDuration(intervalEnv)
		if err != nil {
			return nil, ctxerr.Wrap(ctx, err, "invalid duration provided in env var FLEET_DEV_CUSTOM_APNS_PUSHER_INTERVAL")
		}

	}

	logger = kitlog.With(logger, "cron", name)
	s := schedule.New(
		ctx, name, instanceID, interval, ds, ds,
		schedule.WithLogger(logger),
		schedule.WithJob("apns_push_to_pending_hosts", func(ctx context.Context) error {
			appCfg, err := ds.AppConfig(ctx)
			if err != nil {
				return ctxerr.Wrap(ctx, err, "retrieving app config")
			}

			if !appCfg.MDM.EnabledAndConfigured {
				return nil
			}

			return service.SendPushesToPendingDevices(ctx, ds, commander, logger)
		}),
	)

	return s, nil
}

func cleanupCronStatsOnShutdown(ctx context.Context, ds fleet.Datastore, logger kitlog.Logger, instanceID string) {
	if err := ds.UpdateAllCronStatsForInstance(ctx, instanceID, fleet.CronStatsStatusPending, fleet.CronStatsStatusCanceled); err != nil {
		logger.Log("err", "cancel pending cron stats for instance", "details", err)
	}
}

func newActivitiesStreamingSchedule(
	ctx context.Context,
	instanceID string,
	ds fleet.Datastore,
	logger kitlog.Logger,
	auditLogger fleet.JSONLogger,
) (*schedule.Schedule, error) {
	const (
		name     = string(fleet.CronActivitiesStreaming)
		interval = 5 * time.Minute
	)
	logger = kitlog.With(logger, "cron", name)
	s := schedule.New(
		ctx, name, instanceID, interval, ds, ds,
		schedule.WithLogger(logger),
		schedule.WithJob(
			"cron_activities_streaming",
			func(ctx context.Context) error {
				return cronActivitiesStreaming(ctx, ds, logger, auditLogger)
			},
		),
	)
	return s, nil
}

var ActivitiesToStreamBatchCount uint = 500

func cronActivitiesStreaming(
	ctx context.Context,
	ds fleet.Datastore,
	logger kitlog.Logger,
	auditLogger fleet.JSONLogger,
) error {
	page := uint(0)
	for {
		// (1) Get batch of activities that haven't been streamed.
		activitiesToStream, _, err := ds.ListActivities(ctx, fleet.ListActivitiesOptions{
			ListOptions: fleet.ListOptions{
				OrderKey:       "id",
				OrderDirection: fleet.OrderAscending,
				PerPage:        ActivitiesToStreamBatchCount,
				Page:           page,
			},
			Streamed: ptr.Bool(false),
		})
		if err != nil {
			return ctxerr.Wrap(ctx, err, "list activities")
		}
		if len(activitiesToStream) == 0 {
			return nil
		}

		// (2) Stream the activities.
		var (
			streamedIDs []uint
			multiErr    error
		)
		// We stream one activity at a time (instead of writing them all with
		// one auditLogger.Write call) to know which ones succeeded/failed,
		// and also because this method happens asynchronously,
		// so we don't need real-time performance.
		for _, activity := range activitiesToStream {
			b, err := json.Marshal(activity)
			if err != nil {
				return ctxerr.Wrap(ctx, err, "marshal activity")
			}
			if err := auditLogger.Write(ctx, []json.RawMessage{json.RawMessage(b)}); err != nil {
				if len(streamedIDs) == 0 {
					return ctxerr.Wrapf(ctx, err, "stream first activity: %d", activity.ID)
				}
				multiErr = multierror.Append(multiErr, ctxerr.Wrapf(ctx, err, "stream activity: %d", activity.ID))
				// We stop streaming upon the first error (will retry on next cron iteration)
				break
			}
			streamedIDs = append(streamedIDs, activity.ID)
		}

		logger.Log("streamed-events", len(streamedIDs))

		// (3) Mark the streamed activities as streamed.
		if err := ds.MarkActivitiesAsStreamed(ctx, streamedIDs); err != nil {
			multiErr = multierror.Append(multiErr, ctxerr.Wrap(ctx, err, "mark activities as streamed"))
		}

		// If there was an error while streaming or updating activities, return.
		if multiErr != nil {
			return multiErr
		}

		if len(activitiesToStream) < int(ActivitiesToStreamBatchCount) {
			return nil
		}
		page += 1
	}
}

func stringSliceToUintSlice(s []string, logger kitlog.Logger) []uint {
	result := make([]uint, 0, len(s))
	for _, v := range s {
		i, err := strconv.ParseUint(v, 10, 64)
		if err != nil {
			level.Warn(logger).Log("msg", "failed to parse string to uint", "string", v, "err", err)
			continue
		}
		result = append(result, uint(i))
	}
	return result
}

// newIPhoneIPadRefetcher will enqueue DeviceInformation commands on iOS/iPadOS devices
// to refetch their host details.
//
// See https://developer.apple.com/documentation/devicemanagement/get_device_information.
//
// We will refetch iPhones/iPads every 1 hour (to match the default
// detail interval of all (osquery-capable) hosts in Fleet).
func newIPhoneIPadRefetcher(
	ctx context.Context,
	instanceID string,
	periodicity time.Duration,
	ds fleet.Datastore,
	commander *apple_mdm.MDMAppleCommander,
	logger kitlog.Logger,
) (*schedule.Schedule, error) {
	const name = string(fleet.CronAppleMDMIPhoneIPadRefetcher)
	logger = kitlog.With(logger, "cron", name, "component", "iphone-ipad-refetcher")
	s := schedule.New(
		ctx, name, instanceID, periodicity, ds, ds,
		schedule.WithLogger(logger),
		schedule.WithJob("cron_iphone_ipad_refetcher", func(ctx context.Context) error {
			return apple_mdm.IOSiPadOSRefetch(ctx, ds, commander, logger)
		}),
	)

	return s, nil
}

<<<<<<< HEAD
func newMaintainedAppSchedule(
	ctx context.Context,
	instanceID string,
	ds fleet.Datastore,
	logger kitlog.Logger,
) (*schedule.Schedule, error) {
	const (
		name            = string(fleet.CronMaintainedApps)
		defaultInterval = 24 * time.Hour
		priorJobDiff    = -(defaultInterval - 30*time.Second)
	)

	logger = kitlog.With(logger, "cron", name)
	s := schedule.New(
		ctx, name, instanceID, defaultInterval, ds, ds,
		schedule.WithLogger(logger),
		// ensures it runs a few seconds after Fleet is started
		schedule.WithDefaultPrevRunCreatedAt(time.Now().Add(priorJobDiff)),
		schedule.WithJob("refresh_maintained_apps", func(ctx context.Context) error {
			return maintainedapps.Refresh(ctx, ds, logger)
		}),
	)

=======
// cronUninstallSoftwareMigration will update uninstall scripts for software.
// Once all customers are using on Fleet 4.57 or later, this job can be removed.
func cronUninstallSoftwareMigration(
	ctx context.Context,
	instanceID string,
	ds fleet.Datastore,
	softwareInstallStore fleet.SoftwareInstallerStore,
	logger kitlog.Logger,
) (*schedule.Schedule, error) {
	const (
		name            = string(fleet.CronUninstallSoftwareMigration)
		defaultInterval = 24 * time.Hour
	)
	logger = kitlog.With(logger, "cron", name, "component", name)
	s := schedule.New(
		ctx, name, instanceID, defaultInterval, ds, ds,
		schedule.WithLogger(logger),
		schedule.WithRunOnce(true),
		schedule.WithJob(name, func(ctx context.Context) error {
			return eeservice.UninstallSoftwareMigration(ctx, ds, softwareInstallStore, logger)
		}),
	)
>>>>>>> a2c6de65
	return s, nil
}<|MERGE_RESOLUTION|>--- conflicted
+++ resolved
@@ -1013,7 +1013,6 @@
 	logger kitlog.Logger,
 	ds fleet.Datastore,
 ) error {
-
 	appCfg, err := ds.AppConfig(ctx)
 	if err != nil {
 		logger.Log("err", "unable to get app config", "details", err)
@@ -1220,10 +1219,9 @@
 	commander *apple_mdm.MDMAppleCommander,
 	logger kitlog.Logger,
 ) (*schedule.Schedule, error) {
-
 	const name = string(fleet.CronAppleMDMAPNsPusher)
 
-	var interval = 1 * time.Minute
+	interval := 1 * time.Minute
 	if intervalEnv := os.Getenv("FLEET_DEV_CUSTOM_APNS_PUSHER_INTERVAL"); intervalEnv != "" {
 		var err error
 		interval, err = time.ParseDuration(intervalEnv)
@@ -1397,7 +1395,31 @@
 	return s, nil
 }
 
-<<<<<<< HEAD
+// cronUninstallSoftwareMigration will update uninstall scripts for software.
+// Once all customers are using on Fleet 4.57 or later, this job can be removed.
+func cronUninstallSoftwareMigration(
+	ctx context.Context,
+	instanceID string,
+	ds fleet.Datastore,
+	softwareInstallStore fleet.SoftwareInstallerStore,
+	logger kitlog.Logger,
+) (*schedule.Schedule, error) {
+	const (
+		name            = string(fleet.CronUninstallSoftwareMigration)
+		defaultInterval = 24 * time.Hour
+	)
+	logger = kitlog.With(logger, "cron", name, "component", name)
+	s := schedule.New(
+		ctx, name, instanceID, defaultInterval, ds, ds,
+		schedule.WithLogger(logger),
+		schedule.WithRunOnce(true),
+		schedule.WithJob(name, func(ctx context.Context) error {
+			return eeservice.UninstallSoftwareMigration(ctx, ds, softwareInstallStore, logger)
+		}),
+	)
+	return s, nil
+}
+
 func newMaintainedAppSchedule(
 	ctx context.Context,
 	instanceID string,
@@ -1421,29 +1443,5 @@
 		}),
 	)
 
-=======
-// cronUninstallSoftwareMigration will update uninstall scripts for software.
-// Once all customers are using on Fleet 4.57 or later, this job can be removed.
-func cronUninstallSoftwareMigration(
-	ctx context.Context,
-	instanceID string,
-	ds fleet.Datastore,
-	softwareInstallStore fleet.SoftwareInstallerStore,
-	logger kitlog.Logger,
-) (*schedule.Schedule, error) {
-	const (
-		name            = string(fleet.CronUninstallSoftwareMigration)
-		defaultInterval = 24 * time.Hour
-	)
-	logger = kitlog.With(logger, "cron", name, "component", name)
-	s := schedule.New(
-		ctx, name, instanceID, defaultInterval, ds, ds,
-		schedule.WithLogger(logger),
-		schedule.WithRunOnce(true),
-		schedule.WithJob(name, func(ctx context.Context) error {
-			return eeservice.UninstallSoftwareMigration(ctx, ds, softwareInstallStore, logger)
-		}),
-	)
->>>>>>> a2c6de65
 	return s, nil
 }