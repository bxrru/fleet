.manage-hosts {
  .header-wrap {
    display: flex;
    align-items: center;
    justify-content: space-between;
    margin-bottom: $pad-medium;
  }

  .ace-kolide {
    margin-bottom: $pad-medium;
  }

  &__header {
    display: flex;
    align-items: center;
  }

  &__text {
    margin-right: $pad-large;
  }

  &__title {
    font-size: $large;
<<<<<<< HEAD
=======

    .kolidecon {
      color: $core-fleet-blue;
      margin-right: 15px;
    }

    .kolidecon-success-check {
      color: $ui-success;
    }

    .kolidecon-offline {
      color: $ui-error;
    }

    .kolidecon-mia {
      color: $core-fleet-black;
    }
>>>>>>> 0f48eb85
  }

  &__label-actions {
    button {
      &:first-child {
        margin-right: $pad-medium;
      }
    }
  }

  &__description {
    margin: 0 0 $pad-medium;

    h2 {
      text-transform: uppercase;
<<<<<<< HEAD
      color: $core-fleet-blue;
=======
      color: $core-fleet-black;
>>>>>>> 0f48eb85
      font-weight: $regular;
      font-size: $small;
    }

    p {
      color: $core-fleet-blue;
      margin: 0;
      font-size: $x-small;
      font-style: italic;
    }
  }

<<<<<<< HEAD
=======
  &__toggle-view {
    .kolidecon {
      width: 24px;
      height: 24px;
      margin-left: 12px;
      fill: $ui-gray;
    }

    &--active {
      .kolidecon {
        fill: $core-fleet-purple;
      }
    }
  }

>>>>>>> 0f48eb85
  &__modal-buttons {
    width: 100%;
    display: flex;
    justify-content: flex-end;

    .button:first-child {
      margin-right: $pad-medium;
<<<<<<< HEAD
    }
  }

  .data-table {
    &__status {
      &--online {
        &:before {
          background-color: $ui-success;
        }
      }

      &--offline {
        &:before {
          background-color: $ui-offline;
        }
      }
=======
>>>>>>> 0f48eb85
    }
  }
}<|MERGE_RESOLUTION|>--- conflicted
+++ resolved
@@ -21,8 +21,6 @@
 
   &__title {
     font-size: $large;
-<<<<<<< HEAD
-=======
 
     .kolidecon {
       color: $core-fleet-blue;
@@ -40,7 +38,6 @@
     .kolidecon-mia {
       color: $core-fleet-black;
     }
->>>>>>> 0f48eb85
   }
 
   &__label-actions {
@@ -56,11 +53,7 @@
 
     h2 {
       text-transform: uppercase;
-<<<<<<< HEAD
-      color: $core-fleet-blue;
-=======
       color: $core-fleet-black;
->>>>>>> 0f48eb85
       font-weight: $regular;
       font-size: $small;
     }
@@ -73,8 +66,6 @@
     }
   }
 
-<<<<<<< HEAD
-=======
   &__toggle-view {
     .kolidecon {
       width: 24px;
@@ -90,7 +81,6 @@
     }
   }
 
->>>>>>> 0f48eb85
   &__modal-buttons {
     width: 100%;
     display: flex;
@@ -98,25 +88,6 @@
 
     .button:first-child {
       margin-right: $pad-medium;
-<<<<<<< HEAD
-    }
-  }
-
-  .data-table {
-    &__status {
-      &--online {
-        &:before {
-          background-color: $ui-success;
-        }
-      }
-
-      &--offline {
-        &:before {
-          background-color: $ui-offline;
-        }
-      }
-=======
->>>>>>> 0f48eb85
     }
   }
 }