--- conflicted
+++ resolved
@@ -9406,7 +9406,6 @@
 	err = SendPushesToPendingDevices(ctx, s.ds, s.mdmCommander, s.logger)
 	require.NoError(t, err)
 	require.Len(t, recordedPushes, 0)
-
 }
 
 func (s *integrationMDMTestSuite) TestMDMRequestWithoutCerts() {
@@ -9490,7 +9489,52 @@
 	require.False(t, *hostResp.Host.MDM.ConnectedToFleet)
 }
 
-<<<<<<< HEAD
+func (s *integrationMDMTestSuite) TestInvalidCommandUUID() {
+	t := s.T()
+	_, device := createHostThenEnrollMDM(s.ds, s.server.URL, t)
+	s.runWorker()
+	cmd, err := device.Acknowledge("foo")
+	require.NoError(t, err)
+	require.NotNil(t, cmd)
+}
+
+func (s *integrationMDMTestSuite) TestEnrollAfterDEPSyncIOSIPadOS() {
+	t := s.T()
+	ctx := context.Background()
+
+	// create a host with minimal information and the serial, no uuid/osquery id
+	// (as when created via DEP sync).
+	dbZeroTime := time.Date(2000, 1, 1, 0, 0, 0, 0, time.UTC)
+	serialNumber := mdmtest.RandSerialNumber()
+	h, err := s.ds.NewHost(ctx, &fleet.Host{
+		HardwareSerial:   serialNumber,
+		Platform:         "ios",
+		LastEnrolledAt:   dbZeroTime,
+		DetailUpdatedAt:  dbZeroTime,
+		RefetchRequested: true,
+	})
+	require.NoError(t, err)
+	require.Equal(t, dbZeroTime, h.LastEnrolledAt)
+
+	// Perform the MDM enrollment.
+	mdmEnrollInfo := mdmtest.AppleEnrollInfo{
+		SCEPChallenge: s.scepChallenge,
+		SCEPURL:       s.server.URL + apple_mdm.SCEPPath,
+		MDMURL:        s.server.URL + apple_mdm.MDMPath,
+	}
+	mdmDevice := mdmtest.NewTestMDMClientAppleDirect(mdmEnrollInfo, "iPhone14,6")
+	mdmDevice.SerialNumber = serialNumber
+	err = mdmDevice.Enroll()
+	require.NoError(t, err)
+
+	// fetch the host, it will match the one created above
+	// (NOTE: cannot check the returned OrbitNodeKey, this field is not part of the response)
+	var hostResp getHostResponse
+	s.DoJSON("GET", fmt.Sprintf("/api/latest/fleet/hosts/%d", h.ID), nil, http.StatusOK, &hostResp)
+	require.Equal(t, h.ID, hostResp.Host.ID)
+	require.NotEqual(t, dbZeroTime, hostResp.Host.LastEnrolledAt)
+}
+
 func (s *integrationMDMTestSuite) TestVPPApps() {
 	t := s.T()
 	// Invalid token
@@ -9676,50 +9720,4 @@
 	s.Do("DELETE", "/api/latest/fleet/mdm/apple/vpp_token", &deleteMDMAppleVPPTokenRequest{}, http.StatusNoContent)
 	s.DoJSON("GET", "/api/latest/fleet/vpp", &getMDMAppleVPPTokenRequest{}, http.StatusNotFound, &resp)
 	s.lastActivityMatches(fleet.ActivityDisabledVPP{}.ActivityName(), "", 0)
-=======
-func (s *integrationMDMTestSuite) TestInvalidCommandUUID() {
-	t := s.T()
-	_, device := createHostThenEnrollMDM(s.ds, s.server.URL, t)
-	s.runWorker()
-	cmd, err := device.Acknowledge("foo")
-	require.NoError(t, err)
-	require.NotNil(t, cmd)
-}
-
-func (s *integrationMDMTestSuite) TestEnrollAfterDEPSyncIOSIPadOS() {
-	t := s.T()
-	ctx := context.Background()
-
-	// create a host with minimal information and the serial, no uuid/osquery id
-	// (as when created via DEP sync).
-	dbZeroTime := time.Date(2000, 1, 1, 0, 0, 0, 0, time.UTC)
-	serialNumber := mdmtest.RandSerialNumber()
-	h, err := s.ds.NewHost(ctx, &fleet.Host{
-		HardwareSerial:   serialNumber,
-		Platform:         "ios",
-		LastEnrolledAt:   dbZeroTime,
-		DetailUpdatedAt:  dbZeroTime,
-		RefetchRequested: true,
-	})
-	require.NoError(t, err)
-	require.Equal(t, dbZeroTime, h.LastEnrolledAt)
-
-	// Perform the MDM enrollment.
-	mdmEnrollInfo := mdmtest.AppleEnrollInfo{
-		SCEPChallenge: s.scepChallenge,
-		SCEPURL:       s.server.URL + apple_mdm.SCEPPath,
-		MDMURL:        s.server.URL + apple_mdm.MDMPath,
-	}
-	mdmDevice := mdmtest.NewTestMDMClientAppleDirect(mdmEnrollInfo, "iPhone14,6")
-	mdmDevice.SerialNumber = serialNumber
-	err = mdmDevice.Enroll()
-	require.NoError(t, err)
-
-	// fetch the host, it will match the one created above
-	// (NOTE: cannot check the returned OrbitNodeKey, this field is not part of the response)
-	var hostResp getHostResponse
-	s.DoJSON("GET", fmt.Sprintf("/api/latest/fleet/hosts/%d", h.ID), nil, http.StatusOK, &hostResp)
-	require.Equal(t, h.ID, hostResp.Host.ID)
-	require.NotEqual(t, dbZeroTime, hostResp.Host.LastEnrolledAt)
->>>>>>> 635ecc3e
 }